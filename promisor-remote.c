--- conflicted
+++ resolved
@@ -10,14 +10,6 @@
 	struct promisor_remote **promisors_tail;
 };
 
-<<<<<<< HEAD
-void set_repository_format_partial_clone(char *partial_clone)
-{
-	repository_format_partial_clone = xstrdup_or_null(partial_clone);
-}
-
-=======
->>>>>>> ef830cc4
 static int fetch_objects(struct repository *repo,
 			 const char *remote_name,
 			 const struct object_id *oids,
@@ -253,11 +245,7 @@
 
 	promisor_remote_init(repo);
 
-<<<<<<< HEAD
-	for (r = promisors; r; r = r->next) {
-=======
 	for (r = repo->promisor_remote_config->promisors; r; r = r->next) {
->>>>>>> ef830cc4
 		if (fetch_objects(repo, r->name, remaining_oids, remaining_nr) < 0) {
 			if (remaining_nr == 1)
 				continue;
