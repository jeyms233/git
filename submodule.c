--- conflicted
+++ resolved
@@ -1607,23 +1607,14 @@
 	argv_array_push(&spf.args, "--recurse-submodules-default");
 	/* default value, "--submodule-prefix" and its value are added later */
 
-<<<<<<< HEAD
 	calculate_changed_submodule_paths(r, &spf.changed_submodule_names);
 	string_list_sort(&spf.changed_submodule_names);
-	run_processes_parallel(max_parallel_jobs,
-			       get_next_submodule,
-			       fetch_start_failure,
-			       fetch_finish,
-			       &spf);
-=======
-	calculate_changed_submodule_paths(r);
 	run_processes_parallel_tr2(max_parallel_jobs,
 				   get_next_submodule,
 				   fetch_start_failure,
 				   fetch_finish,
 				   &spf,
 				   "submodule", "parallel/fetch");
->>>>>>> 7adacfc6
 
 	argv_array_clear(&spf.args);
 out:
