CONFIGURATION FILE
------------------

The Git configuration file contains a number of variables that affect
the Git commands' behavior. The `.git/config` file in each repository
is used to store the configuration for that repository, and
`$HOME/.gitconfig` is used to store a per-user configuration as
fallback values for the `.git/config` file. The file `/etc/gitconfig`
can be used to store a system-wide default configuration.

The configuration variables are used by both the Git plumbing
and the porcelains. The variables are divided into sections, wherein
the fully qualified variable name of the variable itself is the last
dot-separated segment and the section name is everything before the last
dot. The variable names are case-insensitive, allow only alphanumeric
characters and `-`, and must start with an alphabetic character.  Some
variables may appear multiple times; we say then that the variable is
multivalued.

Syntax
~~~~~~

The syntax is fairly flexible and permissive; whitespaces are mostly
ignored.  The '#' and ';' characters begin comments to the end of line,
blank lines are ignored.

The file consists of sections and variables.  A section begins with
the name of the section in square brackets and continues until the next
section begins.  Section names are case-insensitive.  Only alphanumeric
characters, `-` and `.` are allowed in section names.  Each variable
must belong to some section, which means that there must be a section
header before the first setting of a variable.

Sections can be further divided into subsections.  To begin a subsection
put its name in double quotes, separated by space from the section name,
in the section header, like in the example below:

--------
	[section "subsection"]

--------

Subsection names are case sensitive and can contain any characters except
newline (doublequote `"` and backslash can be included by escaping them
as `\"` and `\\`, respectively).  Section headers cannot span multiple
lines.  Variables may belong directly to a section or to a given subsection.
You can have `[section]` if you have `[section "subsection"]`, but you
don't need to.

There is also a deprecated `[section.subsection]` syntax. With this
syntax, the subsection name is converted to lower-case and is also
compared case sensitively. These subsection names follow the same
restrictions as section names.

All the other lines (and the remainder of the line after the section
header) are recognized as setting variables, in the form
'name = value' (or just 'name', which is a short-hand to say that
the variable is the boolean "true").
The variable names are case-insensitive, allow only alphanumeric characters
and `-`, and must start with an alphabetic character.

A line that defines a value can be continued to the next line by
ending it with a `\`; the backquote and the end-of-line are
stripped.  Leading whitespaces after 'name =', the remainder of the
line after the first comment character '#' or ';', and trailing
whitespaces of the line are discarded unless they are enclosed in
double quotes.  Internal whitespaces within the value are retained
verbatim.

Inside double quotes, double quote `"` and backslash `\` characters
must be escaped: use `\"` for `"` and `\\` for `\`.

The following escape sequences (beside `\"` and `\\`) are recognized:
`\n` for newline character (NL), `\t` for horizontal tabulation (HT, TAB)
and `\b` for backspace (BS).  Other char escape sequences (including octal
escape sequences) are invalid.


Includes
~~~~~~~~

You can include one config file from another by setting the special
`include.path` variable to the name of the file to be included. The
variable takes a pathname as its value, and is subject to tilde
expansion.

The
included file is expanded immediately, as if its contents had been
found at the location of the include directive. If the value of the
`include.path` variable is a relative path, the path is considered to be
relative to the configuration file in which the include directive was
found.  See below for examples.


Example
~~~~~~~

	# Core variables
	[core]
		; Don't trust file modes
		filemode = false

	# Our diff algorithm
	[diff]
		external = /usr/local/bin/diff-wrapper
		renames = true

	[branch "devel"]
		remote = origin
		merge = refs/heads/devel

	# Proxy settings
	[core]
		gitProxy="ssh" for "kernel.org"
		gitProxy=default-proxy ; for the rest

	[include]
		path = /path/to/foo.inc ; include by absolute path
		path = foo ; expand "foo" relative to the current file
		path = ~/foo ; expand "foo" in your `$HOME` directory


Values
~~~~~~

Values of many variables are treated as a simple string, but there
are variables that take values of specific types and there are rules
as to how to spell them.

boolean::

       When a variable is said to take a boolean value, many
       synonyms are accepted for 'true' and 'false'; these are all
       case-insensitive.

       true;; Boolean true can be spelled as `yes`, `on`, `true`,
		or `1`.  Also, a variable defined without `= <value>`
		is taken as true.

       false;; Boolean false can be spelled as `no`, `off`,
		`false`, or `0`.
+
When converting value to the canonical form using `--bool` type
specifier; 'git config' will ensure that the output is "true" or
"false" (spelled in lowercase).

integer::
       The value for many variables that specify various sizes can
       be suffixed with `k`, `M`,... to mean "scale the number by
       1024", "by 1024x1024", etc.

color::
       The value for a variables that takes a color is a list of
       colors (at most two) and attributes (at most one), separated
       by spaces.  The colors accepted are `normal`, `black`,
       `red`, `green`, `yellow`, `blue`, `magenta`, `cyan` and
       `white`; the attributes are `bold`, `dim`, `ul`, `blink` and
       `reverse`.  The first color given is the foreground; the
       second is the background.  The position of the attribute, if
       any, doesn't matter. Attributes may be turned off specifically
       by prefixing them with `no` (e.g., `noreverse`, `noul`, etc).
+
Colors (foreground and background) may also be given as numbers between
0 and 255; these use ANSI 256-color mode (but note that not all
terminals may support this).  If your terminal supports it, you may also
specify 24-bit RGB values as hex, like `#ff0ab3`.
+
The attributes are meant to be reset at the beginning of each item
in the colored output, so setting color.decorate.branch to `black`
will paint that branch name in a plain `black`, even if the previous
thing on the same output line (e.g. opening parenthesis before the
list of branch names in `log --decorate` output) is set to be
painted with `bold` or some other attribute.

pathname::
	A variable that takes a pathname value can be given a
	string that begins with "`~/`" or "`~user/`", and the usual
	tilde expansion happens to such a string: `~/`
	is expanded to the value of `$HOME`, and `~user/` to the
	specified user's home directory.


Variables
~~~~~~~~~

Note that this list is non-comprehensive and not necessarily complete.
For command-specific variables, you will find a more detailed description
in the appropriate manual page.

Other git-related tools may and do use their own variables.  When
inventing new variables for use in your own tool, make sure their
names do not conflict with those that are used by Git itself and
other popular tools, and describe them in your documentation.


advice.*::
	These variables control various optional help messages designed to
	aid new users. All 'advice.*' variables default to 'true', and you
	can tell Git that you do not need help by setting these to 'false':
+
--
	pushUpdateRejected::
		Set this variable to 'false' if you want to disable
		'pushNonFFCurrent',
		'pushNonFFMatching', 'pushAlreadyExists',
		'pushFetchFirst', and 'pushNeedsForce'
		simultaneously.
	pushNonFFCurrent::
		Advice shown when linkgit:git-push[1] fails due to a
		non-fast-forward update to the current branch.
	pushNonFFMatching::
		Advice shown when you ran linkgit:git-push[1] and pushed
		'matching refs' explicitly (i.e. you used ':', or
		specified a refspec that isn't your current branch) and
		it resulted in a non-fast-forward error.
	pushAlreadyExists::
		Shown when linkgit:git-push[1] rejects an update that
		does not qualify for fast-forwarding (e.g., a tag.)
	pushFetchFirst::
		Shown when linkgit:git-push[1] rejects an update that
		tries to overwrite a remote ref that points at an
		object we do not have.
	pushNeedsForce::
		Shown when linkgit:git-push[1] rejects an update that
		tries to overwrite a remote ref that points at an
		object that is not a commit-ish, or make the remote
		ref point at an object that is not a commit-ish.
	statusHints::
		Show directions on how to proceed from the current
		state in the output of linkgit:git-status[1], in
		the template shown when writing commit messages in
		linkgit:git-commit[1], and in the help message shown
		by linkgit:git-checkout[1] when switching branch.
	statusUoption::
		Advise to consider using the `-u` option to linkgit:git-status[1]
		when the command takes more than 2 seconds to enumerate untracked
		files.
	commitBeforeMerge::
		Advice shown when linkgit:git-merge[1] refuses to
		merge to avoid overwriting local changes.
	resolveConflict::
		Advice shown by various commands when conflicts
		prevent the operation from being performed.
	implicitIdentity::
		Advice on how to set your identity configuration when
		your information is guessed from the system username and
		domain name.
	detachedHead::
		Advice shown when you used linkgit:git-checkout[1] to
		move to the detach HEAD state, to instruct how to create
		a local branch after the fact.
	amWorkDir::
		Advice that shows the location of the patch file when
		linkgit:git-am[1] fails to apply it.
	rmHints::
		In case of failure in the output of linkgit:git-rm[1],
		show directions on how to proceed from the current state.
--

core.fileMode::
	Tells Git if the executable bit of files in the working tree
	is to be honored.
+
Some filesystems lose the executable bit when a file that is
marked as executable is checked out, or checks out an
non-executable file with executable bit on.
linkgit:git-clone[1] or linkgit:git-init[1] probe the filesystem
to see if it handles the executable bit correctly
and this variable is automatically set as necessary.
+
A repository, however, may be on a filesystem that handles
the filemode correctly, and this variable is set to 'true'
when created, but later may be made accessible from another
environment that loses the filemode (e.g. exporting ext4 via
CIFS mount, visiting a Cygwin created repository with
Git for Windows or Eclipse).
In such a case it may be necessary to set this variable to 'false'.
See linkgit:git-update-index[1].
+
The default is true (when core.filemode is not specified in the config file).

core.hideDotFiles::
	(Windows-only) If true, mark newly-created directories and files whose
	name starts with a dot as hidden.  If 'dotGitOnly', only the `.git/`
	directory is hidden, but no other files starting with a dot.  The
	default mode is 'dotGitOnly'.

core.ignoreCase::
	If true, this option enables various workarounds to enable
	Git to work better on filesystems that are not case sensitive,
	like FAT. For example, if a directory listing finds
	"makefile" when Git expects "Makefile", Git will assume
	it is really the same file, and continue to remember it as
	"Makefile".
+
The default is false, except linkgit:git-clone[1] or linkgit:git-init[1]
will probe and set core.ignoreCase true if appropriate when the repository
is created.

core.precomposeUnicode::
	This option is only used by Mac OS implementation of Git.
	When core.precomposeUnicode=true, Git reverts the unicode decomposition
	of filenames done by Mac OS. This is useful when sharing a repository
	between Mac OS and Linux or Windows.
	(Git for Windows 1.7.10 or higher is needed, or Git under cygwin 1.7).
	When false, file names are handled fully transparent by Git,
	which is backward compatible with older versions of Git.

core.protectHFS::
	If set to true, do not allow checkout of paths that would
	be considered equivalent to `.git` on an HFS+ filesystem.
	Defaults to `true` on Mac OS, and `false` elsewhere.

core.protectNTFS::
	If set to true, do not allow checkout of paths that would
	cause problems with the NTFS filesystem, e.g. conflict with
	8.3 "short" names.
	Defaults to `true` on Windows, and `false` elsewhere.

core.trustctime::
	If false, the ctime differences between the index and the
	working tree are ignored; useful when the inode change time
	is regularly modified by something outside Git (file system
	crawlers and some backup systems).
	See linkgit:git-update-index[1]. True by default.

core.untrackedCache::
	Determines what to do about the untracked cache feature of the
	index. It will be kept, if this variable is unset or set to
	`keep`. It will automatically be added if set to `true`. And
	it will automatically be removed, if set to `false`. Before
	setting it to `true`, you should check that mtime is working
	properly on your system.
	See linkgit:git-update-index[1]. `keep` by default.

core.checkStat::
	Determines which stat fields to match between the index
	and work tree. The user can set this to 'default' or
	'minimal'. Default (or explicitly 'default'), is to check
	all fields, including the sub-second part of mtime and ctime.

core.quotePath::
	The commands that output paths (e.g. 'ls-files',
	'diff'), when not given the `-z` option, will quote
	"unusual" characters in the pathname by enclosing the
	pathname in a double-quote pair and with backslashes the
	same way strings in C source code are quoted.  If this
	variable is set to false, the bytes higher than 0x80 are
	not quoted but output as verbatim.  Note that double
	quote, backslash and control characters are always
	quoted without `-z` regardless of the setting of this
	variable.

core.eol::
	Sets the line ending type to use in the working directory for
	files that have the `text` property set when core.autocrlf is false.
	Alternatives are 'lf', 'crlf' and 'native', which uses the platform's
	native line ending.  The default value is `native`.  See
	linkgit:gitattributes[5] for more information on end-of-line
	conversion.

core.safecrlf::
	If true, makes Git check if converting `CRLF` is reversible when
	end-of-line conversion is active.  Git will verify if a command
	modifies a file in the work tree either directly or indirectly.
	For example, committing a file followed by checking out the
	same file should yield the original file in the work tree.  If
	this is not the case for the current setting of
	`core.autocrlf`, Git will reject the file.  The variable can
	be set to "warn", in which case Git will only warn about an
	irreversible conversion but continue the operation.
+
CRLF conversion bears a slight chance of corrupting data.
When it is enabled, Git will convert CRLF to LF during commit and LF to
CRLF during checkout.  A file that contains a mixture of LF and
CRLF before the commit cannot be recreated by Git.  For text
files this is the right thing to do: it corrects line endings
such that we have only LF line endings in the repository.
But for binary files that are accidentally classified as text the
conversion can corrupt data.
+
If you recognize such corruption early you can easily fix it by
setting the conversion type explicitly in .gitattributes.  Right
after committing you still have the original file in your work
tree and this file is not yet corrupted.  You can explicitly tell
Git that this file is binary and Git will handle the file
appropriately.
+
Unfortunately, the desired effect of cleaning up text files with
mixed line endings and the undesired effect of corrupting binary
files cannot be distinguished.  In both cases CRLFs are removed
in an irreversible way.  For text files this is the right thing
to do because CRLFs are line endings, while for binary files
converting CRLFs corrupts data.
+
Note, this safety check does not mean that a checkout will generate a
file identical to the original file for a different setting of
`core.eol` and `core.autocrlf`, but only for the current one.  For
example, a text file with `LF` would be accepted with `core.eol=lf`
and could later be checked out with `core.eol=crlf`, in which case the
resulting file would contain `CRLF`, although the original file
contained `LF`.  However, in both work trees the line endings would be
consistent, that is either all `LF` or all `CRLF`, but never mixed.  A
file with mixed line endings would be reported by the `core.safecrlf`
mechanism.

core.autocrlf::
	Setting this variable to "true" is almost the same as setting
	the `text` attribute to "auto" on all files except that text
	files are not guaranteed to be normalized: files that contain
	`CRLF` in the repository will not be touched.  Use this
	setting if you want to have `CRLF` line endings in your
	working directory even though the repository does not have
	normalized line endings.  This variable can be set to 'input',
	in which case no output conversion is performed.

core.symlinks::
	If false, symbolic links are checked out as small plain files that
	contain the link text. linkgit:git-update-index[1] and
	linkgit:git-add[1] will not change the recorded type to regular
	file. Useful on filesystems like FAT that do not support
	symbolic links.
+
The default is true, except linkgit:git-clone[1] or linkgit:git-init[1]
will probe and set core.symlinks false if appropriate when the repository
is created.

core.gitProxy::
	A "proxy command" to execute (as 'command host port') instead
	of establishing direct connection to the remote server when
	using the Git protocol for fetching. If the variable value is
	in the "COMMAND for DOMAIN" format, the command is applied only
	on hostnames ending with the specified domain string. This variable
	may be set multiple times and is matched in the given order;
	the first match wins.
+
Can be overridden by the `GIT_PROXY_COMMAND` environment variable
(which always applies universally, without the special "for"
handling).
+
The special string `none` can be used as the proxy command to
specify that no proxy be used for a given domain pattern.
This is useful for excluding servers inside a firewall from
proxy use, while defaulting to a common proxy for external domains.

core.ignoreStat::
	If true, Git will avoid using lstat() calls to detect if files have
	changed by setting the "assume-unchanged" bit for those tracked files
	which it has updated identically in both the index and working tree.
+
When files are modified outside of Git, the user will need to stage
the modified files explicitly (e.g. see 'Examples' section in
linkgit:git-update-index[1]).
Git will not normally detect changes to those files.
+
This is useful on systems where lstat() calls are very slow, such as
CIFS/Microsoft Windows.
+
False by default.

core.preferSymlinkRefs::
	Instead of the default "symref" format for HEAD
	and other symbolic reference files, use symbolic links.
	This is sometimes needed to work with old scripts that
	expect HEAD to be a symbolic link.

core.bare::
	If true this repository is assumed to be 'bare' and has no
	working directory associated with it.  If this is the case a
	number of commands that require a working directory will be
	disabled, such as linkgit:git-add[1] or linkgit:git-merge[1].
+
This setting is automatically guessed by linkgit:git-clone[1] or
linkgit:git-init[1] when the repository was created.  By default a
repository that ends in "/.git" is assumed to be not bare (bare =
false), while all other repositories are assumed to be bare (bare
= true).

core.worktree::
	Set the path to the root of the working tree.
	If `GIT_COMMON_DIR` environment variable is set, core.worktree
	is ignored and not used for determining the root of working tree.
	This can be overridden by the `GIT_WORK_TREE` environment
	variable and the `--work-tree` command-line option.
	The value can be an absolute path or relative to the path to
	the .git directory, which is either specified by --git-dir
	or GIT_DIR, or automatically discovered.
	If --git-dir or GIT_DIR is specified but none of
	--work-tree, GIT_WORK_TREE and core.worktree is specified,
	the current working directory is regarded as the top level
	of your working tree.
+
Note that this variable is honored even when set in a configuration
file in a ".git" subdirectory of a directory and its value differs
from the latter directory (e.g. "/path/to/.git/config" has
core.worktree set to "/different/path"), which is most likely a
misconfiguration.  Running Git commands in the "/path/to" directory will
still use "/different/path" as the root of the work tree and can cause
confusion unless you know what you are doing (e.g. you are creating a
read-only snapshot of the same index to a location different from the
repository's usual working tree).

core.logAllRefUpdates::
	Enable the reflog. Updates to a ref <ref> is logged to the file
	"`$GIT_DIR/logs/<ref>`", by appending the new and old
	SHA-1, the date/time and the reason of the update, but
	only when the file exists.  If this configuration
	variable is set to true, missing "`$GIT_DIR/logs/<ref>`"
	file is automatically created for branch heads (i.e. under
	refs/heads/), remote refs (i.e. under refs/remotes/),
	note refs (i.e. under refs/notes/), and the symbolic ref HEAD.
+
This information can be used to determine what commit
was the tip of a branch "2 days ago".
+
This value is true by default in a repository that has
a working directory associated with it, and false by
default in a bare repository.

core.repositoryFormatVersion::
	Internal variable identifying the repository format and layout
	version.

core.sharedRepository::
	When 'group' (or 'true'), the repository is made shareable between
	several users in a group (making sure all the files and objects are
	group-writable). When 'all' (or 'world' or 'everybody'), the
	repository will be readable by all users, additionally to being
	group-shareable. When 'umask' (or 'false'), Git will use permissions
	reported by umask(2). When '0xxx', where '0xxx' is an octal number,
	files in the repository will have this mode value. '0xxx' will override
	user's umask value (whereas the other options will only override
	requested parts of the user's umask value). Examples: '0660' will make
	the repo read/write-able for the owner and group, but inaccessible to
	others (equivalent to 'group' unless umask is e.g. '0022'). '0640' is a
	repository that is group-readable but not group-writable.
	See linkgit:git-init[1]. False by default.

core.warnAmbiguousRefs::
	If true, Git will warn you if the ref name you passed it is ambiguous
	and might match multiple refs in the repository. True by default.

core.compression::
	An integer -1..9, indicating a default compression level.
	-1 is the zlib default. 0 means no compression,
	and 1..9 are various speed/size tradeoffs, 9 being slowest.
	If set, this provides a default to other compression variables,
	such as `core.looseCompression` and `pack.compression`.

core.looseCompression::
	An integer -1..9, indicating the compression level for objects that
	are not in a pack file. -1 is the zlib default. 0 means no
	compression, and 1..9 are various speed/size tradeoffs, 9 being
	slowest.  If not set,  defaults to core.compression.  If that is
	not set,  defaults to 1 (best speed).

core.packedGitWindowSize::
	Number of bytes of a pack file to map into memory in a
	single mapping operation.  Larger window sizes may allow
	your system to process a smaller number of large pack files
	more quickly.  Smaller window sizes will negatively affect
	performance due to increased calls to the operating system's
	memory manager, but may improve performance when accessing
	a large number of large pack files.
+
Default is 1 MiB if NO_MMAP was set at compile time, otherwise 32
MiB on 32 bit platforms and 1 GiB on 64 bit platforms.  This should
be reasonable for all users/operating systems.  You probably do
not need to adjust this value.
+
Common unit suffixes of 'k', 'm', or 'g' are supported.

core.packedGitLimit::
	Maximum number of bytes to map simultaneously into memory
	from pack files.  If Git needs to access more than this many
	bytes at once to complete an operation it will unmap existing
	regions to reclaim virtual address space within the process.
+
Default is 256 MiB on 32 bit platforms and 8 GiB on 64 bit platforms.
This should be reasonable for all users/operating systems, except on
the largest projects.  You probably do not need to adjust this value.
+
Common unit suffixes of 'k', 'm', or 'g' are supported.

core.deltaBaseCacheLimit::
	Maximum number of bytes to reserve for caching base objects
	that may be referenced by multiple deltified objects.  By storing the
	entire decompressed base objects in a cache Git is able
	to avoid unpacking and decompressing frequently used base
	objects multiple times.
+
Default is 96 MiB on all platforms.  This should be reasonable
for all users/operating systems, except on the largest projects.
You probably do not need to adjust this value.
+
Common unit suffixes of 'k', 'm', or 'g' are supported.

core.bigFileThreshold::
	Files larger than this size are stored deflated, without
	attempting delta compression.  Storing large files without
	delta compression avoids excessive memory usage, at the
	slight expense of increased disk usage. Additionally files
	larger than this size are always treated as binary.
+
Default is 512 MiB on all platforms.  This should be reasonable
for most projects as source code and other text files can still
be delta compressed, but larger binary media files won't be.
+
Common unit suffixes of 'k', 'm', or 'g' are supported.

core.excludesFile::
	Specifies the pathname to the file that contains patterns to
	describe paths that are not meant to be tracked, in addition
	to '.gitignore' (per-directory) and '.git/info/exclude'.
	Defaults to `$XDG_CONFIG_HOME/git/ignore`.
	If `$XDG_CONFIG_HOME` is either not set or empty, `$HOME/.config/git/ignore`
	is used instead. See linkgit:gitignore[5].

core.askPass::
	Some commands (e.g. svn and http interfaces) that interactively
	ask for a password can be told to use an external program given
	via the value of this variable. Can be overridden by the `GIT_ASKPASS`
	environment variable. If not set, fall back to the value of the
	`SSH_ASKPASS` environment variable or, failing that, a simple password
	prompt. The external program shall be given a suitable prompt as
	command-line argument and write the password on its STDOUT.

core.attributesFile::
	In addition to '.gitattributes' (per-directory) and
	'.git/info/attributes', Git looks into this file for attributes
	(see linkgit:gitattributes[5]). Path expansions are made the same
	way as for `core.excludesFile`. Its default value is
	`$XDG_CONFIG_HOME/git/attributes`. If `$XDG_CONFIG_HOME` is either not
	set or empty, `$HOME/.config/git/attributes` is used instead.

core.hooksPath::
	By default Git will look for your hooks in the
	'$GIT_DIR/hooks' directory. Set this to different path,
	e.g. '/etc/git/hooks', and Git will try to find your hooks in
	that directory, e.g. '/etc/git/hooks/pre-receive' instead of
	in '$GIT_DIR/hooks/pre-receive'.
+
The path can be either absolute or relative. A relative path is
taken as relative to the directory where the hooks are run (see
the "DESCRIPTION" section of linkgit:githooks[5]).
+
This configuration variable is useful in cases where you'd like to
centrally configure your Git hooks instead of configuring them on a
per-repository basis, or as a more flexible and centralized
alternative to having an `init.templateDir` where you've changed
default hooks.

core.editor::
	Commands such as `commit` and `tag` that lets you edit
	messages by launching an editor uses the value of this
	variable when it is set, and the environment variable
	`GIT_EDITOR` is not set.  See linkgit:git-var[1].

core.commentChar::
	Commands such as `commit` and `tag` that lets you edit
	messages consider a line that begins with this character
	commented, and removes them after the editor returns
	(default '#').
+
If set to "auto", `git-commit` would select a character that is not
the beginning character of any line in existing commit messages.

core.packedRefsTimeout::
	The length of time, in milliseconds, to retry when trying to
	lock the `packed-refs` file. Value 0 means not to retry at
	all; -1 means to try indefinitely. Default is 1000 (i.e.,
	retry for 1 second).

sequence.editor::
	Text editor used by `git rebase -i` for editing the rebase instruction file.
	The value is meant to be interpreted by the shell when it is used.
	It can be overridden by the `GIT_SEQUENCE_EDITOR` environment variable.
	When not configured the default commit message editor is used instead.

core.pager::
	Text viewer for use by Git commands (e.g., 'less').  The value
	is meant to be interpreted by the shell.  The order of preference
	is the `$GIT_PAGER` environment variable, then `core.pager`
	configuration, then `$PAGER`, and then the default chosen at
	compile time (usually 'less').
+
When the `LESS` environment variable is unset, Git sets it to `FRX`
(if `LESS` environment variable is set, Git does not change it at
all).  If you want to selectively override Git's default setting
for `LESS`, you can set `core.pager` to e.g. `less -S`.  This will
be passed to the shell by Git, which will translate the final
command to `LESS=FRX less -S`. The environment does not set the
`S` option but the command line does, instructing less to truncate
long lines. Similarly, setting `core.pager` to `less -+F` will
deactivate the `F` option specified by the environment from the
command-line, deactivating the "quit if one screen" behavior of
`less`.  One can specifically activate some flags for particular
commands: for example, setting `pager.blame` to `less -S` enables
line truncation only for `git blame`.
+
Likewise, when the `LV` environment variable is unset, Git sets it
to `-c`.  You can override this setting by exporting `LV` with
another value or setting `core.pager` to `lv +c`.

core.whitespace::
	A comma separated list of common whitespace problems to
	notice.  'git diff' will use `color.diff.whitespace` to
	highlight them, and 'git apply --whitespace=error' will
	consider them as errors.  You can prefix `-` to disable
	any of them (e.g. `-trailing-space`):
+
* `blank-at-eol` treats trailing whitespaces at the end of the line
  as an error (enabled by default).
* `space-before-tab` treats a space character that appears immediately
  before a tab character in the initial indent part of the line as an
  error (enabled by default).
* `indent-with-non-tab` treats a line that is indented with space
  characters instead of the equivalent tabs as an error (not enabled by
  default).
* `tab-in-indent` treats a tab character in the initial indent part of
  the line as an error (not enabled by default).
* `blank-at-eof` treats blank lines added at the end of file as an error
  (enabled by default).
* `trailing-space` is a short-hand to cover both `blank-at-eol` and
  `blank-at-eof`.
* `cr-at-eol` treats a carriage-return at the end of line as
  part of the line terminator, i.e. with it, `trailing-space`
  does not trigger if the character before such a carriage-return
  is not a whitespace (not enabled by default).
* `tabwidth=<n>` tells how many character positions a tab occupies; this
  is relevant for `indent-with-non-tab` and when Git fixes `tab-in-indent`
  errors. The default tab width is 8. Allowed values are 1 to 63.

core.fsyncObjectFiles::
	This boolean will enable 'fsync()' when writing object files.
+
This is a total waste of time and effort on a filesystem that orders
data writes properly, but can be useful for filesystems that do not use
journalling (traditional UNIX filesystems) or that only journal metadata
and not file contents (OS X's HFS+, or Linux ext3 with "data=writeback").

core.preloadIndex::
	Enable parallel index preload for operations like 'git diff'
+
This can speed up operations like 'git diff' and 'git status' especially
on filesystems like NFS that have weak caching semantics and thus
relatively high IO latencies.  When enabled, Git will do the
index comparison to the filesystem data in parallel, allowing
overlapping IO's.  Defaults to true.

core.createObject::
	You can set this to 'link', in which case a hardlink followed by
	a delete of the source are used to make sure that object creation
	will not overwrite existing objects.
+
On some file system/operating system combinations, this is unreliable.
Set this config setting to 'rename' there; However, This will remove the
check that makes sure that existing object files will not get overwritten.

core.notesRef::
	When showing commit messages, also show notes which are stored in
	the given ref.  The ref must be fully qualified.  If the given
	ref does not exist, it is not an error but means that no
	notes should be printed.
+
This setting defaults to "refs/notes/commits", and it can be overridden by
the `GIT_NOTES_REF` environment variable.  See linkgit:git-notes[1].

core.sparseCheckout::
	Enable "sparse checkout" feature. See section "Sparse checkout" in
	linkgit:git-read-tree[1] for more information.

core.abbrev::
	Set the length object names are abbreviated to.  If unspecified,
	many commands abbreviate to 7 hexdigits, which may not be enough
	for abbreviated object names to stay unique for sufficiently long
	time.

add.ignoreErrors::
add.ignore-errors (deprecated)::
	Tells 'git add' to continue adding files when some files cannot be
	added due to indexing errors. Equivalent to the `--ignore-errors`
	option of linkgit:git-add[1].  `add.ignore-errors` is deprecated,
	as it does not follow the usual naming convention for configuration
	variables.

alias.*::
	Command aliases for the linkgit:git[1] command wrapper - e.g.
	after defining "alias.last = cat-file commit HEAD", the invocation
	"git last" is equivalent to "git cat-file commit HEAD". To avoid
	confusion and troubles with script usage, aliases that
	hide existing Git commands are ignored. Arguments are split by
	spaces, the usual shell quoting and escaping is supported.
	A quote pair or a backslash can be used to quote them.
+
If the alias expansion is prefixed with an exclamation point,
it will be treated as a shell command.  For example, defining
"alias.new = !gitk --all --not ORIG_HEAD", the invocation
"git new" is equivalent to running the shell command
"gitk --all --not ORIG_HEAD".  Note that shell commands will be
executed from the top-level directory of a repository, which may
not necessarily be the current directory.
`GIT_PREFIX` is set as returned by running 'git rev-parse --show-prefix'
from the original current directory. See linkgit:git-rev-parse[1].

am.keepcr::
	If true, git-am will call git-mailsplit for patches in mbox format
	with parameter `--keep-cr`. In this case git-mailsplit will
	not remove `\r` from lines ending with `\r\n`. Can be overridden
	by giving `--no-keep-cr` from the command line.
	See linkgit:git-am[1], linkgit:git-mailsplit[1].

am.threeWay::
	By default, `git am` will fail if the patch does not apply cleanly. When
	set to true, this setting tells `git am` to fall back on 3-way merge if
	the patch records the identity of blobs it is supposed to apply to and
	we have those blobs available locally (equivalent to giving the `--3way`
	option from the command line). Defaults to `false`.
	See linkgit:git-am[1].

apply.ignoreWhitespace::
	When set to 'change', tells 'git apply' to ignore changes in
	whitespace, in the same way as the `--ignore-space-change`
	option.
	When set to one of: no, none, never, false tells 'git apply' to
	respect all whitespace differences.
	See linkgit:git-apply[1].

apply.whitespace::
	Tells 'git apply' how to handle whitespaces, in the same way
	as the `--whitespace` option. See linkgit:git-apply[1].

branch.autoSetupMerge::
	Tells 'git branch' and 'git checkout' to set up new branches
	so that linkgit:git-pull[1] will appropriately merge from the
	starting point branch. Note that even if this option is not set,
	this behavior can be chosen per-branch using the `--track`
	and `--no-track` options. The valid settings are: `false` -- no
	automatic setup is done; `true` -- automatic setup is done when the
	starting point is a remote-tracking branch; `always` --
	automatic setup is done when the starting point is either a
	local branch or remote-tracking
	branch. This option defaults to true.

branch.autoSetupRebase::
	When a new branch is created with 'git branch' or 'git checkout'
	that tracks another branch, this variable tells Git to set
	up pull to rebase instead of merge (see "branch.<name>.rebase").
	When `never`, rebase is never automatically set to true.
	When `local`, rebase is set to true for tracked branches of
	other local branches.
	When `remote`, rebase is set to true for tracked branches of
	remote-tracking branches.
	When `always`, rebase will be set to true for all tracking
	branches.
	See "branch.autoSetupMerge" for details on how to set up a
	branch to track another branch.
	This option defaults to never.

branch.<name>.remote::
	When on branch <name>, it tells 'git fetch' and 'git push'
	which remote to fetch from/push to.  The remote to push to
	may be overridden with `remote.pushDefault` (for all branches).
	The remote to push to, for the current branch, may be further
	overridden by `branch.<name>.pushRemote`.  If no remote is
	configured, or if you are not on any branch, it defaults to
	`origin` for fetching and `remote.pushDefault` for pushing.
	Additionally, `.` (a period) is the current local repository
	(a dot-repository), see `branch.<name>.merge`'s final note below.

branch.<name>.pushRemote::
	When on branch <name>, it overrides `branch.<name>.remote` for
	pushing.  It also overrides `remote.pushDefault` for pushing
	from branch <name>.  When you pull from one place (e.g. your
	upstream) and push to another place (e.g. your own publishing
	repository), you would want to set `remote.pushDefault` to
	specify the remote to push to for all branches, and use this
	option to override it for a specific branch.

branch.<name>.merge::
	Defines, together with branch.<name>.remote, the upstream branch
	for the given branch. It tells 'git fetch'/'git pull'/'git rebase' which
	branch to merge and can also affect 'git push' (see push.default).
	When in branch <name>, it tells 'git fetch' the default
	refspec to be marked for merging in FETCH_HEAD. The value is
	handled like the remote part of a refspec, and must match a
	ref which is fetched from the remote given by
	"branch.<name>.remote".
	The merge information is used by 'git pull' (which at first calls
	'git fetch') to lookup the default branch for merging. Without
	this option, 'git pull' defaults to merge the first refspec fetched.
	Specify multiple values to get an octopus merge.
	If you wish to setup 'git pull' so that it merges into <name> from
	another branch in the local repository, you can point
	branch.<name>.merge to the desired branch, and use the relative path
	setting `.` (a period) for branch.<name>.remote.

branch.<name>.mergeOptions::
	Sets default options for merging into branch <name>. The syntax and
	supported options are the same as those of linkgit:git-merge[1], but
	option values containing whitespace characters are currently not
	supported.

branch.<name>.rebase::
	When true, rebase the branch <name> on top of the fetched branch,
	instead of merging the default branch from the default remote when
	"git pull" is run. See "pull.rebase" for doing this in a non
	branch-specific manner.
+
When preserve, also pass `--preserve-merges` along to 'git rebase'
so that locally committed merge commits will not be flattened
by running 'git pull'.
+
When the value is `interactive`, the rebase is run in interactive mode.
+
*NOTE*: this is a possibly dangerous operation; do *not* use
it unless you understand the implications (see linkgit:git-rebase[1]
for details).

branch.<name>.description::
	Branch description, can be edited with
	`git branch --edit-description`. Branch description is
	automatically added in the format-patch cover letter or
	request-pull summary.

browser.<tool>.cmd::
	Specify the command to invoke the specified browser. The
	specified command is evaluated in shell with the URLs passed
	as arguments. (See linkgit:git-web{litdd}browse[1].)

browser.<tool>.path::
	Override the path for the given tool that may be used to
	browse HTML help (see `-w` option in linkgit:git-help[1]) or a
	working repository in gitweb (see linkgit:git-instaweb[1]).

clean.requireForce::
	A boolean to make git-clean do nothing unless given -f,
	-i or -n.   Defaults to true.

color.branch::
	A boolean to enable/disable color in the output of
	linkgit:git-branch[1]. May be set to `always`,
	`false` (or `never`) or `auto` (or `true`), in which case colors are used
	only when the output is to a terminal. Defaults to false.

color.branch.<slot>::
	Use customized color for branch coloration. `<slot>` is one of
	`current` (the current branch), `local` (a local branch),
	`remote` (a remote-tracking branch in refs/remotes/),
	`upstream` (upstream tracking branch), `plain` (other
	refs).

color.diff::
	Whether to use ANSI escape sequences to add color to patches.
	If this is set to `always`, linkgit:git-diff[1],
	linkgit:git-log[1], and linkgit:git-show[1] will use color
	for all patches.  If it is set to `true` or `auto`, those
	commands will only use color when output is to the terminal.
	Defaults to false.
+
This does not affect linkgit:git-format-patch[1] or the
'git-diff-{asterisk}' plumbing commands.  Can be overridden on the
command line with the `--color[=<when>]` option.

color.diff.<slot>::
	Use customized color for diff colorization.  `<slot>` specifies
	which part of the patch to use the specified color, and is one
	of `context` (context text - `plain` is a historical synonym),
	`meta` (metainformation), `frag`
	(hunk header), 'func' (function in hunk header), `old` (removed lines),
	`new` (added lines), `commit` (commit headers), or `whitespace`
	(highlighting whitespace errors).

color.decorate.<slot>::
	Use customized color for 'git log --decorate' output.  `<slot>` is one
	of `branch`, `remoteBranch`, `tag`, `stash` or `HEAD` for local
	branches, remote-tracking branches, tags, stash and HEAD, respectively.

color.grep::
	When set to `always`, always highlight matches.  When `false` (or
	`never`), never.  When set to `true` or `auto`, use color only
	when the output is written to the terminal.  Defaults to `false`.

color.grep.<slot>::
	Use customized color for grep colorization.  `<slot>` specifies which
	part of the line to use the specified color, and is one of
+
--
`context`;;
	non-matching text in context lines (when using `-A`, `-B`, or `-C`)
`filename`;;
	filename prefix (when not using `-h`)
`function`;;
	function name lines (when using `-p`)
`linenumber`;;
	line number prefix (when using `-n`)
`match`;;
	matching text (same as setting `matchContext` and `matchSelected`)
`matchContext`;;
	matching text in context lines
`matchSelected`;;
	matching text in selected lines
`selected`;;
	non-matching text in selected lines
`separator`;;
	separators between fields on a line (`:`, `-`, and `=`)
	and between hunks (`--`)
--

color.interactive::
	When set to `always`, always use colors for interactive prompts
	and displays (such as those used by "git-add --interactive" and
	"git-clean --interactive"). When false (or `never`), never.
	When set to `true` or `auto`, use colors only when the output is
	to the terminal. Defaults to false.

color.interactive.<slot>::
	Use customized color for 'git add --interactive' and 'git clean
	--interactive' output. `<slot>` may be `prompt`, `header`, `help`
	or `error`, for four distinct types of normal output from
	interactive commands.

color.pager::
	A boolean to enable/disable colored output when the pager is in
	use (default is true).

color.showBranch::
	A boolean to enable/disable color in the output of
	linkgit:git-show-branch[1]. May be set to `always`,
	`false` (or `never`) or `auto` (or `true`), in which case colors are used
	only when the output is to a terminal. Defaults to false.

color.status::
	A boolean to enable/disable color in the output of
	linkgit:git-status[1]. May be set to `always`,
	`false` (or `never`) or `auto` (or `true`), in which case colors are used
	only when the output is to a terminal. Defaults to false.

color.status.<slot>::
	Use customized color for status colorization. `<slot>` is
	one of `header` (the header text of the status message),
	`added` or `updated` (files which are added but not committed),
	`changed` (files which are changed but not added in the index),
	`untracked` (files which are not tracked by Git),
	`branch` (the current branch),
	`nobranch` (the color the 'no branch' warning is shown in, defaulting
	to red), or
	`unmerged` (files which have unmerged changes).

color.ui::
	This variable determines the default value for variables such
	as `color.diff` and `color.grep` that control the use of color
	per command family. Its scope will expand as more commands learn
	configuration to set a default for the `--color` option.  Set it
	to `false` or `never` if you prefer Git commands not to use
	color unless enabled explicitly with some other configuration
	or the `--color` option. Set it to `always` if you want all
	output not intended for machine consumption to use color, to
	`true` or `auto` (this is the default since Git 1.8.4) if you
	want such output to use color when written to the terminal.

column.ui::
	Specify whether supported commands should output in columns.
	This variable consists of a list of tokens separated by spaces
	or commas:
+
These options control when the feature should be enabled
(defaults to 'never'):
+
--
`always`;;
	always show in columns
`never`;;
	never show in columns
`auto`;;
	show in columns if the output is to the terminal
--
+
These options control layout (defaults to 'column').  Setting any
of these implies 'always' if none of 'always', 'never', or 'auto' are
specified.
+
--
`column`;;
	fill columns before rows
`row`;;
	fill rows before columns
`plain`;;
	show in one column
--
+
Finally, these options can be combined with a layout option (defaults
to 'nodense'):
+
--
`dense`;;
	make unequal size columns to utilize more space
`nodense`;;
	make equal size columns
--

column.branch::
	Specify whether to output branch listing in `git branch` in columns.
	See `column.ui` for details.

column.clean::
	Specify the layout when list items in `git clean -i`, which always
	shows files and directories in columns. See `column.ui` for details.

column.status::
	Specify whether to output untracked files in `git status` in columns.
	See `column.ui` for details.

column.tag::
	Specify whether to output tag listing in `git tag` in columns.
	See `column.ui` for details.

commit.cleanup::
	This setting overrides the default of the `--cleanup` option in
	`git commit`. See linkgit:git-commit[1] for details. Changing the
	default can be useful when you always want to keep lines that begin
	with comment character `#` in your log message, in which case you
	would do `git config commit.cleanup whitespace` (note that you will
	have to remove the help lines that begin with `#` in the commit log
	template yourself, if you do this).

commit.gpgSign::

	A boolean to specify whether all commits should be GPG signed.
	Use of this option when doing operations such as rebase can
	result in a large number of commits being signed. It may be
	convenient to use an agent to avoid typing your GPG passphrase
	several times.

commit.status::
	A boolean to enable/disable inclusion of status information in the
	commit message template when using an editor to prepare the commit
	message.  Defaults to true.

commit.template::
	Specify the pathname of a file to use as the template for
	new commit messages.

commit.verbose::
	A boolean or int to specify the level of verbose with `git commit`.
	See linkgit:git-commit[1].

credential.helper::
	Specify an external helper to be called when a username or
	password credential is needed; the helper may consult external
	storage to avoid prompting the user for the credentials. Note
	that multiple helpers may be defined. See linkgit:gitcredentials[7]
	for details.

credential.useHttpPath::
	When acquiring credentials, consider the "path" component of an http
	or https URL to be important. Defaults to false. See
	linkgit:gitcredentials[7] for more information.

credential.username::
	If no username is set for a network authentication, use this username
	by default. See credential.<context>.* below, and
	linkgit:gitcredentials[7].

credential.<url>.*::
	Any of the credential.* options above can be applied selectively to
	some credentials. For example "credential.https://example.com.username"
	would set the default username only for https connections to
	example.com. See linkgit:gitcredentials[7] for details on how URLs are
	matched.

credentialCache.ignoreSIGHUP::
	Tell git-credential-cache--daemon to ignore SIGHUP, instead of quitting.

include::diff-config.txt[]

difftool.<tool>.path::
	Override the path for the given tool.  This is useful in case
	your tool is not in the PATH.

difftool.<tool>.cmd::
	Specify the command to invoke the specified diff tool.
	The specified command is evaluated in shell with the following
	variables available:  'LOCAL' is set to the name of the temporary
	file containing the contents of the diff pre-image and 'REMOTE'
	is set to the name of the temporary file containing the contents
	of the diff post-image.

difftool.prompt::
	Prompt before each invocation of the diff tool.

fetch.recurseSubmodules::
	This option can be either set to a boolean value or to 'on-demand'.
	Setting it to a boolean changes the behavior of fetch and pull to
	unconditionally recurse into submodules when set to true or to not
	recurse at all when set to false. When set to 'on-demand' (the default
	value), fetch and pull will only recurse into a populated submodule
	when its superproject retrieves a commit that updates the submodule's
	reference.

fetch.fsckObjects::
	If it is set to true, git-fetch-pack will check all fetched
	objects. It will abort in the case of a malformed object or a
	broken link. The result of an abort are only dangling objects.
	Defaults to false. If not set, the value of `transfer.fsckObjects`
	is used instead.

fetch.unpackLimit::
	If the number of objects fetched over the Git native
	transfer is below this
	limit, then the objects will be unpacked into loose object
	files. However if the number of received objects equals or
	exceeds this limit then the received pack will be stored as
	a pack, after adding any missing delta bases.  Storing the
	pack from a push can make the push operation complete faster,
	especially on slow filesystems.  If not set, the value of
	`transfer.unpackLimit` is used instead.

fetch.prune::
	If true, fetch will automatically behave as if the `--prune`
	option was given on the command line.  See also `remote.<name>.prune`.

format.attach::
	Enable multipart/mixed attachments as the default for
	'format-patch'.  The value can also be a double quoted string
	which will enable attachments as the default and set the
	value as the boundary.  See the --attach option in
	linkgit:git-format-patch[1].

format.numbered::
	A boolean which can enable or disable sequence numbers in patch
	subjects.  It defaults to "auto" which enables it only if there
	is more than one patch.  It can be enabled or disabled for all
	messages by setting it to "true" or "false".  See --numbered
	option in linkgit:git-format-patch[1].

format.headers::
	Additional email headers to include in a patch to be submitted
	by mail.  See linkgit:git-format-patch[1].

format.to::
format.cc::
	Additional recipients to include in a patch to be submitted
	by mail.  See the --to and --cc options in
	linkgit:git-format-patch[1].

format.subjectPrefix::
	The default for format-patch is to output files with the '[PATCH]'
	subject prefix. Use this variable to change that prefix.

format.signature::
	The default for format-patch is to output a signature containing
	the Git version number. Use this variable to change that default.
	Set this variable to the empty string ("") to suppress
	signature generation.

format.signatureFile::
	Works just like format.signature except the contents of the
	file specified by this variable will be used as the signature.

format.suffix::
	The default for format-patch is to output files with the suffix
	`.patch`. Use this variable to change that suffix (make sure to
	include the dot if you want it).

format.pretty::
	The default pretty format for log/show/whatchanged command,
	See linkgit:git-log[1], linkgit:git-show[1],
	linkgit:git-whatchanged[1].

format.thread::
	The default threading style for 'git format-patch'.  Can be
	a boolean value, or `shallow` or `deep`.  `shallow` threading
	makes every mail a reply to the head of the series,
	where the head is chosen from the cover letter, the
	`--in-reply-to`, and the first patch mail, in this order.
	`deep` threading makes every mail a reply to the previous one.
	A true boolean value is the same as `shallow`, and a false
	value disables threading.

format.signOff::
	A boolean value which lets you enable the `-s/--signoff` option of
	format-patch by default. *Note:* Adding the Signed-off-by: line to a
	patch should be a conscious act and means that you certify you have
	the rights to submit this work under the same open source license.
	Please see the 'SubmittingPatches' document for further discussion.

format.coverLetter::
	A boolean that controls whether to generate a cover-letter when
	format-patch is invoked, but in addition can be set to "auto", to
	generate a cover-letter only when there's more than one patch.

format.outputDirectory::
	Set a custom directory to store the resulting files instead of the
	current working directory.

format.useAutoBase::
	A boolean value which lets you enable the `--base=auto` option of
	format-patch by default.

filter.<driver>.clean::
	The command which is used to convert the content of a worktree
	file to a blob upon checkin.  See linkgit:gitattributes[5] for
	details.

filter.<driver>.smudge::
	The command which is used to convert the content of a blob
	object to a worktree file upon checkout.  See
	linkgit:gitattributes[5] for details.

fsck.<msg-id>::
	Allows overriding the message type (error, warn or ignore) of a
	specific message ID such as `missingEmail`.
+
For convenience, fsck prefixes the error/warning with the message ID,
e.g.  "missingEmail: invalid author/committer line - missing email" means
that setting `fsck.missingEmail = ignore` will hide that issue.
+
This feature is intended to support working with legacy repositories
which cannot be repaired without disruptive changes.

fsck.skipList::
	The path to a sorted list of object names (i.e. one SHA-1 per
	line) that are known to be broken in a non-fatal way and should
	be ignored. This feature is useful when an established project
	should be accepted despite early commits containing errors that
	can be safely ignored such as invalid committer email addresses.
	Note: corrupt objects cannot be skipped with this setting.

gc.aggressiveDepth::
	The depth parameter used in the delta compression
	algorithm used by 'git gc --aggressive'.  This defaults
	to 250.

gc.aggressiveWindow::
	The window size parameter used in the delta compression
	algorithm used by 'git gc --aggressive'.  This defaults
	to 250.

gc.auto::
	When there are approximately more than this many loose
	objects in the repository, `git gc --auto` will pack them.
	Some Porcelain commands use this command to perform a
	light-weight garbage collection from time to time.  The
	default value is 6700.  Setting this to 0 disables it.

gc.autoPackLimit::
	When there are more than this many packs that are not
	marked with `*.keep` file in the repository, `git gc
	--auto` consolidates them into one larger pack.  The
	default	value is 50.  Setting this to 0 disables it.

gc.autoDetach::
	Make `git gc --auto` return immediately and run in background
	if the system supports it. Default is true.

gc.packRefs::
	Running `git pack-refs` in a repository renders it
	unclonable by Git versions prior to 1.5.1.2 over dumb
	transports such as HTTP.  This variable determines whether
	'git gc' runs `git pack-refs`. This can be set to `notbare`
	to enable it within all non-bare repos or it can be set to a
	boolean value.  The default is `true`.

gc.pruneExpire::
	When 'git gc' is run, it will call 'prune --expire 2.weeks.ago'.
	Override the grace period with this config variable.  The value
	"now" may be used to disable this grace period and always prune
	unreachable objects immediately, or "never" may be used to
	suppress pruning.

gc.worktreePruneExpire::
	When 'git gc' is run, it calls
	'git worktree prune --expire 3.months.ago'.
	This config variable can be used to set a different grace
	period. The value "now" may be used to disable the grace
	period and prune `$GIT_DIR/worktrees` immediately, or "never"
	may be used to suppress pruning.

gc.reflogExpire::
gc.<pattern>.reflogExpire::
	'git reflog expire' removes reflog entries older than
	this time; defaults to 90 days. The value "now" expires all
	entries immediately, and "never" suppresses expiration
	altogether. With "<pattern>" (e.g.
	"refs/stash") in the middle the setting applies only to
	the refs that match the <pattern>.

gc.reflogExpireUnreachable::
gc.<pattern>.reflogExpireUnreachable::
	'git reflog expire' removes reflog entries older than
	this time and are not reachable from the current tip;
	defaults to 30 days. The value "now" expires all entries
	immediately, and "never" suppresses expiration altogether.
	With "<pattern>" (e.g. "refs/stash")
	in the middle, the setting applies only to the refs that
	match the <pattern>.

gc.rerereResolved::
	Records of conflicted merge you resolved earlier are
	kept for this many days when 'git rerere gc' is run.
	The default is 60 days.  See linkgit:git-rerere[1].

gc.rerereUnresolved::
	Records of conflicted merge you have not resolved are
	kept for this many days when 'git rerere gc' is run.
	The default is 15 days.  See linkgit:git-rerere[1].

gitcvs.commitMsgAnnotation::
	Append this string to each commit message. Set to empty string
	to disable this feature. Defaults to "via git-CVS emulator".

gitcvs.enabled::
	Whether the CVS server interface is enabled for this repository.
	See linkgit:git-cvsserver[1].

gitcvs.logFile::
	Path to a log file where the CVS server interface well... logs
	various stuff. See linkgit:git-cvsserver[1].

gitcvs.usecrlfattr::
	If true, the server will look up the end-of-line conversion
	attributes for files to determine the `-k` modes to use. If
	the attributes force Git to treat a file as text,
	the `-k` mode will be left blank so CVS clients will
	treat it as text. If they suppress text conversion, the file
	will be set with '-kb' mode, which suppresses any newline munging
	the client might otherwise do. If the attributes do not allow
	the file type to be determined, then `gitcvs.allBinary` is
	used. See linkgit:gitattributes[5].

gitcvs.allBinary::
	This is used if `gitcvs.usecrlfattr` does not resolve
	the correct '-kb' mode to use. If true, all
	unresolved files are sent to the client in
	mode '-kb'. This causes the client to treat them
	as binary files, which suppresses any newline munging it
	otherwise might do. Alternatively, if it is set to "guess",
	then the contents of the file are examined to decide if
	it is binary, similar to `core.autocrlf`.

gitcvs.dbName::
	Database used by git-cvsserver to cache revision information
	derived from the Git repository. The exact meaning depends on the
	used database driver, for SQLite (which is the default driver) this
	is a filename. Supports variable substitution (see
	linkgit:git-cvsserver[1] for details). May not contain semicolons (`;`).
	Default: '%Ggitcvs.%m.sqlite'

gitcvs.dbDriver::
	Used Perl DBI driver. You can specify any available driver
	for this here, but it might not work. git-cvsserver is tested
	with 'DBD::SQLite', reported to work with 'DBD::Pg', and
	reported *not* to work with 'DBD::mysql'. Experimental feature.
	May not contain double colons (`:`). Default: 'SQLite'.
	See linkgit:git-cvsserver[1].

gitcvs.dbUser, gitcvs.dbPass::
	Database user and password. Only useful if setting `gitcvs.dbDriver`,
	since SQLite has no concept of database users and/or passwords.
	'gitcvs.dbUser' supports variable substitution (see
	linkgit:git-cvsserver[1] for details).

gitcvs.dbTableNamePrefix::
	Database table name prefix.  Prepended to the names of any
	database tables used, allowing a single database to be used
	for several repositories.  Supports variable substitution (see
	linkgit:git-cvsserver[1] for details).  Any non-alphabetic
	characters will be replaced with underscores.

All gitcvs variables except for `gitcvs.usecrlfattr` and
`gitcvs.allBinary` can also be specified as
'gitcvs.<access_method>.<varname>' (where 'access_method'
is one of "ext" and "pserver") to make them apply only for the given
access method.

gitweb.category::
gitweb.description::
gitweb.owner::
gitweb.url::
	See linkgit:gitweb[1] for description.

gitweb.avatar::
gitweb.blame::
gitweb.grep::
gitweb.highlight::
gitweb.patches::
gitweb.pickaxe::
gitweb.remote_heads::
gitweb.showSizes::
gitweb.snapshot::
	See linkgit:gitweb.conf[5] for description.

grep.lineNumber::
	If set to true, enable `-n` option by default.

grep.patternType::
	Set the default matching behavior. Using a value of 'basic', 'extended',
	'fixed', or 'perl' will enable the `--basic-regexp`, `--extended-regexp`,
	`--fixed-strings`, or `--perl-regexp` option accordingly, while the
	value 'default' will return to the default matching behavior.

grep.extendedRegexp::
	If set to true, enable `--extended-regexp` option by default. This
	option is ignored when the `grep.patternType` option is set to a value
	other than 'default'.

grep.threads::
	Number of grep worker threads to use.
	See `grep.threads` in linkgit:git-grep[1] for more information.

grep.fallbackToNoIndex::
	If set to true, fall back to git grep --no-index if git grep
	is executed outside of a git repository.  Defaults to false.

gpg.program::
	Use this custom program instead of "`gpg`" found on `$PATH` when
	making or verifying a PGP signature. The program must support the
	same command-line interface as GPG, namely, to verify a detached
	signature, "`gpg --verify $file - <$signature`" is run, and the
	program is expected to signal a good signature by exiting with
	code 0, and to generate an ASCII-armored detached signature, the
	standard input of "`gpg -bsau $key`" is fed with the contents to be
	signed, and the program is expected to send the result to its
	standard output.

gui.commitMsgWidth::
	Defines how wide the commit message window is in the
	linkgit:git-gui[1]. "75" is the default.

gui.diffContext::
	Specifies how many context lines should be used in calls to diff
	made by the linkgit:git-gui[1]. The default is "5".

gui.displayUntracked::
	Determines if linkgit:git-gui[1] shows untracked files
	in the file list. The default is "true".

gui.encoding::
	Specifies the default encoding to use for displaying of
	file contents in linkgit:git-gui[1] and linkgit:gitk[1].
	It can be overridden by setting the 'encoding' attribute
	for relevant files (see linkgit:gitattributes[5]).
	If this option is not set, the tools default to the
	locale encoding.

gui.matchTrackingBranch::
	Determines if new branches created with linkgit:git-gui[1] should
	default to tracking remote branches with matching names or
	not. Default: "false".

gui.newBranchTemplate::
	Is used as suggested name when creating new branches using the
	linkgit:git-gui[1].

gui.pruneDuringFetch::
	"true" if linkgit:git-gui[1] should prune remote-tracking branches when
	performing a fetch. The default value is "false".

gui.trustmtime::
	Determines if linkgit:git-gui[1] should trust the file modification
	timestamp or not. By default the timestamps are not trusted.

gui.spellingDictionary::
	Specifies the dictionary used for spell checking commit messages in
	the linkgit:git-gui[1]. When set to "none" spell checking is turned
	off.

gui.fastCopyBlame::
	If true, 'git gui blame' uses `-C` instead of `-C -C` for original
	location detection. It makes blame significantly faster on huge
	repositories at the expense of less thorough copy detection.

gui.copyBlameThreshold::
	Specifies the threshold to use in 'git gui blame' original location
	detection, measured in alphanumeric characters. See the
	linkgit:git-blame[1] manual for more information on copy detection.

gui.blamehistoryctx::
	Specifies the radius of history context in days to show in
	linkgit:gitk[1] for the selected commit, when the `Show History
	Context` menu item is invoked from 'git gui blame'. If this
	variable is set to zero, the whole history is shown.

guitool.<name>.cmd::
	Specifies the shell command line to execute when the corresponding item
	of the linkgit:git-gui[1] `Tools` menu is invoked. This option is
	mandatory for every tool. The command is executed from the root of
	the working directory, and in the environment it receives the name of
	the tool as `GIT_GUITOOL`, the name of the currently selected file as
	'FILENAME', and the name of the current branch as 'CUR_BRANCH' (if
	the head is detached, 'CUR_BRANCH' is empty).

guitool.<name>.needsFile::
	Run the tool only if a diff is selected in the GUI. It guarantees
	that 'FILENAME' is not empty.

guitool.<name>.noConsole::
	Run the command silently, without creating a window to display its
	output.

guitool.<name>.noRescan::
	Don't rescan the working directory for changes after the tool
	finishes execution.

guitool.<name>.confirm::
	Show a confirmation dialog before actually running the tool.

guitool.<name>.argPrompt::
	Request a string argument from the user, and pass it to the tool
	through the `ARGS` environment variable. Since requesting an
	argument implies confirmation, the 'confirm' option has no effect
	if this is enabled. If the option is set to 'true', 'yes', or '1',
	the dialog uses a built-in generic prompt; otherwise the exact
	value of the variable is used.

guitool.<name>.revPrompt::
	Request a single valid revision from the user, and set the
	`REVISION` environment variable. In other aspects this option
	is similar to 'argPrompt', and can be used together with it.

guitool.<name>.revUnmerged::
	Show only unmerged branches in the 'revPrompt' subdialog.
	This is useful for tools similar to merge or rebase, but not
	for things like checkout or reset.

guitool.<name>.title::
	Specifies the title to use for the prompt dialog. The default
	is the tool name.

guitool.<name>.prompt::
	Specifies the general prompt string to display at the top of
	the dialog, before subsections for 'argPrompt' and 'revPrompt'.
	The default value includes the actual command.

help.browser::
	Specify the browser that will be used to display help in the
	'web' format. See linkgit:git-help[1].

help.format::
	Override the default help format used by linkgit:git-help[1].
	Values 'man', 'info', 'web' and 'html' are supported. 'man' is
	the default. 'web' and 'html' are the same.

help.autoCorrect::
	Automatically correct and execute mistyped commands after
	waiting for the given number of deciseconds (0.1 sec). If more
	than one command can be deduced from the entered text, nothing
	will be executed.  If the value of this option is negative,
	the corrected command will be executed immediately. If the
	value is 0 - the command will be just shown but not executed.
	This is the default.

help.htmlPath::
	Specify the path where the HTML documentation resides. File system paths
	and URLs are supported. HTML pages will be prefixed with this path when
	help is displayed in the 'web' format. This defaults to the documentation
	path of your Git installation.

http.proxy::
	Override the HTTP proxy, normally configured using the 'http_proxy',
	'https_proxy', and 'all_proxy' environment variables (see `curl(1)`). In
	addition to the syntax understood by curl, it is possible to specify a
	proxy string with a user name but no password, in which case git will
	attempt to acquire one in the same way it does for other credentials. See
	linkgit:gitcredentials[7] for more information. The syntax thus is
	'[protocol://][user[:password]@]proxyhost[:port]'. This can be overridden
	on a per-remote basis; see remote.<name>.proxy

http.proxyAuthMethod::
	Set the method with which to authenticate against the HTTP proxy. This
	only takes effect if the configured proxy string contains a user name part
	(i.e. is of the form 'user@host' or 'user@host:port'). This can be
	overridden on a per-remote basis; see `remote.<name>.proxyAuthMethod`.
	Both can be overridden by the `GIT_HTTP_PROXY_AUTHMETHOD` environment
	variable.  Possible values are:
+
--
* `anyauth` - Automatically pick a suitable authentication method. It is
  assumed that the proxy answers an unauthenticated request with a 407
  status code and one or more Proxy-authenticate headers with supported
  authentication methods. This is the default.
* `basic` - HTTP Basic authentication
* `digest` - HTTP Digest authentication; this prevents the password from being
  transmitted to the proxy in clear text
* `negotiate` - GSS-Negotiate authentication (compare the --negotiate option
  of `curl(1)`)
* `ntlm` - NTLM authentication (compare the --ntlm option of `curl(1)`)
--

http.emptyAuth::
	Attempt authentication without seeking a username or password.  This
	can be used to attempt GSS-Negotiate authentication without specifying
	a username in the URL, as libcurl normally requires a username for
	authentication.

http.extraHeader::
	Pass an additional HTTP header when communicating with a server.  If
	more than one such entry exists, all of them are added as extra
	headers.  To allow overriding the settings inherited from the system
	config, an empty value will reset the extra headers to the empty list.

http.cookieFile::
	The pathname of a file containing previously stored cookie lines,
	which should be used
	in the Git http session, if they match the server. The file format
	of the file to read cookies from should be plain HTTP headers or
	the Netscape/Mozilla cookie file format (see `curl(1)`).
	NOTE that the file specified with http.cookieFile is used only as
	input unless http.saveCookies is set.

http.saveCookies::
	If set, store cookies received during requests to the file specified by
	http.cookieFile. Has no effect if http.cookieFile is unset.

http.sslVersion::
	The SSL version to use when negotiating an SSL connection, if you
	want to force the default.  The available and default version
	depend on whether libcurl was built against NSS or OpenSSL and the
	particular configuration of the crypto library in use. Internally
	this sets the 'CURLOPT_SSL_VERSION' option; see the libcurl
	documentation for more details on the format of this option and
	for the ssl version supported. Actually the possible values of
	this option are:

	- sslv2
	- sslv3
	- tlsv1
	- tlsv1.0
	- tlsv1.1
	- tlsv1.2

+
Can be overridden by the `GIT_SSL_VERSION` environment variable.
To force git to use libcurl's default ssl version and ignore any
explicit http.sslversion option, set `GIT_SSL_VERSION` to the
empty string.

http.sslCipherList::
  A list of SSL ciphers to use when negotiating an SSL connection.
  The available ciphers depend on whether libcurl was built against
  NSS or OpenSSL and the particular configuration of the crypto
  library in use.  Internally this sets the 'CURLOPT_SSL_CIPHER_LIST'
  option; see the libcurl documentation for more details on the format
  of this list.
+
Can be overridden by the `GIT_SSL_CIPHER_LIST` environment variable.
To force git to use libcurl's default cipher list and ignore any
explicit http.sslCipherList option, set `GIT_SSL_CIPHER_LIST` to the
empty string.

http.sslVerify::
	Whether to verify the SSL certificate when fetching or pushing
	over HTTPS. Can be overridden by the `GIT_SSL_NO_VERIFY` environment
	variable.

http.sslCert::
	File containing the SSL certificate when fetching or pushing
	over HTTPS. Can be overridden by the `GIT_SSL_CERT` environment
	variable.

http.sslKey::
	File containing the SSL private key when fetching or pushing
	over HTTPS. Can be overridden by the `GIT_SSL_KEY` environment
	variable.

http.sslCertPasswordProtected::
	Enable Git's password prompt for the SSL certificate.  Otherwise
	OpenSSL will prompt the user, possibly many times, if the
	certificate or private key is encrypted.  Can be overridden by the
	`GIT_SSL_CERT_PASSWORD_PROTECTED` environment variable.

http.sslCAInfo::
	File containing the certificates to verify the peer with when
	fetching or pushing over HTTPS. Can be overridden by the
	`GIT_SSL_CAINFO` environment variable.

http.sslCAPath::
	Path containing files with the CA certificates to verify the peer
	with when fetching or pushing over HTTPS. Can be overridden
	by the `GIT_SSL_CAPATH` environment variable.

http.pinnedpubkey::
	Public key of the https service. It may either be the filename of
	a PEM or DER encoded public key file or a string starting with
	'sha256//' followed by the base64 encoded sha256 hash of the
	public key. See also libcurl 'CURLOPT_PINNEDPUBLICKEY'. git will
	exit with an error if this option is set but not supported by
	cURL.

http.sslTry::
	Attempt to use AUTH SSL/TLS and encrypted data transfers
	when connecting via regular FTP protocol. This might be needed
	if the FTP server requires it for security reasons or you wish
	to connect securely whenever remote FTP server supports it.
	Default is false since it might trigger certificate verification
	errors on misconfigured servers.

http.maxRequests::
	How many HTTP requests to launch in parallel. Can be overridden
	by the `GIT_HTTP_MAX_REQUESTS` environment variable. Default is 5.

http.minSessions::
	The number of curl sessions (counted across slots) to be kept across
	requests. They will not be ended with curl_easy_cleanup() until
	http_cleanup() is invoked. If USE_CURL_MULTI is not defined, this
	value will be capped at 1. Defaults to 1.

http.postBuffer::
	Maximum size in bytes of the buffer used by smart HTTP
	transports when POSTing data to the remote system.
	For requests larger than this buffer size, HTTP/1.1 and
	Transfer-Encoding: chunked is used to avoid creating a
	massive pack file locally.  Default is 1 MiB, which is
	sufficient for most requests.

http.lowSpeedLimit, http.lowSpeedTime::
	If the HTTP transfer speed is less than 'http.lowSpeedLimit'
	for longer than 'http.lowSpeedTime' seconds, the transfer is aborted.
	Can be overridden by the `GIT_HTTP_LOW_SPEED_LIMIT` and
	`GIT_HTTP_LOW_SPEED_TIME` environment variables.

http.noEPSV::
	A boolean which disables using of EPSV ftp command by curl.
	This can helpful with some "poor" ftp servers which don't
	support EPSV mode. Can be overridden by the `GIT_CURL_FTP_NO_EPSV`
	environment variable. Default is false (curl will use EPSV).

http.userAgent::
	The HTTP USER_AGENT string presented to an HTTP server.  The default
	value represents the version of the client Git such as git/1.7.1.
	This option allows you to override this value to a more common value
	such as Mozilla/4.0.  This may be necessary, for instance, if
	connecting through a firewall that restricts HTTP connections to a set
	of common USER_AGENT strings (but not including those like git/1.7.1).
	Can be overridden by the `GIT_HTTP_USER_AGENT` environment variable.

http.<url>.*::
	Any of the http.* options above can be applied selectively to some URLs.
	For a config key to match a URL, each element of the config key is
	compared to that of the URL, in the following order:
+
--
. Scheme (e.g., `https` in `https://example.com/`). This field
  must match exactly between the config key and the URL.

. Host/domain name (e.g., `example.com` in `https://example.com/`).
  This field must match exactly between the config key and the URL.

. Port number (e.g., `8080` in `http://example.com:8080/`).
  This field must match exactly between the config key and the URL.
  Omitted port numbers are automatically converted to the correct
  default for the scheme before matching.

. Path (e.g., `repo.git` in `https://example.com/repo.git`). The
  path field of the config key must match the path field of the URL
  either exactly or as a prefix of slash-delimited path elements.  This means
  a config key with path `foo/` matches URL path `foo/bar`.  A prefix can only
  match on a slash (`/`) boundary.  Longer matches take precedence (so a config
  key with path `foo/bar` is a better match to URL path `foo/bar` than a config
  key with just path `foo/`).

. User name (e.g., `user` in `https://user@example.com/repo.git`). If
  the config key has a user name it must match the user name in the
  URL exactly. If the config key does not have a user name, that
  config key will match a URL with any user name (including none),
  but at a lower precedence than a config key with a user name.
--
+
The list above is ordered by decreasing precedence; a URL that matches
a config key's path is preferred to one that matches its user name. For example,
if the URL is `https://user@example.com/foo/bar` a config key match of
`https://example.com/foo` will be preferred over a config key match of
`https://user@example.com`.
+
All URLs are normalized before attempting any matching (the password part,
if embedded in the URL, is always ignored for matching purposes) so that
equivalent URLs that are simply spelled differently will match properly.
Environment variable settings always override any matches.  The URLs that are
matched against are those given directly to Git commands.  This means any URLs
visited as a result of a redirection do not participate in matching.

i18n.commitEncoding::
	Character encoding the commit messages are stored in; Git itself
	does not care per se, but this information is necessary e.g. when
	importing commits from emails or in the gitk graphical history
	browser (and possibly at other places in the future or in other
	porcelains). See e.g. linkgit:git-mailinfo[1]. Defaults to 'utf-8'.

i18n.logOutputEncoding::
	Character encoding the commit messages are converted to when
	running 'git log' and friends.

imap::
	The configuration variables in the 'imap' section are described
	in linkgit:git-imap-send[1].

index.version::
	Specify the version with which new index files should be
	initialized.  This does not affect existing repositories.

init.templateDir::
	Specify the directory from which templates will be copied.
	(See the "TEMPLATE DIRECTORY" section of linkgit:git-init[1].)

instaweb.browser::
	Specify the program that will be used to browse your working
	repository in gitweb. See linkgit:git-instaweb[1].

instaweb.httpd::
	The HTTP daemon command-line to start gitweb on your working
	repository. See linkgit:git-instaweb[1].

instaweb.local::
	If true the web server started by linkgit:git-instaweb[1] will
	be bound to the local IP (127.0.0.1).

instaweb.modulePath::
	The default module path for linkgit:git-instaweb[1] to use
	instead of /usr/lib/apache2/modules.  Only used if httpd
	is Apache.

instaweb.port::
	The port number to bind the gitweb httpd to. See
	linkgit:git-instaweb[1].

interactive.singleKey::
	In interactive commands, allow the user to provide one-letter
	input with a single key (i.e., without hitting enter).
	Currently this is used by the `--patch` mode of
	linkgit:git-add[1], linkgit:git-checkout[1], linkgit:git-commit[1],
	linkgit:git-reset[1], and linkgit:git-stash[1]. Note that this
	setting is silently ignored if portable keystroke input
	is not available; requires the Perl module Term::ReadKey.

interactive.diffFilter::
	When an interactive command (such as `git add --patch`) shows
	a colorized diff, git will pipe the diff through the shell
	command defined by this configuration variable. The command may
	mark up the diff further for human consumption, provided that it
	retains a one-to-one correspondence with the lines in the
	original diff. Defaults to disabled (no filtering).

log.abbrevCommit::
	If true, makes linkgit:git-log[1], linkgit:git-show[1], and
	linkgit:git-whatchanged[1] assume `--abbrev-commit`. You may
	override this option with `--no-abbrev-commit`.

log.date::
	Set the default date-time mode for the 'log' command.
	Setting a value for log.date is similar to using 'git log''s
	`--date` option.  See linkgit:git-log[1] for details.

log.decorate::
	Print out the ref names of any commits that are shown by the log
	command. If 'short' is specified, the ref name prefixes 'refs/heads/',
	'refs/tags/' and 'refs/remotes/' will not be printed. If 'full' is
	specified, the full ref name (including prefix) will be printed.
<<<<<<< HEAD
	If 'auto' is specified, then if the output is going to a terminal,
	the ref names are shown as if 'short' were given, otherwise no ref
	names are shown. This is the same as the '--decorate' option
	of the `git log`.
=======
	This is the same as the log commands `--decorate` option.
>>>>>>> 661c3e9b

log.follow::
	If `true`, `git log` will act as if the `--follow` option was used when
	a single <path> is given.  This has the same limitations as `--follow`,
	i.e. it cannot be used to follow multiple files and does not work well
	on non-linear history.

log.showRoot::
	If true, the initial commit will be shown as a big creation event.
	This is equivalent to a diff against an empty tree.
	Tools like linkgit:git-log[1] or linkgit:git-whatchanged[1], which
	normally hide the root commit will now show it. True by default.

log.mailmap::
	If true, makes linkgit:git-log[1], linkgit:git-show[1], and
	linkgit:git-whatchanged[1] assume `--use-mailmap`.

mailinfo.scissors::
	If true, makes linkgit:git-mailinfo[1] (and therefore
	linkgit:git-am[1]) act by default as if the --scissors option
	was provided on the command-line. When active, this features
	removes everything from the message body before a scissors
	line (i.e. consisting mainly of ">8", "8<" and "-").

mailmap.file::
	The location of an augmenting mailmap file. The default
	mailmap, located in the root of the repository, is loaded
	first, then the mailmap file pointed to by this variable.
	The location of the mailmap file may be in a repository
	subdirectory, or somewhere outside of the repository itself.
	See linkgit:git-shortlog[1] and linkgit:git-blame[1].

mailmap.blob::
	Like `mailmap.file`, but consider the value as a reference to a
	blob in the repository. If both `mailmap.file` and
	`mailmap.blob` are given, both are parsed, with entries from
	`mailmap.file` taking precedence. In a bare repository, this
	defaults to `HEAD:.mailmap`. In a non-bare repository, it
	defaults to empty.

man.viewer::
	Specify the programs that may be used to display help in the
	'man' format. See linkgit:git-help[1].

man.<tool>.cmd::
	Specify the command to invoke the specified man viewer. The
	specified command is evaluated in shell with the man page
	passed as argument. (See linkgit:git-help[1].)

man.<tool>.path::
	Override the path for the given tool that may be used to
	display help in the 'man' format. See linkgit:git-help[1].

include::merge-config.txt[]

mergetool.<tool>.path::
	Override the path for the given tool.  This is useful in case
	your tool is not in the PATH.

mergetool.<tool>.cmd::
	Specify the command to invoke the specified merge tool.  The
	specified command is evaluated in shell with the following
	variables available: 'BASE' is the name of a temporary file
	containing the common base of the files to be merged, if available;
	'LOCAL' is the name of a temporary file containing the contents of
	the file on the current branch; 'REMOTE' is the name of a temporary
	file containing the contents of the file from the branch being
	merged; 'MERGED' contains the name of the file to which the merge
	tool should write the results of a successful merge.

mergetool.<tool>.trustExitCode::
	For a custom merge command, specify whether the exit code of
	the merge command can be used to determine whether the merge was
	successful.  If this is not set to true then the merge target file
	timestamp is checked and the merge assumed to have been successful
	if the file has been updated, otherwise the user is prompted to
	indicate the success of the merge.

mergetool.meld.hasOutput::
	Older versions of `meld` do not support the `--output` option.
	Git will attempt to detect whether `meld` supports `--output`
	by inspecting the output of `meld --help`.  Configuring
	`mergetool.meld.hasOutput` will make Git skip these checks and
	use the configured value instead.  Setting `mergetool.meld.hasOutput`
	to `true` tells Git to unconditionally use the `--output` option,
	and `false` avoids using `--output`.

mergetool.keepBackup::
	After performing a merge, the original file with conflict markers
	can be saved as a file with a `.orig` extension.  If this variable
	is set to `false` then this file is not preserved.  Defaults to
	`true` (i.e. keep the backup files).

mergetool.keepTemporaries::
	When invoking a custom merge tool, Git uses a set of temporary
	files to pass to the tool. If the tool returns an error and this
	variable is set to `true`, then these temporary files will be
	preserved, otherwise they will be removed after the tool has
	exited. Defaults to `false`.

mergetool.writeToTemp::
	Git writes temporary 'BASE', 'LOCAL', and 'REMOTE' versions of
	conflicting files in the worktree by default.  Git will attempt
	to use a temporary directory for these files when set `true`.
	Defaults to `false`.

mergetool.prompt::
	Prompt before each invocation of the merge resolution program.

notes.mergeStrategy::
	Which merge strategy to choose by default when resolving notes
	conflicts.  Must be one of `manual`, `ours`, `theirs`, `union`, or
	`cat_sort_uniq`.  Defaults to `manual`.  See "NOTES MERGE STRATEGIES"
	section of linkgit:git-notes[1] for more information on each strategy.

notes.<name>.mergeStrategy::
	Which merge strategy to choose when doing a notes merge into
	refs/notes/<name>.  This overrides the more general
	"notes.mergeStrategy".  See the "NOTES MERGE STRATEGIES" section in
	linkgit:git-notes[1] for more information on the available strategies.

notes.displayRef::
	The (fully qualified) refname from which to show notes when
	showing commit messages.  The value of this variable can be set
	to a glob, in which case notes from all matching refs will be
	shown.  You may also specify this configuration variable
	several times.  A warning will be issued for refs that do not
	exist, but a glob that does not match any refs is silently
	ignored.
+
This setting can be overridden with the `GIT_NOTES_DISPLAY_REF`
environment variable, which must be a colon separated list of refs or
globs.
+
The effective value of "core.notesRef" (possibly overridden by
GIT_NOTES_REF) is also implicitly added to the list of refs to be
displayed.

notes.rewrite.<command>::
	When rewriting commits with <command> (currently `amend` or
	`rebase`) and this variable is set to `true`, Git
	automatically copies your notes from the original to the
	rewritten commit.  Defaults to `true`, but see
	"notes.rewriteRef" below.

notes.rewriteMode::
	When copying notes during a rewrite (see the
	"notes.rewrite.<command>" option), determines what to do if
	the target commit already has a note.  Must be one of
	`overwrite`, `concatenate`, `cat_sort_uniq`, or `ignore`.
	Defaults to `concatenate`.
+
This setting can be overridden with the `GIT_NOTES_REWRITE_MODE`
environment variable.

notes.rewriteRef::
	When copying notes during a rewrite, specifies the (fully
	qualified) ref whose notes should be copied.  The ref may be a
	glob, in which case notes in all matching refs will be copied.
	You may also specify this configuration several times.
+
Does not have a default value; you must configure this variable to
enable note rewriting.  Set it to `refs/notes/commits` to enable
rewriting for the default commit notes.
+
This setting can be overridden with the `GIT_NOTES_REWRITE_REF`
environment variable, which must be a colon separated list of refs or
globs.

pack.window::
	The size of the window used by linkgit:git-pack-objects[1] when no
	window size is given on the command line. Defaults to 10.

pack.depth::
	The maximum delta depth used by linkgit:git-pack-objects[1] when no
	maximum depth is given on the command line. Defaults to 50.

pack.windowMemory::
	The maximum size of memory that is consumed by each thread
	in linkgit:git-pack-objects[1] for pack window memory when
	no limit is given on the command line.  The value can be
	suffixed with "k", "m", or "g".  When left unconfigured (or
	set explicitly to 0), there will be no limit.

pack.compression::
	An integer -1..9, indicating the compression level for objects
	in a pack file. -1 is the zlib default. 0 means no
	compression, and 1..9 are various speed/size tradeoffs, 9 being
	slowest.  If not set,  defaults to core.compression.  If that is
	not set,  defaults to -1, the zlib default, which is "a default
	compromise between speed and compression (currently equivalent
	to level 6)."
+
Note that changing the compression level will not automatically recompress
all existing objects. You can force recompression by passing the -F option
to linkgit:git-repack[1].

pack.deltaCacheSize::
	The maximum memory in bytes used for caching deltas in
	linkgit:git-pack-objects[1] before writing them out to a pack.
	This cache is used to speed up the writing object phase by not
	having to recompute the final delta result once the best match
	for all objects is found.  Repacking large repositories on machines
	which are tight with memory might be badly impacted by this though,
	especially if this cache pushes the system into swapping.
	A value of 0 means no limit. The smallest size of 1 byte may be
	used to virtually disable this cache. Defaults to 256 MiB.

pack.deltaCacheLimit::
	The maximum size of a delta, that is cached in
	linkgit:git-pack-objects[1]. This cache is used to speed up the
	writing object phase by not having to recompute the final delta
	result once the best match for all objects is found. Defaults to 1000.

pack.threads::
	Specifies the number of threads to spawn when searching for best
	delta matches.  This requires that linkgit:git-pack-objects[1]
	be compiled with pthreads otherwise this option is ignored with a
	warning. This is meant to reduce packing time on multiprocessor
	machines. The required amount of memory for the delta search window
	is however multiplied by the number of threads.
	Specifying 0 will cause Git to auto-detect the number of CPU's
	and set the number of threads accordingly.

pack.indexVersion::
	Specify the default pack index version.  Valid values are 1 for
	legacy pack index used by Git versions prior to 1.5.2, and 2 for
	the new pack index with capabilities for packs larger than 4 GB
	as well as proper protection against the repacking of corrupted
	packs.  Version 2 is the default.  Note that version 2 is enforced
	and this config option ignored whenever the corresponding pack is
	larger than 2 GB.
+
If you have an old Git that does not understand the version 2 `*.idx` file,
cloning or fetching over a non native protocol (e.g. "http")
that will copy both `*.pack` file and corresponding `*.idx` file from the
other side may give you a repository that cannot be accessed with your
older version of Git. If the `*.pack` file is smaller than 2 GB, however,
you can use linkgit:git-index-pack[1] on the *.pack file to regenerate
the `*.idx` file.

pack.packSizeLimit::
	The maximum size of a pack.  This setting only affects
	packing to a file when repacking, i.e. the git:// protocol
	is unaffected.  It can be overridden by the `--max-pack-size`
	option of linkgit:git-repack[1].  Reaching this limit results
	in the creation of multiple packfiles; which in turn prevents
	bitmaps from being created.
	The minimum size allowed is limited to 1 MiB.
	The default is unlimited.
	Common unit suffixes of 'k', 'm', or 'g' are
	supported.

pack.useBitmaps::
	When true, git will use pack bitmaps (if available) when packing
	to stdout (e.g., during the server side of a fetch). Defaults to
	true. You should not generally need to turn this off unless
	you are debugging pack bitmaps.

pack.writeBitmaps (deprecated)::
	This is a deprecated synonym for `repack.writeBitmaps`.

pack.writeBitmapHashCache::
	When true, git will include a "hash cache" section in the bitmap
	index (if one is written). This cache can be used to feed git's
	delta heuristics, potentially leading to better deltas between
	bitmapped and non-bitmapped objects (e.g., when serving a fetch
	between an older, bitmapped pack and objects that have been
	pushed since the last gc). The downside is that it consumes 4
	bytes per object of disk space, and that JGit's bitmap
	implementation does not understand it, causing it to complain if
	Git and JGit are used on the same repository. Defaults to false.

pager.<cmd>::
	If the value is boolean, turns on or off pagination of the
	output of a particular Git subcommand when writing to a tty.
	Otherwise, turns on pagination for the subcommand using the
	pager specified by the value of `pager.<cmd>`.  If `--paginate`
	or `--no-pager` is specified on the command line, it takes
	precedence over this option.  To disable pagination for all
	commands, set `core.pager` or `GIT_PAGER` to `cat`.

pretty.<name>::
	Alias for a --pretty= format string, as specified in
	linkgit:git-log[1]. Any aliases defined here can be used just
	as the built-in pretty formats could. For example,
	running `git config pretty.changelog "format:* %H %s"`
	would cause the invocation `git log --pretty=changelog`
	to be equivalent to running `git log "--pretty=format:* %H %s"`.
	Note that an alias with the same name as a built-in format
	will be silently ignored.

pull.ff::
	By default, Git does not create an extra merge commit when merging
	a commit that is a descendant of the current commit. Instead, the
	tip of the current branch is fast-forwarded. When set to `false`,
	this variable tells Git to create an extra merge commit in such
	a case (equivalent to giving the `--no-ff` option from the command
	line). When set to `only`, only such fast-forward merges are
	allowed (equivalent to giving the `--ff-only` option from the
	command line). This setting overrides `merge.ff` when pulling.

pull.rebase::
	When true, rebase branches on top of the fetched branch, instead
	of merging the default branch from the default remote when "git
	pull" is run. See "branch.<name>.rebase" for setting this on a
	per-branch basis.
+
When preserve, also pass `--preserve-merges` along to 'git rebase'
so that locally committed merge commits will not be flattened
by running 'git pull'.
+
When the value is `interactive`, the rebase is run in interactive mode.
+
*NOTE*: this is a possibly dangerous operation; do *not* use
it unless you understand the implications (see linkgit:git-rebase[1]
for details).

pull.octopus::
	The default merge strategy to use when pulling multiple branches
	at once.

pull.twohead::
	The default merge strategy to use when pulling a single branch.

push.default::
	Defines the action `git push` should take if no refspec is
	explicitly given.  Different values are well-suited for
	specific workflows; for instance, in a purely central workflow
	(i.e. the fetch source is equal to the push destination),
	`upstream` is probably what you want.  Possible values are:
+
--

* `nothing` - do not push anything (error out) unless a refspec is
  explicitly given. This is primarily meant for people who want to
  avoid mistakes by always being explicit.

* `current` - push the current branch to update a branch with the same
  name on the receiving end.  Works in both central and non-central
  workflows.

* `upstream` - push the current branch back to the branch whose
  changes are usually integrated into the current branch (which is
  called `@{upstream}`).  This mode only makes sense if you are
  pushing to the same repository you would normally pull from
  (i.e. central workflow).

* `simple` - in centralized workflow, work like `upstream` with an
  added safety to refuse to push if the upstream branch's name is
  different from the local one.
+
When pushing to a remote that is different from the remote you normally
pull from, work as `current`.  This is the safest option and is suited
for beginners.
+
This mode has become the default in Git 2.0.

* `matching` - push all branches having the same name on both ends.
  This makes the repository you are pushing to remember the set of
  branches that will be pushed out (e.g. if you always push 'maint'
  and 'master' there and no other branches, the repository you push
  to will have these two branches, and your local 'maint' and
  'master' will be pushed there).
+
To use this mode effectively, you have to make sure _all_ the
branches you would push out are ready to be pushed out before
running 'git push', as the whole point of this mode is to allow you
to push all of the branches in one go.  If you usually finish work
on only one branch and push out the result, while other branches are
unfinished, this mode is not for you.  Also this mode is not
suitable for pushing into a shared central repository, as other
people may add new branches there, or update the tip of existing
branches outside your control.
+
This used to be the default, but not since Git 2.0 (`simple` is the
new default).

--

push.followTags::
	If set to true enable `--follow-tags` option by default.  You
	may override this configuration at time of push by specifying
	`--no-follow-tags`.

push.gpgSign::
	May be set to a boolean value, or the string 'if-asked'. A true
	value causes all pushes to be GPG signed, as if `--signed` is
	passed to linkgit:git-push[1]. The string 'if-asked' causes
	pushes to be signed if the server supports it, as if
	`--signed=if-asked` is passed to 'git push'. A false value may
	override a value from a lower-priority config file. An explicit
	command-line flag always overrides this config option.

push.recurseSubmodules::
	Make sure all submodule commits used by the revisions to be pushed
	are available on a remote-tracking branch. If the value is 'check'
	then Git will verify that all submodule commits that changed in the
	revisions to be pushed are available on at least one remote of the
	submodule. If any commits are missing, the push will be aborted and
	exit with non-zero status. If the value is 'on-demand' then all
	submodules that changed in the revisions to be pushed will be
	pushed. If on-demand was not able to push all necessary revisions
	it will also be aborted and exit with non-zero status. If the value
	is 'no' then default behavior of ignoring submodules when pushing
	is retained. You may override this configuration at time of push by
	specifying '--recurse-submodules=check|on-demand|no'.

rebase.stat::
	Whether to show a diffstat of what changed upstream since the last
	rebase. False by default.

rebase.autoSquash::
	If set to true enable `--autosquash` option by default.

rebase.autoStash::
	When set to true, automatically create a temporary stash
	before the operation begins, and apply it after the operation
	ends.  This means that you can run rebase on a dirty worktree.
	However, use with care: the final stash application after a
	successful rebase might result in non-trivial conflicts.
	Defaults to false.

rebase.missingCommitsCheck::
	If set to "warn", git rebase -i will print a warning if some
	commits are removed (e.g. a line was deleted), however the
	rebase will still proceed. If set to "error", it will print
	the previous warning and stop the rebase, 'git rebase
	--edit-todo' can then be used to correct the error. If set to
	"ignore", no checking is done.
	To drop a commit without warning or error, use the `drop`
	command in the todo-list.
	Defaults to "ignore".

rebase.instructionFormat
	A format string, as specified in linkgit:git-log[1], to be used for
	the instruction list during an interactive rebase.  The format will automatically
	have the long commit hash prepended to the format.

receive.advertiseAtomic::
	By default, git-receive-pack will advertise the atomic push
	capability to its clients. If you don't want to this capability
	to be advertised, set this variable to false.

receive.autogc::
	By default, git-receive-pack will run "git-gc --auto" after
	receiving data from git-push and updating refs.  You can stop
	it by setting this variable to false.

receive.certNonceSeed::
	By setting this variable to a string, `git receive-pack`
	will accept a `git push --signed` and verifies it by using
	a "nonce" protected by HMAC using this string as a secret
	key.

receive.certNonceSlop::
	When a `git push --signed` sent a push certificate with a
	"nonce" that was issued by a receive-pack serving the same
	repository within this many seconds, export the "nonce"
	found in the certificate to `GIT_PUSH_CERT_NONCE` to the
	hooks (instead of what the receive-pack asked the sending
	side to include).  This may allow writing checks in
	`pre-receive` and `post-receive` a bit easier.  Instead of
	checking `GIT_PUSH_CERT_NONCE_SLOP` environment variable
	that records by how many seconds the nonce is stale to
	decide if they want to accept the certificate, they only
	can check `GIT_PUSH_CERT_NONCE_STATUS` is `OK`.

receive.fsckObjects::
	If it is set to true, git-receive-pack will check all received
	objects. It will abort in the case of a malformed object or a
	broken link. The result of an abort are only dangling objects.
	Defaults to false. If not set, the value of `transfer.fsckObjects`
	is used instead.

receive.fsck.<msg-id>::
	When `receive.fsckObjects` is set to true, errors can be switched
	to warnings and vice versa by configuring the `receive.fsck.<msg-id>`
	setting where the `<msg-id>` is the fsck message ID and the value
	is one of `error`, `warn` or `ignore`. For convenience, fsck prefixes
	the error/warning with the message ID, e.g. "missingEmail: invalid
	author/committer line - missing email" means that setting
	`receive.fsck.missingEmail = ignore` will hide that issue.
+
This feature is intended to support working with legacy repositories
which would not pass pushing when `receive.fsckObjects = true`, allowing
the host to accept repositories with certain known issues but still catch
other issues.

receive.fsck.skipList::
	The path to a sorted list of object names (i.e. one SHA-1 per
	line) that are known to be broken in a non-fatal way and should
	be ignored. This feature is useful when an established project
	should be accepted despite early commits containing errors that
	can be safely ignored such as invalid committer email addresses.
	Note: corrupt objects cannot be skipped with this setting.

receive.unpackLimit::
	If the number of objects received in a push is below this
	limit then the objects will be unpacked into loose object
	files. However if the number of received objects equals or
	exceeds this limit then the received pack will be stored as
	a pack, after adding any missing delta bases.  Storing the
	pack from a push can make the push operation complete faster,
	especially on slow filesystems.  If not set, the value of
	`transfer.unpackLimit` is used instead.

receive.denyDeletes::
	If set to true, git-receive-pack will deny a ref update that deletes
	the ref. Use this to prevent such a ref deletion via a push.

receive.denyDeleteCurrent::
	If set to true, git-receive-pack will deny a ref update that
	deletes the currently checked out branch of a non-bare repository.

receive.denyCurrentBranch::
	If set to true or "refuse", git-receive-pack will deny a ref update
	to the currently checked out branch of a non-bare repository.
	Such a push is potentially dangerous because it brings the HEAD
	out of sync with the index and working tree. If set to "warn",
	print a warning of such a push to stderr, but allow the push to
	proceed. If set to false or "ignore", allow such pushes with no
	message. Defaults to "refuse".
+
Another option is "updateInstead" which will update the working
tree if pushing into the current branch.  This option is
intended for synchronizing working directories when one side is not easily
accessible via interactive ssh (e.g. a live web site, hence the requirement
that the working directory be clean). This mode also comes in handy when
developing inside a VM to test and fix code on different Operating Systems.
+
By default, "updateInstead" will refuse the push if the working tree or
the index have any difference from the HEAD, but the `push-to-checkout`
hook can be used to customize this.  See linkgit:githooks[5].

receive.denyNonFastForwards::
	If set to true, git-receive-pack will deny a ref update which is
	not a fast-forward. Use this to prevent such an update via a push,
	even if that push is forced. This configuration variable is
	set when initializing a shared repository.

receive.hideRefs::
	This variable is the same as `transfer.hideRefs`, but applies
	only to `receive-pack` (and so affects pushes, but not fetches).
	An attempt to update or delete a hidden ref by `git push` is
	rejected.

receive.updateServerInfo::
	If set to true, git-receive-pack will run git-update-server-info
	after receiving data from git-push and updating refs.

receive.shallowUpdate::
	If set to true, .git/shallow can be updated when new refs
	require new shallow roots. Otherwise those refs are rejected.

remote.pushDefault::
	The remote to push to by default.  Overrides
	`branch.<name>.remote` for all branches, and is overridden by
	`branch.<name>.pushRemote` for specific branches.

remote.<name>.url::
	The URL of a remote repository.  See linkgit:git-fetch[1] or
	linkgit:git-push[1].

remote.<name>.pushurl::
	The push URL of a remote repository.  See linkgit:git-push[1].

remote.<name>.proxy::
	For remotes that require curl (http, https and ftp), the URL to
	the proxy to use for that remote.  Set to the empty string to
	disable proxying for that remote.

remote.<name>.proxyAuthMethod::
	For remotes that require curl (http, https and ftp), the method to use for
	authenticating against the proxy in use (probably set in
	`remote.<name>.proxy`). See `http.proxyAuthMethod`.

remote.<name>.fetch::
	The default set of "refspec" for linkgit:git-fetch[1]. See
	linkgit:git-fetch[1].

remote.<name>.push::
	The default set of "refspec" for linkgit:git-push[1]. See
	linkgit:git-push[1].

remote.<name>.mirror::
	If true, pushing to this remote will automatically behave
	as if the `--mirror` option was given on the command line.

remote.<name>.skipDefaultUpdate::
	If true, this remote will be skipped by default when updating
	using linkgit:git-fetch[1] or the `update` subcommand of
	linkgit:git-remote[1].

remote.<name>.skipFetchAll::
	If true, this remote will be skipped by default when updating
	using linkgit:git-fetch[1] or the `update` subcommand of
	linkgit:git-remote[1].

remote.<name>.receivepack::
	The default program to execute on the remote side when pushing.  See
	option --receive-pack of linkgit:git-push[1].

remote.<name>.uploadpack::
	The default program to execute on the remote side when fetching.  See
	option --upload-pack of linkgit:git-fetch-pack[1].

remote.<name>.tagOpt::
	Setting this value to --no-tags disables automatic tag following when
	fetching from remote <name>. Setting it to --tags will fetch every
	tag from remote <name>, even if they are not reachable from remote
	branch heads. Passing these flags directly to linkgit:git-fetch[1] can
	override this setting. See options --tags and --no-tags of
	linkgit:git-fetch[1].

remote.<name>.vcs::
	Setting this to a value <vcs> will cause Git to interact with
	the remote with the git-remote-<vcs> helper.

remote.<name>.prune::
	When set to true, fetching from this remote by default will also
	remove any remote-tracking references that no longer exist on the
	remote (as if the `--prune` option was given on the command line).
	Overrides `fetch.prune` settings, if any.

remotes.<group>::
	The list of remotes which are fetched by "git remote update
	<group>".  See linkgit:git-remote[1].

repack.useDeltaBaseOffset::
	By default, linkgit:git-repack[1] creates packs that use
	delta-base offset. If you need to share your repository with
	Git older than version 1.4.4, either directly or via a dumb
	protocol such as http, then you need to set this option to
	"false" and repack. Access from old Git versions over the
	native protocol are unaffected by this option.

repack.packKeptObjects::
	If set to true, makes `git repack` act as if
	`--pack-kept-objects` was passed. See linkgit:git-repack[1] for
	details. Defaults to `false` normally, but `true` if a bitmap
	index is being written (either via `--write-bitmap-index` or
	`repack.writeBitmaps`).

repack.writeBitmaps::
	When true, git will write a bitmap index when packing all
	objects to disk (e.g., when `git repack -a` is run).  This
	index can speed up the "counting objects" phase of subsequent
	packs created for clones and fetches, at the cost of some disk
	space and extra time spent on the initial repack.  This has
	no effect if multiple packfiles are created.
	Defaults to false.

rerere.autoUpdate::
	When set to true, `git-rerere` updates the index with the
	resulting contents after it cleanly resolves conflicts using
	previously recorded resolution.  Defaults to false.

rerere.enabled::
	Activate recording of resolved conflicts, so that identical
	conflict hunks can be resolved automatically, should they be
	encountered again.  By default, linkgit:git-rerere[1] is
	enabled if there is an `rr-cache` directory under the
	`$GIT_DIR`, e.g. if "rerere" was previously used in the
	repository.

sendemail.identity::
	A configuration identity. When given, causes values in the
	'sendemail.<identity>' subsection to take precedence over
	values in the 'sendemail' section. The default identity is
	the value of `sendemail.identity`.

sendemail.smtpEncryption::
	See linkgit:git-send-email[1] for description.  Note that this
	setting is not subject to the 'identity' mechanism.

sendemail.smtpssl (deprecated)::
	Deprecated alias for 'sendemail.smtpEncryption = ssl'.

sendemail.smtpsslcertpath::
	Path to ca-certificates (either a directory or a single file).
	Set it to an empty string to disable certificate verification.

sendemail.<identity>.*::
	Identity-specific versions of the 'sendemail.*' parameters
	found below, taking precedence over those when the this
	identity is selected, through command-line or
	`sendemail.identity`.

sendemail.aliasesFile::
sendemail.aliasFileType::
sendemail.annotate::
sendemail.bcc::
sendemail.cc::
sendemail.ccCmd::
sendemail.chainReplyTo::
sendemail.confirm::
sendemail.envelopeSender::
sendemail.from::
sendemail.multiEdit::
sendemail.signedoffbycc::
sendemail.smtpPass::
sendemail.suppresscc::
sendemail.suppressFrom::
sendemail.to::
sendemail.smtpDomain::
sendemail.smtpServer::
sendemail.smtpServerPort::
sendemail.smtpServerOption::
sendemail.smtpUser::
sendemail.thread::
sendemail.transferEncoding::
sendemail.validate::
sendemail.xmailer::
	See linkgit:git-send-email[1] for description.

sendemail.signedoffcc (deprecated)::
	Deprecated alias for `sendemail.signedoffbycc`.

showbranch.default::
	The default set of branches for linkgit:git-show-branch[1].
	See linkgit:git-show-branch[1].

status.relativePaths::
	By default, linkgit:git-status[1] shows paths relative to the
	current directory. Setting this variable to `false` shows paths
	relative to the repository root (this was the default for Git
	prior to v1.5.4).

status.short::
	Set to true to enable --short by default in linkgit:git-status[1].
	The option --no-short takes precedence over this variable.

status.branch::
	Set to true to enable --branch by default in linkgit:git-status[1].
	The option --no-branch takes precedence over this variable.

status.displayCommentPrefix::
	If set to true, linkgit:git-status[1] will insert a comment
	prefix before each output line (starting with
	`core.commentChar`, i.e. `#` by default). This was the
	behavior of linkgit:git-status[1] in Git 1.8.4 and previous.
	Defaults to false.

status.showUntrackedFiles::
	By default, linkgit:git-status[1] and linkgit:git-commit[1] show
	files which are not currently tracked by Git. Directories which
	contain only untracked files, are shown with the directory name
	only. Showing untracked files means that Git needs to lstat() all
	the files in the whole repository, which might be slow on some
	systems. So, this variable controls how the commands displays
	the untracked files. Possible values are:
+
--
* `no` - Show no untracked files.
* `normal` - Show untracked files and directories.
* `all` - Show also individual files in untracked directories.
--
+
If this variable is not specified, it defaults to 'normal'.
This variable can be overridden with the -u|--untracked-files option
of linkgit:git-status[1] and linkgit:git-commit[1].

status.submoduleSummary::
	Defaults to false.
	If this is set to a non zero number or true (identical to -1 or an
	unlimited number), the submodule summary will be enabled and a
	summary of commits for modified submodules will be shown (see
	--summary-limit option of linkgit:git-submodule[1]). Please note
	that the summary output command will be suppressed for all
	submodules when `diff.ignoreSubmodules` is set to 'all' or only
	for those submodules where `submodule.<name>.ignore=all`. The only
	exception to that rule is that status and commit will show staged
	submodule changes. To
	also view the summary for ignored submodules you can either use
	the --ignore-submodules=dirty command-line option or the 'git
	submodule summary' command, which shows a similar output but does
	not honor these settings.

stash.showPatch::
	If this is set to true, the `git stash show` command without an
	option will show the stash in patch form.  Defaults to false.
	See description of 'show' command in linkgit:git-stash[1].

stash.showStat::
	If this is set to true, the `git stash show` command without an
	option will show diffstat of the stash.  Defaults to true.
	See description of 'show' command in linkgit:git-stash[1].

submodule.<name>.path::
submodule.<name>.url::
	The path within this project and URL for a submodule. These
	variables are initially populated by 'git submodule init'. See
	linkgit:git-submodule[1] and linkgit:gitmodules[5] for
	details.

submodule.<name>.update::
	The default update procedure for a submodule. This variable
	is populated by `git submodule init` from the
	linkgit:gitmodules[5] file. See description of 'update'
	command in linkgit:git-submodule[1].

submodule.<name>.branch::
	The remote branch name for a submodule, used by `git submodule
	update --remote`.  Set this option to override the value found in
	the `.gitmodules` file.  See linkgit:git-submodule[1] and
	linkgit:gitmodules[5] for details.

submodule.<name>.fetchRecurseSubmodules::
	This option can be used to control recursive fetching of this
	submodule. It can be overridden by using the --[no-]recurse-submodules
	command-line option to "git fetch" and "git pull".
	This setting will override that from in the linkgit:gitmodules[5]
	file.

submodule.<name>.ignore::
	Defines under what circumstances "git status" and the diff family show
	a submodule as modified. When set to "all", it will never be considered
	modified (but it will nonetheless show up in the output of status and
	commit when it has been staged), "dirty" will ignore all changes
	to the submodules work tree and
	takes only differences between the HEAD of the submodule and the commit
	recorded in the superproject into account. "untracked" will additionally
	let submodules with modified tracked files in their work tree show up.
	Using "none" (the default when this option is not set) also shows
	submodules that have untracked files in their work tree as changed.
	This setting overrides any setting made in .gitmodules for this submodule,
	both settings can be overridden on the command line by using the
	"--ignore-submodules" option. The 'git submodule' commands are not
	affected by this setting.

submodule.fetchJobs::
	Specifies how many submodules are fetched/cloned at the same time.
	A positive integer allows up to that number of submodules fetched
	in parallel. A value of 0 will give some reasonable default.
	If unset, it defaults to 1.

tag.forceSignAnnotated::
	A boolean to specify whether annotated tags created should be GPG signed.
	If `--annotate` is specified on the command line, it takes
	precedence over this option.

tag.sort::
	This variable controls the sort ordering of tags when displayed by
	linkgit:git-tag[1]. Without the "--sort=<value>" option provided, the
	value of this variable will be used as the default.

tar.umask::
	This variable can be used to restrict the permission bits of
	tar archive entries.  The default is 0002, which turns off the
	world write bit.  The special value "user" indicates that the
	archiving user's umask will be used instead.  See umask(2) and
	linkgit:git-archive[1].

transfer.fsckObjects::
	When `fetch.fsckObjects` or `receive.fsckObjects` are
	not set, the value of this variable is used instead.
	Defaults to false.

transfer.hideRefs::
	String(s) `receive-pack` and `upload-pack` use to decide which
	refs to omit from their initial advertisements.  Use more than
	one definition to specify multiple prefix strings. A ref that is
	under the hierarchies listed in the value of this variable is
	excluded, and is hidden when responding to `git push` or `git
	fetch`.  See `receive.hideRefs` and `uploadpack.hideRefs` for
	program-specific versions of this config.
+
You may also include a `!` in front of the ref name to negate the entry,
explicitly exposing it, even if an earlier entry marked it as hidden.
If you have multiple hideRefs values, later entries override earlier ones
(and entries in more-specific config files override less-specific ones).
+
If a namespace is in use, the namespace prefix is stripped from each
reference before it is matched against `transfer.hiderefs` patterns.
For example, if `refs/heads/master` is specified in `transfer.hideRefs` and
the current namespace is `foo`, then `refs/namespaces/foo/refs/heads/master`
is omitted from the advertisements but `refs/heads/master` and
`refs/namespaces/bar/refs/heads/master` are still advertised as so-called
"have" lines. In order to match refs before stripping, add a `^` in front of
the ref name. If you combine `!` and `^`, `!` must be specified first.

transfer.unpackLimit::
	When `fetch.unpackLimit` or `receive.unpackLimit` are
	not set, the value of this variable is used instead.
	The default value is 100.

uploadarchive.allowUnreachable::
	If true, allow clients to use `git archive --remote` to request
	any tree, whether reachable from the ref tips or not. See the
	discussion in the `SECURITY` section of
	linkgit:git-upload-archive[1] for more details. Defaults to
	`false`.

uploadpack.hideRefs::
	This variable is the same as `transfer.hideRefs`, but applies
	only to `upload-pack` (and so affects only fetches, not pushes).
	An attempt to fetch a hidden ref by `git fetch` will fail.  See
	also `uploadpack.allowTipSHA1InWant`.

uploadpack.allowTipSHA1InWant::
	When `uploadpack.hideRefs` is in effect, allow `upload-pack`
	to accept a fetch request that asks for an object at the tip
	of a hidden ref (by default, such a request is rejected).
	see also `uploadpack.hideRefs`.

uploadpack.allowReachableSHA1InWant::
	Allow `upload-pack` to accept a fetch request that asks for an
	object that is reachable from any ref tip. However, note that
	calculating object reachability is computationally expensive.
	Defaults to `false`.

uploadpack.keepAlive::
	When `upload-pack` has started `pack-objects`, there may be a
	quiet period while `pack-objects` prepares the pack. Normally
	it would output progress information, but if `--quiet` was used
	for the fetch, `pack-objects` will output nothing at all until
	the pack data begins. Some clients and networks may consider
	the server to be hung and give up. Setting this option instructs
	`upload-pack` to send an empty keepalive packet every
	`uploadpack.keepAlive` seconds. Setting this option to 0
	disables keepalive packets entirely. The default is 5 seconds.

url.<base>.insteadOf::
	Any URL that starts with this value will be rewritten to
	start, instead, with <base>. In cases where some site serves a
	large number of repositories, and serves them with multiple
	access methods, and some users need to use different access
	methods, this feature allows people to specify any of the
	equivalent URLs and have Git automatically rewrite the URL to
	the best alternative for the particular user, even for a
	never-before-seen repository on the site.  When more than one
	insteadOf strings match a given URL, the longest match is used.

url.<base>.pushInsteadOf::
	Any URL that starts with this value will not be pushed to;
	instead, it will be rewritten to start with <base>, and the
	resulting URL will be pushed to. In cases where some site serves
	a large number of repositories, and serves them with multiple
	access methods, some of which do not allow push, this feature
	allows people to specify a pull-only URL and have Git
	automatically use an appropriate URL to push, even for a
	never-before-seen repository on the site.  When more than one
	pushInsteadOf strings match a given URL, the longest match is
	used.  If a remote has an explicit pushurl, Git will ignore this
	setting for that remote.

user.email::
	Your email address to be recorded in any newly created commits.
	Can be overridden by the `GIT_AUTHOR_EMAIL`, `GIT_COMMITTER_EMAIL`, and
	`EMAIL` environment variables.  See linkgit:git-commit-tree[1].

user.name::
	Your full name to be recorded in any newly created commits.
	Can be overridden by the `GIT_AUTHOR_NAME` and `GIT_COMMITTER_NAME`
	environment variables.  See linkgit:git-commit-tree[1].

user.useConfigOnly::
	Instruct Git to avoid trying to guess defaults for `user.email`
	and `user.name`, and instead retrieve the values only from the
	configuration. For example, if you have multiple email addresses
	and would like to use a different one for each repository, then
	with this configuration option set to `true` in the global config
	along with a name, Git will prompt you to set up an email before
	making new commits in a newly cloned repository.
	Defaults to `false`.

user.signingKey::
	If linkgit:git-tag[1] or linkgit:git-commit[1] is not selecting the
	key you want it to automatically when creating a signed tag or
	commit, you can override the default selection with this variable.
	This option is passed unchanged to gpg's --local-user parameter,
	so you may specify a key using any method that gpg supports.

versionsort.prereleaseSuffix::
	When version sort is used in linkgit:git-tag[1], prerelease
	tags (e.g. "1.0-rc1") may appear after the main release
	"1.0". By specifying the suffix "-rc" in this variable,
	"1.0-rc1" will appear before "1.0".
+
This variable can be specified multiple times, once per suffix. The
order of suffixes in the config file determines the sorting order
(e.g. if "-pre" appears before "-rc" in the config file then 1.0-preXX
is sorted before 1.0-rcXX). The sorting order between different
suffixes is undefined if they are in multiple config files.

web.browser::
	Specify a web browser that may be used by some commands.
	Currently only linkgit:git-instaweb[1] and linkgit:git-help[1]
	may use it.<|MERGE_RESOLUTION|>--- conflicted
+++ resolved
@@ -1956,14 +1956,10 @@
 	command. If 'short' is specified, the ref name prefixes 'refs/heads/',
 	'refs/tags/' and 'refs/remotes/' will not be printed. If 'full' is
 	specified, the full ref name (including prefix) will be printed.
-<<<<<<< HEAD
 	If 'auto' is specified, then if the output is going to a terminal,
 	the ref names are shown as if 'short' were given, otherwise no ref
-	names are shown. This is the same as the '--decorate' option
+	names are shown. This is the same as the `--decorate` option
 	of the `git log`.
-=======
-	This is the same as the log commands `--decorate` option.
->>>>>>> 661c3e9b
 
 log.follow::
 	If `true`, `git log` will act as if the `--follow` option was used when
