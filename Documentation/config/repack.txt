repack.useDeltaBaseOffset::
	By default, linkgit:git-repack[1] creates packs that use
	delta-base offset. If you need to share your repository with
	Git older than version 1.4.4, either directly or via a dumb
	protocol such as http, then you need to set this option to
	"false" and repack. Access from old Git versions over the
	native protocol are unaffected by this option.

repack.packKeptObjects::
	If set to true, makes `git repack` act as if
	`--pack-kept-objects` was passed. See linkgit:git-repack[1] for
	details. Defaults to `false` normally, but `true` if a bitmap
	index is being written (either via `--write-bitmap-index` or
	`repack.writeBitmaps`).

repack.useDeltaIslands::
	If set to true, makes `git repack` act as if `--delta-islands`
	was passed. Defaults to `false`.

repack.writeBitmaps::
	When true, git will write a bitmap index when packing all
	objects to disk (e.g., when `git repack -a` is run).  This
	index can speed up the "counting objects" phase of subsequent
	packs created for clones and fetches, at the cost of some disk
	space and extra time spent on the initial repack.  This has
	no effect if multiple packfiles are created.
	Defaults to true on bare repos, false otherwise.

<<<<<<< HEAD
repack.updateServerInfo::
	If set to false, linkgit:git-repack[1] will not run
	linkgit:git-update-server-info[1]. Defaults to true. Can be overridden
	when true by the `-n` option of linkgit:git-repack[1].
=======
repack.cruftWindow::
repack.cruftWindowMemory::
repack.cruftDepth::
repack.cruftThreads::
	Parameters used by linkgit:git-pack-objects[1] when generating
	a cruft pack and the respective parameters are not given over
	the command line. See similarly named `pack.*` configuration
	variables for defaults and meaning.
>>>>>>> 09d2a4f5
<|MERGE_RESOLUTION|>--- conflicted
+++ resolved
@@ -26,12 +26,6 @@
 	no effect if multiple packfiles are created.
 	Defaults to true on bare repos, false otherwise.
 
-<<<<<<< HEAD
-repack.updateServerInfo::
-	If set to false, linkgit:git-repack[1] will not run
-	linkgit:git-update-server-info[1]. Defaults to true. Can be overridden
-	when true by the `-n` option of linkgit:git-repack[1].
-=======
 repack.cruftWindow::
 repack.cruftWindowMemory::
 repack.cruftDepth::
@@ -40,4 +34,8 @@
 	a cruft pack and the respective parameters are not given over
 	the command line. See similarly named `pack.*` configuration
 	variables for defaults and meaning.
->>>>>>> 09d2a4f5
+
+repack.updateServerInfo::
+	If set to false, linkgit:git-repack[1] will not run
+	linkgit:git-update-server-info[1]. Defaults to true. Can be overridden
+	when true by the `-n` option of linkgit:git-repack[1].