git(1)
======

NAME
----
git - the stupid content tracker


SYNOPSIS
--------
[verse]
'git' [-v | --version] [-h | --help] [-C <path>] [-c <name>=<value>]
    [--exec-path[=<path>]] [--html-path] [--man-path] [--info-path]
    [-p|--paginate|-P|--no-pager] [--no-replace-objects] [--bare]
    [--git-dir=<path>] [--work-tree=<path>] [--namespace=<name>]
    [--config-env=<name>=<envvar>] <command> [<args>]

DESCRIPTION
-----------
Git is a fast, scalable, distributed revision control system with an
unusually rich command set that provides both high-level operations
and full access to internals.

See linkgit:gittutorial[7] to get started, then see
linkgit:giteveryday[7] for a useful minimum set of
commands.  The link:user-manual.html[Git User's Manual] has a more
in-depth introduction.

After you mastered the basic concepts, you can come back to this
page to learn what commands Git offers.  You can learn more about
individual Git commands with "git help command".  linkgit:gitcli[7]
manual page gives you an overview of the command-line command syntax.

A formatted and hyperlinked copy of the latest Git documentation
can be viewed at https://git.github.io/htmldocs/git.html
or https://git-scm.com/docs.


OPTIONS
-------
-v::
--version::
	Prints the Git suite version that the 'git' program came from.
+
This option is internally converted to `git version ...` and accepts
the same options as the linkgit:git-version[1] command. If `--help` is
also given, it takes precedence over `--version`.

-h::
--help::
	Prints the synopsis and a list of the most commonly used
	commands. If the option `--all` or `-a` is given then all
	available commands are printed. If a Git command is named this
	option will bring up the manual page for that command.
+
Other options are available to control how the manual page is
displayed. See linkgit:git-help[1] for more information,
because `git --help ...` is converted internally into `git
help ...`.

-C <path>::
	Run as if git was started in '<path>' instead of the current working
	directory.  When multiple `-C` options are given, each subsequent
	non-absolute `-C <path>` is interpreted relative to the preceding `-C
	<path>`.  If '<path>' is present but empty, e.g. `-C ""`, then the
	current working directory is left unchanged.
+
This option affects options that expect path name like `--git-dir` and
`--work-tree` in that their interpretations of the path names would be
made relative to the working directory caused by the `-C` option. For
example the following invocations are equivalent:

    git --git-dir=a.git --work-tree=b -C c status
    git --git-dir=c/a.git --work-tree=c/b status

-c <name>=<value>::
	Pass a configuration parameter to the command. The value
	given will override values from configuration files.
	The <name> is expected in the same format as listed by
	'git config' (subkeys separated by dots).
+
Note that omitting the `=` in `git -c foo.bar ...` is allowed and sets
`foo.bar` to the boolean true value (just like `[foo]bar` would in a
config file). Including the equals but with an empty value (like `git -c
foo.bar= ...`) sets `foo.bar` to the empty string which `git config
--type=bool` will convert to `false`.

--config-env=<name>=<envvar>::
	Like `-c <name>=<value>`, give configuration variable
	'<name>' a value, where <envvar> is the name of an
	environment variable from which to retrieve the value. Unlike
	`-c` there is no shortcut for directly setting the value to an
	empty string, instead the environment variable itself must be
	set to the empty string.  It is an error if the `<envvar>` does not exist
	in the environment. `<envvar>` may not contain an equals sign
	to avoid ambiguity with `<name>` containing one.
+
This is useful for cases where you want to pass transitory
configuration options to git, but are doing so on OS's where
other processes might be able to read your cmdline
(e.g. `/proc/self/cmdline`), but not your environ
(e.g. `/proc/self/environ`). That behavior is the default on
Linux, but may not be on your system.
+
Note that this might add security for variables such as
`http.extraHeader` where the sensitive information is part of
the value, but not e.g. `url.<base>.insteadOf` where the
sensitive information can be part of the key.

--exec-path[=<path>]::
	Path to wherever your core Git programs are installed.
	This can also be controlled by setting the GIT_EXEC_PATH
	environment variable. If no path is given, 'git' will print
	the current setting and then exit.

--html-path::
	Print the path, without trailing slash, where Git's HTML
	documentation is installed and exit.

--man-path::
	Print the manpath (see `man(1)`) for the man pages for
	this version of Git and exit.

--info-path::
	Print the path where the Info files documenting this
	version of Git are installed and exit.

-p::
--paginate::
	Pipe all output into 'less' (or if set, $PAGER) if standard
	output is a terminal.  This overrides the `pager.<cmd>`
	configuration options (see the "Configuration Mechanism" section
	below).

-P::
--no-pager::
	Do not pipe Git output into a pager.

--git-dir=<path>::
	Set the path to the repository (".git" directory). This can also be
	controlled by setting the `GIT_DIR` environment variable. It can be
	an absolute path or relative path to current working directory.
+
Specifying the location of the ".git" directory using this
option (or `GIT_DIR` environment variable) turns off the
repository discovery that tries to find a directory with
".git" subdirectory (which is how the repository and the
top-level of the working tree are discovered), and tells Git
that you are at the top level of the working tree.  If you
are not at the top-level directory of the working tree, you
should tell Git where the top-level of the working tree is,
with the `--work-tree=<path>` option (or `GIT_WORK_TREE`
environment variable)
+
If you just want to run git as if it was started in `<path>` then use
`git -C <path>`.

--work-tree=<path>::
	Set the path to the working tree. It can be an absolute path
	or a path relative to the current working directory.
	This can also be controlled by setting the GIT_WORK_TREE
	environment variable and the core.worktree configuration
	variable (see core.worktree in linkgit:git-config[1] for a
	more detailed discussion).

--namespace=<path>::
	Set the Git namespace.  See linkgit:gitnamespaces[7] for more
	details.  Equivalent to setting the `GIT_NAMESPACE` environment
	variable.

--bare::
	Treat the repository as a bare repository.  If GIT_DIR
	environment is not set, it is set to the current working
	directory.

--no-replace-objects::
	Do not use replacement refs to replace Git objects. See
	linkgit:git-replace[1] for more information.

--literal-pathspecs::
	Treat pathspecs literally (i.e. no globbing, no pathspec magic).
	This is equivalent to setting the `GIT_LITERAL_PATHSPECS` environment
	variable to `1`.

--glob-pathspecs::
	Add "glob" magic to all pathspec. This is equivalent to setting
	the `GIT_GLOB_PATHSPECS` environment variable to `1`. Disabling
	globbing on individual pathspecs can be done using pathspec
	magic ":(literal)"

--noglob-pathspecs::
	Add "literal" magic to all pathspec. This is equivalent to setting
	the `GIT_NOGLOB_PATHSPECS` environment variable to `1`. Enabling
	globbing on individual pathspecs can be done using pathspec
	magic ":(glob)"

--icase-pathspecs::
	Add "icase" magic to all pathspec. This is equivalent to setting
	the `GIT_ICASE_PATHSPECS` environment variable to `1`.

--no-optional-locks::
	Do not perform optional operations that require locks. This is
	equivalent to setting the `GIT_OPTIONAL_LOCKS` to `0`.

--list-cmds=group[,group...]::
	List commands by group. This is an internal/experimental
	option and may change or be removed in the future. Supported
	groups are: builtins, parseopt (builtin commands that use
	parse-options), main (all commands in libexec directory),
	others (all other commands in `$PATH` that have git- prefix),
	list-<category> (see categories in command-list.txt),
	nohelpers (exclude helper commands), alias and config
	(retrieve command list from config variable completion.commands)

--attr-source=<tree-ish>::
	Read gitattributes from <tree-ish> instead of the worktree. See
	linkgit:gitattributes[5]. This is equivalent to setting the
	`GIT_ATTR_SOURCE` environment variable.

GIT COMMANDS
------------

We divide Git into high level ("porcelain") commands and low level
("plumbing") commands.

High-level commands (porcelain)
-------------------------------

We separate the porcelain commands into the main commands and some
ancillary user utilities.

Main porcelain commands
~~~~~~~~~~~~~~~~~~~~~~~

include::cmds-mainporcelain.txt[]

Ancillary Commands
~~~~~~~~~~~~~~~~~~
Manipulators:

include::cmds-ancillarymanipulators.txt[]

Interrogators:

include::cmds-ancillaryinterrogators.txt[]


Interacting with Others
~~~~~~~~~~~~~~~~~~~~~~~

These commands are to interact with foreign SCM and with other
people via patch over e-mail.

include::cmds-foreignscminterface.txt[]

Reset, restore and revert
~~~~~~~~~~~~~~~~~~~~~~~~~
There are three commands with similar names: `git reset`,
`git restore` and `git revert`.

* linkgit:git-revert[1] is about making a new commit that reverts the
  changes made by other commits.

* linkgit:git-restore[1] is about restoring files in the working tree
  from either the index or another commit. This command does not
  update your branch. The command can also be used to restore files in
  the index from another commit.

* linkgit:git-reset[1] is about updating your branch, moving the tip
  in order to add or remove commits from the branch. This operation
  changes the commit history.
+
`git reset` can also be used to restore the index, overlapping with
`git restore`.


Low-level commands (plumbing)
-----------------------------

Although Git includes its
own porcelain layer, its low-level commands are sufficient to support
development of alternative porcelains.  Developers of such porcelains
might start by reading about linkgit:git-update-index[1] and
linkgit:git-read-tree[1].

The interface (input, output, set of options and the semantics)
to these low-level commands are meant to be a lot more stable
than Porcelain level commands, because these commands are
primarily for scripted use.  The interface to Porcelain commands
on the other hand are subject to change in order to improve the
end user experience.

The following description divides
the low-level commands into commands that manipulate objects (in
the repository, index, and working tree), commands that interrogate and
compare objects, and commands that move objects and references between
repositories.


Manipulation commands
~~~~~~~~~~~~~~~~~~~~~

include::cmds-plumbingmanipulators.txt[]


Interrogation commands
~~~~~~~~~~~~~~~~~~~~~~

include::cmds-plumbinginterrogators.txt[]

In general, the interrogate commands do not touch the files in
the working tree.


Syncing repositories
~~~~~~~~~~~~~~~~~~~~

include::cmds-synchingrepositories.txt[]

The following are helper commands used by the above; end users
typically do not use them directly.

include::cmds-synchelpers.txt[]


Internal helper commands
~~~~~~~~~~~~~~~~~~~~~~~~

These are internal helper commands used by other commands; end
users typically do not use them directly.

include::cmds-purehelpers.txt[]

Guides
------

The following documentation pages are guides about Git concepts.

include::cmds-guide.txt[]

Repository, command and file interfaces
---------------------------------------

This documentation discusses repository and command interfaces which
users are expected to interact with directly. See `--user-formats` in
linkgit:git-help[1] for more details on the criteria.

include::cmds-userinterfaces.txt[]

File formats, protocols and other developer interfaces
------------------------------------------------------

This documentation discusses file formats, over-the-wire protocols and
other git developer interfaces. See `--developer-interfaces` in
linkgit:git-help[1].

include::cmds-developerinterfaces.txt[]

Configuration Mechanism
-----------------------

Git uses a simple text format to store customizations that are per
repository and are per user.  Such a configuration file may look
like this:

------------
#
# A '#' or ';' character indicates a comment.
#

; core variables
[core]
	; Don't trust file modes
	filemode = false

; user identity
[user]
	name = "Junio C Hamano"
	email = "gitster@pobox.com"

------------

Various commands read from the configuration file and adjust
their operation accordingly.  See linkgit:git-config[1] for a
list and more details about the configuration mechanism.


Identifier Terminology
----------------------
<object>::
	Indicates the object name for any type of object.

<blob>::
	Indicates a blob object name.

<tree>::
	Indicates a tree object name.

<commit>::
	Indicates a commit object name.

<tree-ish>::
	Indicates a tree, commit or tag object name.  A
	command that takes a <tree-ish> argument ultimately wants to
	operate on a <tree> object but automatically dereferences
	<commit> and <tag> objects that point at a <tree>.

<commit-ish>::
	Indicates a commit or tag object name.  A
	command that takes a <commit-ish> argument ultimately wants to
	operate on a <commit> object but automatically dereferences
	<tag> objects that point at a <commit>.

<type>::
	Indicates that an object type is required.
	Currently one of: `blob`, `tree`, `commit`, or `tag`.

<file>::
	Indicates a filename - almost always relative to the
	root of the tree structure `GIT_INDEX_FILE` describes.

Symbolic Identifiers
--------------------
Any Git command accepting any <object> can also use the following
symbolic notation:

HEAD::
	indicates the head of the current branch.

<tag>::
	a valid tag 'name'
	(i.e. a `refs/tags/<tag>` reference).

<head>::
	a valid head 'name'
	(i.e. a `refs/heads/<head>` reference).

For a more complete list of ways to spell object names, see
"SPECIFYING REVISIONS" section in linkgit:gitrevisions[7].


File/Directory Structure
------------------------

Please see the linkgit:gitrepository-layout[5] document.

Read linkgit:githooks[5] for more details about each hook.

Higher level SCMs may provide and manage additional information in the
`$GIT_DIR`.


Terminology
-----------
Please see linkgit:gitglossary[7].


Environment Variables
---------------------
Various Git commands pay attention to environment variables and change
their behavior.  The environment variables marked as "Boolean" take
their values the same way as Boolean valued configuration variables, e.g.
"true", "yes", "on" and positive numbers are taken as "yes".

Here are the variables:

The Git Repository
~~~~~~~~~~~~~~~~~~
These environment variables apply to 'all' core Git commands. Nb: it
is worth noting that they may be used/overridden by SCMS sitting above
Git so take care if using a foreign front-end.

`GIT_INDEX_FILE`::
	This environment variable specifies an alternate
	index file. If not specified, the default of `$GIT_DIR/index`
	is used.

`GIT_INDEX_VERSION`::
	This environment variable specifies what index version is used
	when writing the index file out.  It won't affect existing index
	files.  By default index file version 2 or 3 is used. See
	linkgit:git-update-index[1] for more information.

`GIT_OBJECT_DIRECTORY`::
	If the object storage directory is specified via this
	environment variable then the sha1 directories are created
	underneath - otherwise the default `$GIT_DIR/objects`
	directory is used.

`GIT_ALTERNATE_OBJECT_DIRECTORIES`::
	Due to the immutable nature of Git objects, old objects can be
	archived into shared, read-only directories. This variable
	specifies a ":" separated (on Windows ";" separated) list
	of Git object directories which can be used to search for Git
	objects. New objects will not be written to these directories.
+
Entries that begin with `"` (double-quote) will be interpreted
as C-style quoted paths, removing leading and trailing
double-quotes and respecting backslash escapes. E.g., the value
`"path-with-\"-and-:-in-it":vanilla-path` has two paths:
`path-with-"-and-:-in-it` and `vanilla-path`.

`GIT_DIR`::
	If the `GIT_DIR` environment variable is set then it
	specifies a path to use instead of the default `.git`
	for the base of the repository.
	The `--git-dir` command-line option also sets this value.

`GIT_WORK_TREE`::
	Set the path to the root of the working tree.
	This can also be controlled by the `--work-tree` command-line
	option and the core.worktree configuration variable.

`GIT_NAMESPACE`::
	Set the Git namespace; see linkgit:gitnamespaces[7] for details.
	The `--namespace` command-line option also sets this value.

`GIT_CEILING_DIRECTORIES`::
	This should be a colon-separated list of absolute paths.  If
	set, it is a list of directories that Git should not chdir up
	into while looking for a repository directory (useful for
	excluding slow-loading network directories).  It will not
	exclude the current working directory or a GIT_DIR set on the
	command line or in the environment.  Normally, Git has to read
	the entries in this list and resolve any symlink that
	might be present in order to compare them with the current
	directory.  However, if even this access is slow, you
	can add an empty entry to the list to tell Git that the
	subsequent entries are not symlinks and needn't be resolved;
	e.g.,
	`GIT_CEILING_DIRECTORIES=/maybe/symlink::/very/slow/non/symlink`.

`GIT_DISCOVERY_ACROSS_FILESYSTEM`::
	When run in a directory that does not have ".git" repository
	directory, Git tries to find such a directory in the parent
	directories to find the top of the working tree, but by default it
	does not cross filesystem boundaries.  This Boolean environment variable
	can be set to true to tell Git not to stop at filesystem
	boundaries.  Like `GIT_CEILING_DIRECTORIES`, this will not affect
	an explicit repository directory set via `GIT_DIR` or on the
	command line.

`GIT_COMMON_DIR`::
	If this variable is set to a path, non-worktree files that are
	normally in $GIT_DIR will be taken from this path
	instead. Worktree-specific files such as HEAD or index are
	taken from $GIT_DIR. See linkgit:gitrepository-layout[5] and
	linkgit:git-worktree[1] for
	details. This variable has lower precedence than other path
	variables such as GIT_INDEX_FILE, GIT_OBJECT_DIRECTORY...

`GIT_DEFAULT_HASH`::
	If this variable is set, the default hash algorithm for new
	repositories will be set to this value. This value is
	ignored when cloning and the setting of the remote repository
<<<<<<< HEAD
	is always used. The default is "sha1".
	See `--object-format` in linkgit:git-init[1].
=======
	is always used. The default is "sha1". THIS VARIABLE IS
	EXPERIMENTAL! See `--object-format` in linkgit:git-init[1].
>>>>>>> 0f158320

Git Commits
~~~~~~~~~~~
`GIT_AUTHOR_NAME`::
	The human-readable name used in the author identity when creating commit or
	tag objects, or when writing reflogs. Overrides the `user.name` and
	`author.name` configuration settings.

`GIT_AUTHOR_EMAIL`::
	The email address used in the author identity when creating commit or
	tag objects, or when writing reflogs. Overrides the `user.email` and
	`author.email` configuration settings.

`GIT_AUTHOR_DATE`::
	The date used for the author identity when creating commit or tag objects, or
	when writing reflogs. See linkgit:git-commit[1] for valid formats.

`GIT_COMMITTER_NAME`::
	The human-readable name used in the committer identity when creating commit or
	tag objects, or when writing reflogs. Overrides the `user.name` and
	`committer.name` configuration settings.

`GIT_COMMITTER_EMAIL`::
	The email address used in the author identity when creating commit or
	tag objects, or when writing reflogs. Overrides the `user.email` and
	`committer.email` configuration settings.

`GIT_COMMITTER_DATE`::
	The date used for the committer identity when creating commit or tag objects, or
	when writing reflogs. See linkgit:git-commit[1] for valid formats.

`EMAIL`::
	The email address used in the author and committer identities if no other
	relevant environment variable or configuration setting has been set.

Git Diffs
~~~~~~~~~
`GIT_DIFF_OPTS`::
	Only valid setting is "--unified=??" or "-u??" to set the
	number of context lines shown when a unified diff is created.
	This takes precedence over any "-U" or "--unified" option
	value passed on the Git diff command line.

`GIT_EXTERNAL_DIFF`::
	When the environment variable `GIT_EXTERNAL_DIFF` is set, the
	program named by it is called to generate diffs, and Git
	does not use its builtin diff machinery.
	For a path that is added, removed, or modified,
	`GIT_EXTERNAL_DIFF` is called with 7 parameters:

	path old-file old-hex old-mode new-file new-hex new-mode
+
where:

	<old|new>-file:: are files GIT_EXTERNAL_DIFF can use to read the
                         contents of <old|new>,
	<old|new>-hex:: are the 40-hexdigit SHA-1 hashes,
	<old|new>-mode:: are the octal representation of the file modes.
+
The file parameters can point at the user's working file
(e.g. `new-file` in "git-diff-files"), `/dev/null` (e.g. `old-file`
when a new file is added), or a temporary file (e.g. `old-file` in the
index).  `GIT_EXTERNAL_DIFF` should not worry about unlinking the
temporary file -- it is removed when `GIT_EXTERNAL_DIFF` exits.
+
For a path that is unmerged, `GIT_EXTERNAL_DIFF` is called with 1
parameter, <path>.
+
For each path `GIT_EXTERNAL_DIFF` is called, two environment variables,
`GIT_DIFF_PATH_COUNTER` and `GIT_DIFF_PATH_TOTAL` are set.

`GIT_DIFF_PATH_COUNTER`::
	A 1-based counter incremented by one for every path.

`GIT_DIFF_PATH_TOTAL`::
	The total number of paths.

other
~~~~~
`GIT_MERGE_VERBOSITY`::
	A number controlling the amount of output shown by
	the recursive merge strategy.  Overrides merge.verbosity.
	See linkgit:git-merge[1]

`GIT_PAGER`::
	This environment variable overrides `$PAGER`. If it is set
	to an empty string or to the value "cat", Git will not launch
	a pager.  See also the `core.pager` option in
	linkgit:git-config[1].

`GIT_PROGRESS_DELAY`::
	A number controlling how many seconds to delay before showing
	optional progress indicators. Defaults to 2.

`GIT_EDITOR`::
	This environment variable overrides `$EDITOR` and `$VISUAL`.
	It is used by several Git commands when, on interactive mode,
	an editor is to be launched. See also linkgit:git-var[1]
	and the `core.editor` option in linkgit:git-config[1].

`GIT_SEQUENCE_EDITOR`::
	This environment variable overrides the configured Git editor
	when editing the todo list of an interactive rebase. See also
	linkgit:git-rebase[1] and the `sequence.editor` option in
	linkgit:git-config[1].

`GIT_SSH`::
`GIT_SSH_COMMAND`::
	If either of these environment variables is set then 'git fetch'
	and 'git push' will use the specified command instead of 'ssh'
	when they need to connect to a remote system.
	The command-line parameters passed to the configured command are
	determined by the ssh variant.  See `ssh.variant` option in
	linkgit:git-config[1] for details.
+
`$GIT_SSH_COMMAND` takes precedence over `$GIT_SSH`, and is interpreted
by the shell, which allows additional arguments to be included.
`$GIT_SSH` on the other hand must be just the path to a program
(which can be a wrapper shell script, if additional arguments are
needed).
+
Usually it is easier to configure any desired options through your
personal `.ssh/config` file.  Please consult your ssh documentation
for further details.

`GIT_SSH_VARIANT`::
	If this environment variable is set, it overrides Git's autodetection
	whether `GIT_SSH`/`GIT_SSH_COMMAND`/`core.sshCommand` refer to OpenSSH,
	plink or tortoiseplink. This variable overrides the config setting
	`ssh.variant` that serves the same purpose.

`GIT_SSL_NO_VERIFY`::
	Setting and exporting this environment variable to any value
	tells Git not to verify the SSL certificate when fetching or
	pushing over HTTPS.

`GIT_ATTR_SOURCE`::
	Sets the treeish that gitattributes will be read from.

`GIT_ASKPASS`::
	If this environment variable is set, then Git commands which need to
	acquire passwords or passphrases (e.g. for HTTP or IMAP authentication)
	will call this program with a suitable prompt as command-line argument
	and read the password from its STDOUT. See also the `core.askPass`
	option in linkgit:git-config[1].

`GIT_TERMINAL_PROMPT`::
	If this Boolean environment variable is set to false, git will not prompt
	on the terminal (e.g., when asking for HTTP authentication).

`GIT_CONFIG_GLOBAL`::
`GIT_CONFIG_SYSTEM`::
	Take the configuration from the given files instead from global or
	system-level configuration files. If `GIT_CONFIG_SYSTEM` is set, the
	system config file defined at build time (usually `/etc/gitconfig`)
	will not be read. Likewise, if `GIT_CONFIG_GLOBAL` is set, neither
	`$HOME/.gitconfig` nor `$XDG_CONFIG_HOME/git/config` will be read. Can
	be set to `/dev/null` to skip reading configuration files of the
	respective level.

`GIT_CONFIG_NOSYSTEM`::
	Whether to skip reading settings from the system-wide
	`$(prefix)/etc/gitconfig` file.  This Boolean environment variable can
	be used along with `$HOME` and `$XDG_CONFIG_HOME` to create a
	predictable environment for a picky script, or you can set it
	to true to temporarily avoid using a buggy `/etc/gitconfig` file while
	waiting for someone with sufficient permissions to fix it.

`GIT_FLUSH`::
// NEEDSWORK: make it into a usual Boolean environment variable
	If this environment variable is set to "1", then commands such
	as 'git blame' (in incremental mode), 'git rev-list', 'git log',
	'git check-attr' and 'git check-ignore' will
	force a flush of the output stream after each record have been
	flushed. If this
	variable is set to "0", the output of these commands will be done
	using completely buffered I/O.   If this environment variable is
	not set, Git will choose buffered or record-oriented flushing
	based on whether stdout appears to be redirected to a file or not.

`GIT_TRACE`::
	Enables general trace messages, e.g. alias expansion, built-in
	command execution and external command execution.
+
If this variable is set to "1", "2" or "true" (comparison
is case insensitive), trace messages will be printed to
stderr.
+
If the variable is set to an integer value greater than 2
and lower than 10 (strictly) then Git will interpret this
value as an open file descriptor and will try to write the
trace messages into this file descriptor.
+
Alternatively, if the variable is set to an absolute path
(starting with a '/' character), Git will interpret this
as a file path and will try to append the trace messages
to it.
+
Unsetting the variable, or setting it to empty, "0" or
"false" (case insensitive) disables trace messages.

`GIT_TRACE_FSMONITOR`::
	Enables trace messages for the filesystem monitor extension.
	See `GIT_TRACE` for available trace output options.

`GIT_TRACE_PACK_ACCESS`::
	Enables trace messages for all accesses to any packs. For each
	access, the pack file name and an offset in the pack is
	recorded. This may be helpful for troubleshooting some
	pack-related performance problems.
	See `GIT_TRACE` for available trace output options.

`GIT_TRACE_PACKET`::
	Enables trace messages for all packets coming in or out of a
	given program. This can help with debugging object negotiation
	or other protocol issues. Tracing is turned off at a packet
	starting with "PACK" (but see `GIT_TRACE_PACKFILE` below).
	See `GIT_TRACE` for available trace output options.

`GIT_TRACE_PACKFILE`::
	Enables tracing of packfiles sent or received by a
	given program. Unlike other trace output, this trace is
	verbatim: no headers, and no quoting of binary data. You almost
	certainly want to direct into a file (e.g.,
	`GIT_TRACE_PACKFILE=/tmp/my.pack`) rather than displaying it on
	the terminal or mixing it with other trace output.
+
Note that this is currently only implemented for the client side
of clones and fetches.

`GIT_TRACE_PERFORMANCE`::
	Enables performance related trace messages, e.g. total execution
	time of each Git command.
	See `GIT_TRACE` for available trace output options.

`GIT_TRACE_REFS`::
	Enables trace messages for operations on the ref database.
	See `GIT_TRACE` for available trace output options.

`GIT_TRACE_SETUP`::
	Enables trace messages printing the .git, working tree and current
	working directory after Git has completed its setup phase.
	See `GIT_TRACE` for available trace output options.

`GIT_TRACE_SHALLOW`::
	Enables trace messages that can help debugging fetching /
	cloning of shallow repositories.
	See `GIT_TRACE` for available trace output options.

`GIT_TRACE_CURL`::
	Enables a curl full trace dump of all incoming and outgoing data,
	including descriptive information, of the git transport protocol.
	This is similar to doing curl `--trace-ascii` on the command line.
	See `GIT_TRACE` for available trace output options.

`GIT_TRACE_CURL_NO_DATA`::
	When a curl trace is enabled (see `GIT_TRACE_CURL` above), do not dump
	data (that is, only dump info lines and headers).

`GIT_TRACE2`::
	Enables more detailed trace messages from the "trace2" library.
	Output from `GIT_TRACE2` is a simple text-based format for human
	readability.
+
If this variable is set to "1", "2" or "true" (comparison
is case insensitive), trace messages will be printed to
stderr.
+
If the variable is set to an integer value greater than 2
and lower than 10 (strictly) then Git will interpret this
value as an open file descriptor and will try to write the
trace messages into this file descriptor.
+
Alternatively, if the variable is set to an absolute path
(starting with a '/' character), Git will interpret this
as a file path and will try to append the trace messages
to it.  If the path already exists and is a directory, the
trace messages will be written to files (one per process)
in that directory, named according to the last component
of the SID and an optional counter (to avoid filename
collisions).
+
In addition, if the variable is set to
`af_unix:[<socket_type>:]<absolute-pathname>`, Git will try
to open the path as a Unix Domain Socket.  The socket type
can be either `stream` or `dgram`.
+
Unsetting the variable, or setting it to empty, "0" or
"false" (case insensitive) disables trace messages.
+
See link:technical/api-trace2.html[Trace2 documentation]
for full details.


`GIT_TRACE2_EVENT`::
	This setting writes a JSON-based format that is suited for machine
	interpretation.
	See `GIT_TRACE2` for available trace output options and
	link:technical/api-trace2.html[Trace2 documentation] for full details.

`GIT_TRACE2_PERF`::
	In addition to the text-based messages available in `GIT_TRACE2`, this
	setting writes a column-based format for understanding nesting
	regions.
	See `GIT_TRACE2` for available trace output options and
	link:technical/api-trace2.html[Trace2 documentation] for full details.

`GIT_TRACE_REDACT`::
	By default, when tracing is activated, Git redacts the values of
	cookies, the "Authorization:" header, the "Proxy-Authorization:"
	header and packfile URIs. Set this Boolean environment variable to false to prevent this
	redaction.

`GIT_LITERAL_PATHSPECS`::
	Setting this Boolean environment variable to true will cause Git to treat all
	pathspecs literally, rather than as glob patterns. For example,
	running `GIT_LITERAL_PATHSPECS=1 git log -- '*.c'` will search
	for commits that touch the path `*.c`, not any paths that the
	glob `*.c` matches. You might want this if you are feeding
	literal paths to Git (e.g., paths previously given to you by
	`git ls-tree`, `--raw` diff output, etc).

`GIT_GLOB_PATHSPECS`::
	Setting this Boolean environment variable to true will cause Git to treat all
	pathspecs as glob patterns (aka "glob" magic).

`GIT_NOGLOB_PATHSPECS`::
	Setting this Boolean environment variable to true will cause Git to treat all
	pathspecs as literal (aka "literal" magic).

`GIT_ICASE_PATHSPECS`::
	Setting this Boolean environment variable to true will cause Git to treat all
	pathspecs as case-insensitive.

`GIT_REFLOG_ACTION`::
	When a ref is updated, reflog entries are created to keep
	track of the reason why the ref was updated (which is
	typically the name of the high-level command that updated
	the ref), in addition to the old and new values of the ref.
	A scripted Porcelain command can use set_reflog_action
	helper function in `git-sh-setup` to set its name to this
	variable when it is invoked as the top level command by the
	end user, to be recorded in the body of the reflog.

`GIT_REF_PARANOIA`::
	If this Boolean environment variable is set to false, ignore broken or badly named refs when iterating
	over lists of refs. Normally Git will try to include any such
	refs, which may cause some operations to fail. This is usually
	preferable, as potentially destructive operations (e.g.,
	linkgit:git-prune[1]) are better off aborting rather than
	ignoring broken refs (and thus considering the history they
	point to as not worth saving). The default value is `1` (i.e.,
	be paranoid about detecting and aborting all operations). You
	should not normally need to set this to `0`, but it may be
	useful when trying to salvage data from a corrupted repository.

`GIT_ALLOW_PROTOCOL`::
	If set to a colon-separated list of protocols, behave as if
	`protocol.allow` is set to `never`, and each of the listed
	protocols has `protocol.<name>.allow` set to `always`
	(overriding any existing configuration). See the description of
	`protocol.allow` in linkgit:git-config[1] for more details.

`GIT_PROTOCOL_FROM_USER`::
	Set this Boolean environment variable to false to prevent protocols used by fetch/push/clone which are
	configured to the `user` state.  This is useful to restrict recursive
	submodule initialization from an untrusted repository or for programs
	which feed potentially-untrusted URLS to git commands.  See
	linkgit:git-config[1] for more details.

`GIT_PROTOCOL`::
	For internal use only.  Used in handshaking the wire protocol.
	Contains a colon ':' separated list of keys with optional values
	'key[=value]'.  Presence of unknown keys and values must be
	ignored.
+
Note that servers may need to be configured to allow this variable to
pass over some transports. It will be propagated automatically when
accessing local repositories (i.e., `file://` or a filesystem path), as
well as over the `git://` protocol. For git-over-http, it should work
automatically in most configurations, but see the discussion in
linkgit:git-http-backend[1]. For git-over-ssh, the ssh server may need
to be configured to allow clients to pass this variable (e.g., by using
`AcceptEnv GIT_PROTOCOL` with OpenSSH).
+
This configuration is optional. If the variable is not propagated, then
clients will fall back to the original "v0" protocol (but may miss out
on some performance improvements or features). This variable currently
only affects clones and fetches; it is not yet used for pushes (but may
be in the future).

`GIT_OPTIONAL_LOCKS`::
	If this Boolean environment variable is set to false, Git will complete any requested operation without
	performing any optional sub-operations that require taking a lock.
	For example, this will prevent `git status` from refreshing the
	index as a side effect. This is useful for processes running in
	the background which do not want to cause lock contention with
	other operations on the repository.  Defaults to `1`.

`GIT_REDIRECT_STDIN`::
`GIT_REDIRECT_STDOUT`::
`GIT_REDIRECT_STDERR`::
	Windows-only: allow redirecting the standard input/output/error
	handles to paths specified by the environment variables. This is
	particularly useful in multi-threaded applications where the
	canonical way to pass standard handles via `CreateProcess()` is
	not an option because it would require the handles to be marked
	inheritable (and consequently *every* spawned process would
	inherit them, possibly blocking regular Git operations). The
	primary intended use case is to use named pipes for communication
	(e.g. `\\.\pipe\my-git-stdin-123`).
+
Two special values are supported: `off` will simply close the
corresponding standard handle, and if `GIT_REDIRECT_STDERR` is
`2>&1`, standard error will be redirected to the same handle as
standard output.

`GIT_PRINT_SHA1_ELLIPSIS` (deprecated)::
	If set to `yes`, print an ellipsis following an
	(abbreviated) SHA-1 value.  This affects indications of
	detached HEADs (linkgit:git-checkout[1]) and the raw
	diff output (linkgit:git-diff[1]).  Printing an
	ellipsis in the cases mentioned is no longer considered
	adequate and support for it is likely to be removed in the
	foreseeable future (along with the variable).

Discussion[[Discussion]]
------------------------

More detail on the following is available from the
link:user-manual.html#git-concepts[Git concepts chapter of the
user-manual] and linkgit:gitcore-tutorial[7].

A Git project normally consists of a working directory with a ".git"
subdirectory at the top level.  The .git directory contains, among other
things, a compressed object database representing the complete history
of the project, an "index" file which links that history to the current
contents of the working tree, and named pointers into that history such
as tags and branch heads.

The object database contains objects of three main types: blobs, which
hold file data; trees, which point to blobs and other trees to build up
directory hierarchies; and commits, which each reference a single tree
and some number of parent commits.

The commit, equivalent to what other systems call a "changeset" or
"version", represents a step in the project's history, and each parent
represents an immediately preceding step.  Commits with more than one
parent represent merges of independent lines of development.

All objects are named by the SHA-1 hash of their contents, normally
written as a string of 40 hex digits.  Such names are globally unique.
The entire history leading up to a commit can be vouched for by signing
just that commit.  A fourth object type, the tag, is provided for this
purpose.

When first created, objects are stored in individual files, but for
efficiency may later be compressed together into "pack files".

Named pointers called refs mark interesting points in history.  A ref
may contain the SHA-1 name of an object or the name of another ref.  Refs
with names beginning `ref/head/` contain the SHA-1 name of the most
recent commit (or "head") of a branch under development.  SHA-1 names of
tags of interest are stored under `ref/tags/`.  A special ref named
`HEAD` contains the name of the currently checked-out branch.

The index file is initialized with a list of all paths and, for each
path, a blob object and a set of attributes.  The blob object represents
the contents of the file as of the head of the current branch.  The
attributes (last modified time, size, etc.) are taken from the
corresponding file in the working tree.  Subsequent changes to the
working tree can be found by comparing these attributes.  The index may
be updated with new content, and new commits may be created from the
content stored in the index.

The index is also capable of storing multiple entries (called "stages")
for a given pathname.  These stages are used to hold the various
unmerged version of a file when a merge is in progress.

SECURITY
--------

Some configuration options and hook files may cause Git to run arbitrary
shell commands. Because configuration and hooks are not copied using
`git clone`, it is generally safe to clone remote repositories with
untrusted content, inspect them with `git log`, and so on.

However, it is not safe to run Git commands in a `.git` directory (or
the working tree that surrounds it) when that `.git` directory itself
comes from an untrusted source. The commands in its config and hooks
are executed in the usual way.

By default, Git will refuse to run when the repository is owned by
someone other than the user running the command. See the entry for
`safe.directory` in linkgit:git-config[1]. While this can help protect
you in a multi-user environment, note that you can also acquire
untrusted repositories that are owned by you (for example, if you
extract a zip file or tarball from an untrusted source). In such cases,
you'd need to "sanitize" the untrusted repository first.

If you have an untrusted `.git` directory, you should first clone it
with `git clone --no-local` to obtain a clean copy. Git does restrict
the set of options and hooks that will be run by `upload-pack`, which
handles the server side of a clone or fetch, but beware that the
surface area for attack against `upload-pack` is large, so this does
carry some risk. The safest thing is to serve the repository as an
unprivileged user (either via linkgit:git-daemon[1], ssh, or using
other tools to change user ids). See the discussion in the `SECURITY`
section of linkgit:git-upload-pack[1].

FURTHER DOCUMENTATION
---------------------

See the references in the "description" section to get started
using Git.  The following is probably more detail than necessary
for a first-time user.

The link:user-manual.html#git-concepts[Git concepts chapter of the
user-manual] and linkgit:gitcore-tutorial[7] both provide
introductions to the underlying Git architecture.

See linkgit:gitworkflows[7] for an overview of recommended workflows.

See also the link:howto-index.html[howto] documents for some useful
examples.

The internals are documented in the
link:technical/api-index.html[Git API documentation].

Users migrating from CVS may also want to
read linkgit:gitcvs-migration[7].


Authors
-------
Git was started by Linus Torvalds, and is currently maintained by Junio
C Hamano. Numerous contributions have come from the Git mailing list
<git@vger.kernel.org>.  http://www.openhub.net/p/git/contributors/summary
gives you a more complete list of contributors.

If you have a clone of git.git itself, the
output of linkgit:git-shortlog[1] and linkgit:git-blame[1] can show you
the authors for specific parts of the project.

Reporting Bugs
--------------

Report bugs to the Git mailing list <git@vger.kernel.org> where the
development and maintenance is primarily done.  You do not have to be
subscribed to the list to send a message there.  See the list archive
at https://lore.kernel.org/git for previous bug reports and other
discussions.

Issues which are security relevant should be disclosed privately to
the Git Security mailing list <git-security@googlegroups.com>.

SEE ALSO
--------
linkgit:gittutorial[7], linkgit:gittutorial-2[7],
linkgit:giteveryday[7], linkgit:gitcvs-migration[7],
linkgit:gitglossary[7], linkgit:gitcore-tutorial[7],
linkgit:gitcli[7], link:user-manual.html[The Git User's Manual],
linkgit:gitworkflows[7]

GIT
---
Part of the linkgit:git[1] suite<|MERGE_RESOLUTION|>--- conflicted
+++ resolved
@@ -553,13 +553,8 @@
 	If this variable is set, the default hash algorithm for new
 	repositories will be set to this value. This value is
 	ignored when cloning and the setting of the remote repository
-<<<<<<< HEAD
 	is always used. The default is "sha1".
 	See `--object-format` in linkgit:git-init[1].
-=======
-	is always used. The default is "sha1". THIS VARIABLE IS
-	EXPERIMENTAL! See `--object-format` in linkgit:git-init[1].
->>>>>>> 0f158320
 
 Git Commits
 ~~~~~~~~~~~
