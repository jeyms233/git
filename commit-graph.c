--- conflicted
+++ resolved
@@ -2622,13 +2622,8 @@
 		timestamp_t max_generation = 0;
 		timestamp_t generation;
 
-<<<<<<< HEAD
 		display_progress(progress, ++(*seen));
-		oidread(&cur_oid, g->chunk_oid_lookup + g->hash_len * i);
-=======
-		display_progress(progress, i + 1);
 		oidread(&cur_oid, g->chunk_oid_lookup + st_mult(g->hash_len, i));
->>>>>>> 9a25cad7
 
 		graph_commit = lookup_commit(r, &cur_oid);
 		odb_commit = (struct commit *)create_object(r, &cur_oid, alloc_commit_node(r));
