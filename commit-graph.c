#include "cache.h"
#include "config.h"
#include "dir.h"
#include "git-compat-util.h"
#include "lockfile.h"
#include "pack.h"
#include "packfile.h"
#include "commit.h"
#include "object.h"
#include "refs.h"
#include "revision.h"
#include "sha1-lookup.h"
#include "commit-graph.h"
#include "object-store.h"
#include "alloc.h"
#include "hashmap.h"
#include "replace-object.h"
#include "progress.h"
#include "bloom.h"
#include "commit-slab.h"

void git_test_write_commit_graph_or_die(void)
{
	int flags = 0;
	if (!git_env_bool(GIT_TEST_COMMIT_GRAPH, 0))
		return;

	if (git_env_bool(GIT_TEST_COMMIT_GRAPH_CHANGED_PATHS, 0))
		flags = COMMIT_GRAPH_WRITE_BLOOM_FILTERS;

	if (write_commit_graph_reachable(the_repository->objects->odb,
					 flags, NULL))
		die("failed to write commit-graph under GIT_TEST_COMMIT_GRAPH");
}

#define GRAPH_SIGNATURE 0x43475048 /* "CGPH" */
#define GRAPH_CHUNKID_OIDFANOUT 0x4f494446 /* "OIDF" */
#define GRAPH_CHUNKID_OIDLOOKUP 0x4f49444c /* "OIDL" */
#define GRAPH_CHUNKID_DATA 0x43444154 /* "CDAT" */
#define GRAPH_CHUNKID_EXTRAEDGES 0x45444745 /* "EDGE" */
#define GRAPH_CHUNKID_BLOOMINDEXES 0x42494458 /* "BIDX" */
#define GRAPH_CHUNKID_BLOOMDATA 0x42444154 /* "BDAT" */
#define GRAPH_CHUNKID_BASE 0x42415345 /* "BASE" */
#define MAX_NUM_CHUNKS 7

#define GRAPH_DATA_WIDTH (the_hash_algo->rawsz + 16)

#define GRAPH_VERSION_1 0x1
#define GRAPH_VERSION GRAPH_VERSION_1

#define GRAPH_EXTRA_EDGES_NEEDED 0x80000000
#define GRAPH_EDGE_LAST_MASK 0x7fffffff
#define GRAPH_PARENT_NONE 0x70000000

#define GRAPH_LAST_EDGE 0x80000000

#define GRAPH_HEADER_SIZE 8
#define GRAPH_FANOUT_SIZE (4 * 256)
#define GRAPH_CHUNKLOOKUP_WIDTH 12
#define GRAPH_MIN_SIZE (GRAPH_HEADER_SIZE + 4 * GRAPH_CHUNKLOOKUP_WIDTH \
			+ GRAPH_FANOUT_SIZE + the_hash_algo->rawsz)

/* Remember to update object flag allocation in object.h */
#define REACHABLE       (1u<<15)

/* Keep track of the order in which commits are added to our list. */
define_commit_slab(commit_pos, int);
static struct commit_pos commit_pos = COMMIT_SLAB_INIT(1, commit_pos);

static void set_commit_pos(struct repository *r, const struct object_id *oid)
{
	static int32_t max_pos;
	struct commit *commit = lookup_commit(r, oid);

	if (!commit)
		return; /* should never happen, but be lenient */

	*commit_pos_at(&commit_pos, commit) = max_pos++;
}

static int commit_pos_cmp(const void *va, const void *vb)
{
	const struct commit *a = *(const struct commit **)va;
	const struct commit *b = *(const struct commit **)vb;
	return commit_pos_at(&commit_pos, a) -
	       commit_pos_at(&commit_pos, b);
}

static int commit_gen_cmp(const void *va, const void *vb)
{
	const struct commit *a = *(const struct commit **)va;
	const struct commit *b = *(const struct commit **)vb;

	/* lower generation commits first */
	if (a->generation < b->generation)
		return -1;
	else if (a->generation > b->generation)
		return 1;

	/* use date as a heuristic when generations are equal */
	if (a->date < b->date)
		return -1;
	else if (a->date > b->date)
		return 1;
	return 0;
}

char *get_commit_graph_filename(struct object_directory *obj_dir)
{
	return xstrfmt("%s/info/commit-graph", obj_dir->path);
}

static char *get_split_graph_filename(struct object_directory *odb,
				      const char *oid_hex)
{
	return xstrfmt("%s/info/commit-graphs/graph-%s.graph", odb->path,
		       oid_hex);
}

static char *get_chain_filename(struct object_directory *odb)
{
	return xstrfmt("%s/info/commit-graphs/commit-graph-chain", odb->path);
}

static uint8_t oid_version(void)
{
	return 1;
}

static struct commit_graph *alloc_commit_graph(void)
{
	struct commit_graph *g = xcalloc(1, sizeof(*g));

	return g;
}

extern int read_replace_refs;

static int commit_graph_compatible(struct repository *r)
{
	if (!r->gitdir)
		return 0;

	if (read_replace_refs) {
		prepare_replace_object(r);
		if (hashmap_get_size(&r->objects->replace_map->map))
			return 0;
	}

	prepare_commit_graft(r);
	if (r->parsed_objects && r->parsed_objects->grafts_nr)
		return 0;
	if (is_repository_shallow(r))
		return 0;

	return 1;
}

int open_commit_graph(const char *graph_file, int *fd, struct stat *st)
{
	*fd = git_open(graph_file);
	if (*fd < 0)
		return 0;
	if (fstat(*fd, st)) {
		close(*fd);
		return 0;
	}
	return 1;
}

struct commit_graph *load_commit_graph_one_fd_st(int fd, struct stat *st,
						 struct object_directory *odb)
{
	void *graph_map;
	size_t graph_size;
	struct commit_graph *ret;

	graph_size = xsize_t(st->st_size);

	if (graph_size < GRAPH_MIN_SIZE) {
		close(fd);
		error(_("commit-graph file is too small"));
		return NULL;
	}
	graph_map = xmmap(NULL, graph_size, PROT_READ, MAP_PRIVATE, fd, 0);
	close(fd);
	ret = parse_commit_graph(graph_map, graph_size);

	if (ret)
		ret->odb = odb;
	else
		munmap(graph_map, graph_size);

	return ret;
}

static int verify_commit_graph_lite(struct commit_graph *g)
{
	/*
	 * Basic validation shared between parse_commit_graph()
	 * which'll be called every time the graph is used, and the
	 * much more expensive verify_commit_graph() used by
	 * "commit-graph verify".
	 *
	 * There should only be very basic checks here to ensure that
	 * we don't e.g. segfault in fill_commit_in_graph(), but
	 e because this is a very hot codepath nothing that e.g. loops
	 * over g->num_commits, or runs a checksum on the commit-graph
	 * itself.
	 */
	if (!g->chunk_oid_fanout) {
		error("commit-graph is missing the OID Fanout chunk");
		return 1;
	}
	if (!g->chunk_oid_lookup) {
		error("commit-graph is missing the OID Lookup chunk");
		return 1;
	}
	if (!g->chunk_commit_data) {
		error("commit-graph is missing the Commit Data chunk");
		return 1;
	}

	return 0;
}

struct commit_graph *parse_commit_graph(void *graph_map, size_t graph_size)
{
	const unsigned char *data, *chunk_lookup;
	uint32_t i;
	struct commit_graph *graph;
	uint64_t last_chunk_offset;
	uint32_t last_chunk_id;
	uint32_t graph_signature;
	unsigned char graph_version, hash_version;

	if (!graph_map)
		return NULL;

	if (graph_size < GRAPH_MIN_SIZE)
		return NULL;

	data = (const unsigned char *)graph_map;

	graph_signature = get_be32(data);
	if (graph_signature != GRAPH_SIGNATURE) {
		error(_("commit-graph signature %X does not match signature %X"),
		      graph_signature, GRAPH_SIGNATURE);
		return NULL;
	}

	graph_version = *(unsigned char*)(data + 4);
	if (graph_version != GRAPH_VERSION) {
		error(_("commit-graph version %X does not match version %X"),
		      graph_version, GRAPH_VERSION);
		return NULL;
	}

	hash_version = *(unsigned char*)(data + 5);
	if (hash_version != oid_version()) {
		error(_("commit-graph hash version %X does not match version %X"),
		      hash_version, oid_version());
		return NULL;
	}

	graph = alloc_commit_graph();

	graph->hash_len = the_hash_algo->rawsz;
	graph->num_chunks = *(unsigned char*)(data + 6);
	graph->data = graph_map;
	graph->data_len = graph_size;

	last_chunk_id = 0;
	last_chunk_offset = 8;
	chunk_lookup = data + 8;
	for (i = 0; i < graph->num_chunks; i++) {
		uint32_t chunk_id;
		uint64_t chunk_offset;
		int chunk_repeated = 0;

		if (data + graph_size - chunk_lookup <
		    GRAPH_CHUNKLOOKUP_WIDTH) {
			error(_("commit-graph chunk lookup table entry missing; file may be incomplete"));
			free(graph);
			return NULL;
		}

		chunk_id = get_be32(chunk_lookup + 0);
		chunk_offset = get_be64(chunk_lookup + 4);

		chunk_lookup += GRAPH_CHUNKLOOKUP_WIDTH;

		if (chunk_offset > graph_size - the_hash_algo->rawsz) {
			error(_("commit-graph improper chunk offset %08x%08x"), (uint32_t)(chunk_offset >> 32),
			      (uint32_t)chunk_offset);
			free(graph);
			return NULL;
		}

		switch (chunk_id) {
		case GRAPH_CHUNKID_OIDFANOUT:
			if (graph->chunk_oid_fanout)
				chunk_repeated = 1;
			else
				graph->chunk_oid_fanout = (uint32_t*)(data + chunk_offset);
			break;

		case GRAPH_CHUNKID_OIDLOOKUP:
			if (graph->chunk_oid_lookup)
				chunk_repeated = 1;
			else
				graph->chunk_oid_lookup = data + chunk_offset;
			break;

		case GRAPH_CHUNKID_DATA:
			if (graph->chunk_commit_data)
				chunk_repeated = 1;
			else
				graph->chunk_commit_data = data + chunk_offset;
			break;

		case GRAPH_CHUNKID_EXTRAEDGES:
			if (graph->chunk_extra_edges)
				chunk_repeated = 1;
			else
				graph->chunk_extra_edges = data + chunk_offset;
			break;

		case GRAPH_CHUNKID_BASE:
			if (graph->chunk_base_graphs)
				chunk_repeated = 1;
			else
				graph->chunk_base_graphs = data + chunk_offset;
			break;

		case GRAPH_CHUNKID_BLOOMINDEXES:
			if (graph->chunk_bloom_indexes)
				chunk_repeated = 1;
			else
				graph->chunk_bloom_indexes = data + chunk_offset;
			break;

		case GRAPH_CHUNKID_BLOOMDATA:
			if (graph->chunk_bloom_data)
				chunk_repeated = 1;
			else {
				uint32_t hash_version;
				graph->chunk_bloom_data = data + chunk_offset;
				hash_version = get_be32(data + chunk_offset);

				if (hash_version != 1)
					break;

				graph->bloom_filter_settings = xmalloc(sizeof(struct bloom_filter_settings));
				graph->bloom_filter_settings->hash_version = hash_version;
				graph->bloom_filter_settings->num_hashes = get_be32(data + chunk_offset + 4);
				graph->bloom_filter_settings->bits_per_entry = get_be32(data + chunk_offset + 8);
			}
			break;
		}

		if (chunk_repeated) {
			error(_("commit-graph chunk id %08x appears multiple times"), chunk_id);
			free(graph);
			return NULL;
		}

		if (last_chunk_id == GRAPH_CHUNKID_OIDLOOKUP)
		{
			graph->num_commits = (chunk_offset - last_chunk_offset)
					     / graph->hash_len;
		}

		last_chunk_id = chunk_id;
		last_chunk_offset = chunk_offset;
	}

	if (graph->chunk_bloom_indexes && graph->chunk_bloom_data) {
		init_bloom_filters();
	} else {
		/* We need both the bloom chunks to exist together. Else ignore the data */
		graph->chunk_bloom_indexes = NULL;
		graph->chunk_bloom_data = NULL;
		graph->bloom_filter_settings = NULL;
	}

	hashcpy(graph->oid.hash, graph->data + graph->data_len - graph->hash_len);

	if (verify_commit_graph_lite(graph)) {
		free(graph);
		return NULL;
	}

	return graph;
}

static struct commit_graph *load_commit_graph_one(const char *graph_file,
						  struct object_directory *odb)
{

	struct stat st;
	int fd;
	struct commit_graph *g;
	int open_ok = open_commit_graph(graph_file, &fd, &st);

	if (!open_ok)
		return NULL;

	g = load_commit_graph_one_fd_st(fd, &st, odb);

	if (g)
		g->filename = xstrdup(graph_file);

	return g;
}

static struct commit_graph *load_commit_graph_v1(struct repository *r,
						 struct object_directory *odb)
{
	char *graph_name = get_commit_graph_filename(odb);
	struct commit_graph *g = load_commit_graph_one(graph_name, odb);
	free(graph_name);

	return g;
}

static int add_graph_to_chain(struct commit_graph *g,
			      struct commit_graph *chain,
			      struct object_id *oids,
			      int n)
{
	struct commit_graph *cur_g = chain;

	if (n && !g->chunk_base_graphs) {
		warning(_("commit-graph has no base graphs chunk"));
		return 0;
	}

	while (n) {
		n--;

		if (!cur_g ||
		    !oideq(&oids[n], &cur_g->oid) ||
		    !hasheq(oids[n].hash, g->chunk_base_graphs + g->hash_len * n)) {
			warning(_("commit-graph chain does not match"));
			return 0;
		}

		cur_g = cur_g->base_graph;
	}

	g->base_graph = chain;

	if (chain)
		g->num_commits_in_base = chain->num_commits + chain->num_commits_in_base;

	return 1;
}

static struct commit_graph *load_commit_graph_chain(struct repository *r,
						    struct object_directory *odb)
{
	struct commit_graph *graph_chain = NULL;
	struct strbuf line = STRBUF_INIT;
	struct stat st;
	struct object_id *oids;
	int i = 0, valid = 1, count;
	char *chain_name = get_chain_filename(odb);
	FILE *fp;
	int stat_res;

	fp = fopen(chain_name, "r");
	stat_res = stat(chain_name, &st);
	free(chain_name);

	if (!fp ||
	    stat_res ||
	    st.st_size <= the_hash_algo->hexsz)
		return NULL;

	count = st.st_size / (the_hash_algo->hexsz + 1);
	oids = xcalloc(count, sizeof(struct object_id));

	prepare_alt_odb(r);

	for (i = 0; i < count; i++) {
		struct object_directory *odb;

		if (strbuf_getline_lf(&line, fp) == EOF)
			break;

		if (get_oid_hex(line.buf, &oids[i])) {
			warning(_("invalid commit-graph chain: line '%s' not a hash"),
				line.buf);
			valid = 0;
			break;
		}

		valid = 0;
		for (odb = r->objects->odb; odb; odb = odb->next) {
			char *graph_name = get_split_graph_filename(odb, line.buf);
			struct commit_graph *g = load_commit_graph_one(graph_name, odb);

			free(graph_name);

			if (g) {
				if (add_graph_to_chain(g, graph_chain, oids, i)) {
					graph_chain = g;
					valid = 1;
				}

				break;
			}
		}

		if (!valid) {
			warning(_("unable to find all commit-graph files"));
			break;
		}
	}

	free(oids);
	fclose(fp);
	strbuf_release(&line);

	return graph_chain;
}

struct commit_graph *read_commit_graph_one(struct repository *r,
					   struct object_directory *odb)
{
	struct commit_graph *g = load_commit_graph_v1(r, odb);

	if (!g)
		g = load_commit_graph_chain(r, odb);

	return g;
}

static void prepare_commit_graph_one(struct repository *r,
				     struct object_directory *odb)
{

	if (r->objects->commit_graph)
		return;

	r->objects->commit_graph = read_commit_graph_one(r, odb);
}

/*
 * Return 1 if commit_graph is non-NULL, and 0 otherwise.
 *
 * On the first invocation, this function attempts to load the commit
 * graph if the_repository is configured to have one.
 */
static int prepare_commit_graph(struct repository *r)
{
	struct object_directory *odb;

	/*
	 * This must come before the "already attempted?" check below, because
	 * we want to disable even an already-loaded graph file.
	 */
	if (r->commit_graph_disabled)
		return 0;

	if (r->objects->commit_graph_attempted)
		return !!r->objects->commit_graph;
	r->objects->commit_graph_attempted = 1;

	if (git_env_bool(GIT_TEST_COMMIT_GRAPH_DIE_ON_LOAD, 0))
		die("dying as requested by the '%s' variable on commit-graph load!",
		    GIT_TEST_COMMIT_GRAPH_DIE_ON_LOAD);

	prepare_repo_settings(r);

	if (!git_env_bool(GIT_TEST_COMMIT_GRAPH, 0) &&
	    r->settings.core_commit_graph != 1)
		/*
		 * This repository is not configured to use commit graphs, so
		 * do not load one. (But report commit_graph_attempted anyway
		 * so that commit graph loading is not attempted again for this
		 * repository.)
		 */
		return 0;

	if (!commit_graph_compatible(r))
		return 0;

	prepare_alt_odb(r);
	for (odb = r->objects->odb;
	     !r->objects->commit_graph && odb;
	     odb = odb->next)
		prepare_commit_graph_one(r, odb);
	return !!r->objects->commit_graph;
}

int generation_numbers_enabled(struct repository *r)
{
	uint32_t first_generation;
	struct commit_graph *g;
	if (!prepare_commit_graph(r))
	       return 0;

	g = r->objects->commit_graph;

	if (!g->num_commits)
		return 0;

	first_generation = get_be32(g->chunk_commit_data +
				    g->hash_len + 8) >> 2;

	return !!first_generation;
}

static void close_commit_graph_one(struct commit_graph *g)
{
	if (!g)
		return;

	close_commit_graph_one(g->base_graph);
	free_commit_graph(g);
}

void close_commit_graph(struct raw_object_store *o)
{
	close_commit_graph_one(o->commit_graph);
	o->commit_graph = NULL;
}

static int bsearch_graph(struct commit_graph *g, struct object_id *oid, uint32_t *pos)
{
	return bsearch_hash(oid->hash, g->chunk_oid_fanout,
			    g->chunk_oid_lookup, g->hash_len, pos);
}

static void load_oid_from_graph(struct commit_graph *g,
				uint32_t pos,
				struct object_id *oid)
{
	uint32_t lex_index;

	while (g && pos < g->num_commits_in_base)
		g = g->base_graph;

	if (!g)
		BUG("NULL commit-graph");

	if (pos >= g->num_commits + g->num_commits_in_base)
		die(_("invalid commit position. commit-graph is likely corrupt"));

	lex_index = pos - g->num_commits_in_base;

	hashcpy(oid->hash, g->chunk_oid_lookup + g->hash_len * lex_index);
}

static struct commit_list **insert_parent_or_die(struct repository *r,
						 struct commit_graph *g,
						 uint32_t pos,
						 struct commit_list **pptr)
{
	struct commit *c;
	struct object_id oid;

	if (pos >= g->num_commits + g->num_commits_in_base)
		die("invalid parent position %"PRIu32, pos);

	load_oid_from_graph(g, pos, &oid);
	c = lookup_commit(r, &oid);
	if (!c)
		die(_("could not find commit %s"), oid_to_hex(&oid));
	c->graph_pos = pos;
	return &commit_list_insert(c, pptr)->next;
}

static void fill_commit_graph_info(struct commit *item, struct commit_graph *g, uint32_t pos)
{
	const unsigned char *commit_data;
	uint32_t lex_index;

	while (pos < g->num_commits_in_base)
		g = g->base_graph;

	lex_index = pos - g->num_commits_in_base;
	commit_data = g->chunk_commit_data + GRAPH_DATA_WIDTH * lex_index;
	item->graph_pos = pos;
	item->generation = get_be32(commit_data + g->hash_len + 8) >> 2;
}

static inline void set_commit_tree(struct commit *c, struct tree *t)
{
	c->maybe_tree = t;
}

static int fill_commit_in_graph(struct repository *r,
				struct commit *item,
				struct commit_graph *g, uint32_t pos)
{
	uint32_t edge_value;
	uint32_t *parent_data_ptr;
	uint64_t date_low, date_high;
	struct commit_list **pptr;
	const unsigned char *commit_data;
	uint32_t lex_index;

	while (pos < g->num_commits_in_base)
		g = g->base_graph;

	if (pos >= g->num_commits + g->num_commits_in_base)
		die(_("invalid commit position. commit-graph is likely corrupt"));

	/*
	 * Store the "full" position, but then use the
	 * "local" position for the rest of the calculation.
	 */
	item->graph_pos = pos;
	lex_index = pos - g->num_commits_in_base;

	commit_data = g->chunk_commit_data + (g->hash_len + 16) * lex_index;

	item->object.parsed = 1;

	set_commit_tree(item, NULL);

	date_high = get_be32(commit_data + g->hash_len + 8) & 0x3;
	date_low = get_be32(commit_data + g->hash_len + 12);
	item->date = (timestamp_t)((date_high << 32) | date_low);

	item->generation = get_be32(commit_data + g->hash_len + 8) >> 2;

	pptr = &item->parents;

	edge_value = get_be32(commit_data + g->hash_len);
	if (edge_value == GRAPH_PARENT_NONE)
		return 1;
	pptr = insert_parent_or_die(r, g, edge_value, pptr);

	edge_value = get_be32(commit_data + g->hash_len + 4);
	if (edge_value == GRAPH_PARENT_NONE)
		return 1;
	if (!(edge_value & GRAPH_EXTRA_EDGES_NEEDED)) {
		pptr = insert_parent_or_die(r, g, edge_value, pptr);
		return 1;
	}

	parent_data_ptr = (uint32_t*)(g->chunk_extra_edges +
			  4 * (uint64_t)(edge_value & GRAPH_EDGE_LAST_MASK));
	do {
		edge_value = get_be32(parent_data_ptr);
		pptr = insert_parent_or_die(r, g,
					    edge_value & GRAPH_EDGE_LAST_MASK,
					    pptr);
		parent_data_ptr++;
	} while (!(edge_value & GRAPH_LAST_EDGE));

	return 1;
}

static int find_commit_in_graph(struct commit *item, struct commit_graph *g, uint32_t *pos)
{
	if (item->graph_pos != COMMIT_NOT_FROM_GRAPH) {
		*pos = item->graph_pos;
		return 1;
	} else {
		struct commit_graph *cur_g = g;
		uint32_t lex_index;

		while (cur_g && !bsearch_graph(cur_g, &(item->object.oid), &lex_index))
			cur_g = cur_g->base_graph;

		if (cur_g) {
			*pos = lex_index + cur_g->num_commits_in_base;
			return 1;
		}

		return 0;
	}
}

static int parse_commit_in_graph_one(struct repository *r,
				     struct commit_graph *g,
				     struct commit *item)
{
	uint32_t pos;

	if (item->object.parsed)
		return 1;

	if (find_commit_in_graph(item, g, &pos))
		return fill_commit_in_graph(r, item, g, pos);

	return 0;
}

int parse_commit_in_graph(struct repository *r, struct commit *item)
{
	if (!prepare_commit_graph(r))
		return 0;
	return parse_commit_in_graph_one(r, r->objects->commit_graph, item);
}

void load_commit_graph_info(struct repository *r, struct commit *item)
{
	uint32_t pos;
	if (!prepare_commit_graph(r))
		return;
	if (find_commit_in_graph(item, r->objects->commit_graph, &pos))
		fill_commit_graph_info(item, r->objects->commit_graph, pos);
}

static struct tree *load_tree_for_commit(struct repository *r,
					 struct commit_graph *g,
					 struct commit *c)
{
	struct object_id oid;
	const unsigned char *commit_data;

	while (c->graph_pos < g->num_commits_in_base)
		g = g->base_graph;

	commit_data = g->chunk_commit_data +
			GRAPH_DATA_WIDTH * (c->graph_pos - g->num_commits_in_base);

	hashcpy(oid.hash, commit_data);
	set_commit_tree(c, lookup_tree(r, &oid));

	return c->maybe_tree;
}

static struct tree *get_commit_tree_in_graph_one(struct repository *r,
						 struct commit_graph *g,
						 const struct commit *c)
{
	if (c->maybe_tree)
		return c->maybe_tree;
	if (c->graph_pos == COMMIT_NOT_FROM_GRAPH)
		BUG("get_commit_tree_in_graph_one called from non-commit-graph commit");

	return load_tree_for_commit(r, g, (struct commit *)c);
}

struct tree *get_commit_tree_in_graph(struct repository *r, const struct commit *c)
{
	return get_commit_tree_in_graph_one(r, r->objects->commit_graph, c);
}

struct packed_commit_list {
	struct commit **list;
	int nr;
	int alloc;
};

struct packed_oid_list {
	struct object_id *list;
	int nr;
	int alloc;
};

struct write_commit_graph_context {
	struct repository *r;
	struct object_directory *odb;
	char *graph_name;
	struct packed_oid_list oids;
	struct packed_commit_list commits;
	int num_extra_edges;
	unsigned long approx_nr_objects;
	struct progress *progress;
	int progress_done;
	uint64_t progress_cnt;

	char *base_graph_name;
	int num_commit_graphs_before;
	int num_commit_graphs_after;
	char **commit_graph_filenames_before;
	char **commit_graph_filenames_after;
	char **commit_graph_hash_after;
	uint32_t new_num_commits_in_base;
	struct commit_graph *new_base_graph;

	unsigned append:1,
		 report_progress:1,
		 split:1,
		 check_oids:1,
		 changed_paths:1,
		 order_by_pack:1;

	const struct split_commit_graph_opts *split_opts;
	size_t total_bloom_filter_data_size;
};

static void write_graph_chunk_fanout(struct hashfile *f,
				     struct write_commit_graph_context *ctx)
{
	int i, count = 0;
	struct commit **list = ctx->commits.list;

	/*
	 * Write the first-level table (the list is sorted,
	 * but we use a 256-entry lookup to be able to avoid
	 * having to do eight extra binary search iterations).
	 */
	for (i = 0; i < 256; i++) {
		while (count < ctx->commits.nr) {
			if ((*list)->object.oid.hash[0] != i)
				break;
			display_progress(ctx->progress, ++ctx->progress_cnt);
			count++;
			list++;
		}

		hashwrite_be32(f, count);
	}
}

static void write_graph_chunk_oids(struct hashfile *f, int hash_len,
				   struct write_commit_graph_context *ctx)
{
	struct commit **list = ctx->commits.list;
	int count;
	for (count = 0; count < ctx->commits.nr; count++, list++) {
		display_progress(ctx->progress, ++ctx->progress_cnt);
		hashwrite(f, (*list)->object.oid.hash, (int)hash_len);
	}
}

static const unsigned char *commit_to_sha1(size_t index, void *table)
{
	struct commit **commits = table;
	return commits[index]->object.oid.hash;
}

static void write_graph_chunk_data(struct hashfile *f, int hash_len,
				   struct write_commit_graph_context *ctx)
{
	struct commit **list = ctx->commits.list;
	struct commit **last = ctx->commits.list + ctx->commits.nr;
	uint32_t num_extra_edges = 0;

	while (list < last) {
		struct commit_list *parent;
		struct object_id *tree;
		int edge_value;
		uint32_t packedDate[2];
		display_progress(ctx->progress, ++ctx->progress_cnt);

		if (parse_commit_no_graph(*list))
			die(_("unable to parse commit %s"),
				oid_to_hex(&(*list)->object.oid));
		tree = get_commit_tree_oid(*list);
		hashwrite(f, tree->hash, hash_len);

		parent = (*list)->parents;

		if (!parent)
			edge_value = GRAPH_PARENT_NONE;
		else {
			edge_value = sha1_pos(parent->item->object.oid.hash,
					      ctx->commits.list,
					      ctx->commits.nr,
					      commit_to_sha1);

			if (edge_value >= 0)
				edge_value += ctx->new_num_commits_in_base;
			else if (ctx->new_base_graph) {
				uint32_t pos;
				if (find_commit_in_graph(parent->item,
							 ctx->new_base_graph,
							 &pos))
					edge_value = pos;
			}

			if (edge_value < 0)
				BUG("missing parent %s for commit %s",
				    oid_to_hex(&parent->item->object.oid),
				    oid_to_hex(&(*list)->object.oid));
		}

		hashwrite_be32(f, edge_value);

		if (parent)
			parent = parent->next;

		if (!parent)
			edge_value = GRAPH_PARENT_NONE;
		else if (parent->next)
			edge_value = GRAPH_EXTRA_EDGES_NEEDED | num_extra_edges;
		else {
			edge_value = sha1_pos(parent->item->object.oid.hash,
					      ctx->commits.list,
					      ctx->commits.nr,
					      commit_to_sha1);

			if (edge_value >= 0)
				edge_value += ctx->new_num_commits_in_base;
			else if (ctx->new_base_graph) {
				uint32_t pos;
				if (find_commit_in_graph(parent->item,
							 ctx->new_base_graph,
							 &pos))
					edge_value = pos;
			}

			if (edge_value < 0)
				BUG("missing parent %s for commit %s",
				    oid_to_hex(&parent->item->object.oid),
				    oid_to_hex(&(*list)->object.oid));
		}

		hashwrite_be32(f, edge_value);

		if (edge_value & GRAPH_EXTRA_EDGES_NEEDED) {
			do {
				num_extra_edges++;
				parent = parent->next;
			} while (parent);
		}

		if (sizeof((*list)->date) > 4)
			packedDate[0] = htonl(((*list)->date >> 32) & 0x3);
		else
			packedDate[0] = 0;

		packedDate[0] |= htonl((*list)->generation << 2);

		packedDate[1] = htonl((*list)->date);
		hashwrite(f, packedDate, 8);

		list++;
	}
}

static void write_graph_chunk_extra_edges(struct hashfile *f,
					  struct write_commit_graph_context *ctx)
{
	struct commit **list = ctx->commits.list;
	struct commit **last = ctx->commits.list + ctx->commits.nr;
	struct commit_list *parent;

	while (list < last) {
		int num_parents = 0;

		display_progress(ctx->progress, ++ctx->progress_cnt);

		for (parent = (*list)->parents; num_parents < 3 && parent;
		     parent = parent->next)
			num_parents++;

		if (num_parents <= 2) {
			list++;
			continue;
		}

		/* Since num_parents > 2, this initializer is safe. */
		for (parent = (*list)->parents->next; parent; parent = parent->next) {
			int edge_value = sha1_pos(parent->item->object.oid.hash,
						  ctx->commits.list,
						  ctx->commits.nr,
						  commit_to_sha1);

			if (edge_value >= 0)
				edge_value += ctx->new_num_commits_in_base;
			else if (ctx->new_base_graph) {
				uint32_t pos;
				if (find_commit_in_graph(parent->item,
							 ctx->new_base_graph,
							 &pos))
					edge_value = pos;
			}

			if (edge_value < 0)
				BUG("missing parent %s for commit %s",
				    oid_to_hex(&parent->item->object.oid),
				    oid_to_hex(&(*list)->object.oid));
			else if (!parent->next)
				edge_value |= GRAPH_LAST_EDGE;

			hashwrite_be32(f, edge_value);
		}

		list++;
	}
}

static void write_graph_chunk_bloom_indexes(struct hashfile *f,
					    struct write_commit_graph_context *ctx)
{
	struct commit **list = ctx->commits.list;
	struct commit **last = ctx->commits.list + ctx->commits.nr;
	uint32_t cur_pos = 0;
	struct progress *progress = NULL;
	int i = 0;

	if (ctx->report_progress)
		progress = start_delayed_progress(
			_("Writing changed paths Bloom filters index"),
			ctx->commits.nr);

	while (list < last) {
		struct bloom_filter *filter = get_bloom_filter(ctx->r, *list, 0);
		cur_pos += filter->len;
		display_progress(progress, ++i);
		hashwrite_be32(f, cur_pos);
		list++;
	}

	stop_progress(&progress);
}

static void write_graph_chunk_bloom_data(struct hashfile *f,
					 struct write_commit_graph_context *ctx,
					 const struct bloom_filter_settings *settings)
{
	struct commit **list = ctx->commits.list;
	struct commit **last = ctx->commits.list + ctx->commits.nr;
	struct progress *progress = NULL;
	int i = 0;

	if (ctx->report_progress)
		progress = start_delayed_progress(
			_("Writing changed paths Bloom filters data"),
			ctx->commits.nr);

	hashwrite_be32(f, settings->hash_version);
	hashwrite_be32(f, settings->num_hashes);
	hashwrite_be32(f, settings->bits_per_entry);

	while (list < last) {
		struct bloom_filter *filter = get_bloom_filter(ctx->r, *list, 0);
		display_progress(progress, ++i);
		hashwrite(f, filter->data, filter->len * sizeof(unsigned char));
		list++;
	}

	stop_progress(&progress);
}

static int oid_compare(const void *_a, const void *_b)
{
	const struct object_id *a = (const struct object_id *)_a;
	const struct object_id *b = (const struct object_id *)_b;
	return oidcmp(a, b);
}

static int add_packed_commits(const struct object_id *oid,
			      struct packed_git *pack,
			      uint32_t pos,
			      void *data)
{
	struct write_commit_graph_context *ctx = (struct write_commit_graph_context*)data;
	enum object_type type;
	off_t offset = nth_packed_object_offset(pack, pos);
	struct object_info oi = OBJECT_INFO_INIT;

	if (ctx->progress)
		display_progress(ctx->progress, ++ctx->progress_done);

	oi.typep = &type;
	if (packed_object_info(ctx->r, pack, offset, &oi) < 0)
		die(_("unable to get type of object %s"), oid_to_hex(oid));

	if (type != OBJ_COMMIT)
		return 0;

	ALLOC_GROW(ctx->oids.list, ctx->oids.nr + 1, ctx->oids.alloc);
	oidcpy(&(ctx->oids.list[ctx->oids.nr]), oid);
	ctx->oids.nr++;

	set_commit_pos(ctx->r, oid);

	return 0;
}

static void add_missing_parents(struct write_commit_graph_context *ctx, struct commit *commit)
{
	struct commit_list *parent;
	for (parent = commit->parents; parent; parent = parent->next) {
		if (!(parent->item->object.flags & REACHABLE)) {
			ALLOC_GROW(ctx->oids.list, ctx->oids.nr + 1, ctx->oids.alloc);
			oidcpy(&ctx->oids.list[ctx->oids.nr], &(parent->item->object.oid));
			ctx->oids.nr++;
			parent->item->object.flags |= REACHABLE;
		}
	}
}

static void close_reachable(struct write_commit_graph_context *ctx)
{
	int i;
	struct commit *commit;
	enum commit_graph_split_flags flags = ctx->split_opts ?
		ctx->split_opts->flags : COMMIT_GRAPH_SPLIT_UNSPECIFIED;

	if (ctx->report_progress)
		ctx->progress = start_delayed_progress(
					_("Loading known commits in commit graph"),
					ctx->oids.nr);
	for (i = 0; i < ctx->oids.nr; i++) {
		display_progress(ctx->progress, i + 1);
		commit = lookup_commit(ctx->r, &ctx->oids.list[i]);
		if (commit)
			commit->object.flags |= REACHABLE;
	}
	stop_progress(&ctx->progress);

	/*
	 * As this loop runs, ctx->oids.nr may grow, but not more
	 * than the number of missing commits in the reachable
	 * closure.
	 */
	if (ctx->report_progress)
		ctx->progress = start_delayed_progress(
					_("Expanding reachable commits in commit graph"),
					0);
	for (i = 0; i < ctx->oids.nr; i++) {
		display_progress(ctx->progress, i + 1);
		commit = lookup_commit(ctx->r, &ctx->oids.list[i]);

		if (!commit)
			continue;
		if (ctx->split) {
			if ((!parse_commit(commit) &&
			     commit->graph_pos == COMMIT_NOT_FROM_GRAPH) ||
			    flags == COMMIT_GRAPH_SPLIT_REPLACE)
				add_missing_parents(ctx, commit);
		} else if (!parse_commit_no_graph(commit))
			add_missing_parents(ctx, commit);
	}
	stop_progress(&ctx->progress);

	if (ctx->report_progress)
		ctx->progress = start_delayed_progress(
					_("Clearing commit marks in commit graph"),
					ctx->oids.nr);
	for (i = 0; i < ctx->oids.nr; i++) {
		display_progress(ctx->progress, i + 1);
		commit = lookup_commit(ctx->r, &ctx->oids.list[i]);

		if (commit)
			commit->object.flags &= ~REACHABLE;
	}
	stop_progress(&ctx->progress);
}

static void compute_generation_numbers(struct write_commit_graph_context *ctx)
{
	int i;
	struct commit_list *list = NULL;

	if (ctx->report_progress)
		ctx->progress = start_delayed_progress(
					_("Computing commit graph generation numbers"),
					ctx->commits.nr);
	for (i = 0; i < ctx->commits.nr; i++) {
		display_progress(ctx->progress, i + 1);
		if (ctx->commits.list[i]->generation != GENERATION_NUMBER_INFINITY &&
		    ctx->commits.list[i]->generation != GENERATION_NUMBER_ZERO)
			continue;

		commit_list_insert(ctx->commits.list[i], &list);
		while (list) {
			struct commit *current = list->item;
			struct commit_list *parent;
			int all_parents_computed = 1;
			uint32_t max_generation = 0;

			for (parent = current->parents; parent; parent = parent->next) {
				if (parent->item->generation == GENERATION_NUMBER_INFINITY ||
				    parent->item->generation == GENERATION_NUMBER_ZERO) {
					all_parents_computed = 0;
					commit_list_insert(parent->item, &list);
					break;
				} else if (parent->item->generation > max_generation) {
					max_generation = parent->item->generation;
				}
			}

			if (all_parents_computed) {
				current->generation = max_generation + 1;
				pop_commit(&list);

				if (current->generation > GENERATION_NUMBER_MAX)
					current->generation = GENERATION_NUMBER_MAX;
			}
		}
	}
	stop_progress(&ctx->progress);
}

<<<<<<< HEAD
static void compute_bloom_filters(struct write_commit_graph_context *ctx)
{
	int i;
	struct progress *progress = NULL;
	struct commit **sorted_commits;

	init_bloom_filters();

	if (ctx->report_progress)
		progress = start_delayed_progress(
			_("Computing commit changed paths Bloom filters"),
			ctx->commits.nr);

	ALLOC_ARRAY(sorted_commits, ctx->commits.nr);
	COPY_ARRAY(sorted_commits, ctx->commits.list, ctx->commits.nr);

	if (ctx->order_by_pack)
		QSORT(sorted_commits, ctx->commits.nr, commit_pos_cmp);
	else
		QSORT(sorted_commits, ctx->commits.nr, commit_gen_cmp);

	for (i = 0; i < ctx->commits.nr; i++) {
		struct commit *c = sorted_commits[i];
		struct bloom_filter *filter = get_bloom_filter(ctx->r, c, 1);
		ctx->total_bloom_filter_data_size += sizeof(unsigned char) * filter->len;
		display_progress(progress, i + 1);
	}

	free(sorted_commits);
	stop_progress(&progress);
}

static int add_ref_to_list(const char *refname,
			   const struct object_id *oid,
			   int flags, void *cb_data)
=======
static int add_ref_to_set(const char *refname,
			  const struct object_id *oid,
			  int flags, void *cb_data)
>>>>>>> c8828530
{
	struct oidset *commits = (struct oidset *)cb_data;

	oidset_insert(commits, oid);
	return 0;
}

int write_commit_graph_reachable(struct object_directory *odb,
				 enum commit_graph_write_flags flags,
				 const struct split_commit_graph_opts *split_opts)
{
	struct oidset commits = OIDSET_INIT;
	int result;

	for_each_ref(add_ref_to_set, &commits);
	result = write_commit_graph(odb, NULL, &commits,
				    flags, split_opts);

	oidset_clear(&commits);
	return result;
}

static int fill_oids_from_packs(struct write_commit_graph_context *ctx,
				struct string_list *pack_indexes)
{
	uint32_t i;
	struct strbuf progress_title = STRBUF_INIT;
	struct strbuf packname = STRBUF_INIT;
	int dirlen;

	strbuf_addf(&packname, "%s/pack/", ctx->odb->path);
	dirlen = packname.len;
	if (ctx->report_progress) {
		strbuf_addf(&progress_title,
			    Q_("Finding commits for commit graph in %d pack",
			       "Finding commits for commit graph in %d packs",
			       pack_indexes->nr),
			    pack_indexes->nr);
		ctx->progress = start_delayed_progress(progress_title.buf, 0);
		ctx->progress_done = 0;
	}
	for (i = 0; i < pack_indexes->nr; i++) {
		struct packed_git *p;
		strbuf_setlen(&packname, dirlen);
		strbuf_addstr(&packname, pack_indexes->items[i].string);
		p = add_packed_git(packname.buf, packname.len, 1);
		if (!p) {
			error(_("error adding pack %s"), packname.buf);
			return -1;
		}
		if (open_pack_index(p)) {
			error(_("error opening index for %s"), packname.buf);
			return -1;
		}
		for_each_object_in_pack(p, add_packed_commits, ctx,
					FOR_EACH_OBJECT_PACK_ORDER);
		close_pack(p);
		free(p);
	}

	stop_progress(&ctx->progress);
	strbuf_release(&progress_title);
	strbuf_release(&packname);

	return 0;
}

static int fill_oids_from_commits(struct write_commit_graph_context *ctx,
				  struct oidset *commits)
{
	uint32_t i = 0;
	struct strbuf progress_title = STRBUF_INIT;
	struct oidset_iter iter;
	struct object_id *oid;

	if (!oidset_size(commits))
		return 0;

	if (ctx->report_progress) {
		strbuf_addf(&progress_title,
			    Q_("Finding commits for commit graph from %d ref",
			       "Finding commits for commit graph from %d refs",
			       oidset_size(commits)),
			    oidset_size(commits));
		ctx->progress = start_delayed_progress(
					progress_title.buf,
					oidset_size(commits));
	}

	oidset_iter_init(commits, &iter);
	while ((oid = oidset_iter_next(&iter))) {
		struct commit *result;

		display_progress(ctx->progress, ++i);

		result = lookup_commit_reference_gently(ctx->r, oid, 1);
		if (result) {
			ALLOC_GROW(ctx->oids.list, ctx->oids.nr + 1, ctx->oids.alloc);
			oidcpy(&ctx->oids.list[ctx->oids.nr], &(result->object.oid));
			ctx->oids.nr++;
		} else if (ctx->check_oids) {
			error(_("invalid commit object id: %s"),
			      oid_to_hex(oid));
			return -1;
		}
	}

	stop_progress(&ctx->progress);
	strbuf_release(&progress_title);

	return 0;
}

static void fill_oids_from_all_packs(struct write_commit_graph_context *ctx)
{
	if (ctx->report_progress)
		ctx->progress = start_delayed_progress(
			_("Finding commits for commit graph among packed objects"),
			ctx->approx_nr_objects);
	for_each_packed_object(add_packed_commits, ctx,
			       FOR_EACH_OBJECT_PACK_ORDER);
	if (ctx->progress_done < ctx->approx_nr_objects)
		display_progress(ctx->progress, ctx->approx_nr_objects);
	stop_progress(&ctx->progress);
}

static uint32_t count_distinct_commits(struct write_commit_graph_context *ctx)
{
	uint32_t i, count_distinct = 1;

	if (ctx->report_progress)
		ctx->progress = start_delayed_progress(
			_("Counting distinct commits in commit graph"),
			ctx->oids.nr);
	display_progress(ctx->progress, 0); /* TODO: Measure QSORT() progress */
	QSORT(ctx->oids.list, ctx->oids.nr, oid_compare);

	for (i = 1; i < ctx->oids.nr; i++) {
		display_progress(ctx->progress, i + 1);
		if (!oideq(&ctx->oids.list[i - 1], &ctx->oids.list[i])) {
			if (ctx->split) {
				struct commit *c = lookup_commit(ctx->r, &ctx->oids.list[i]);

				if (!c || c->graph_pos != COMMIT_NOT_FROM_GRAPH)
					continue;
			}

			count_distinct++;
		}
	}
	stop_progress(&ctx->progress);

	return count_distinct;
}

static void copy_oids_to_commits(struct write_commit_graph_context *ctx)
{
	uint32_t i;
	enum commit_graph_split_flags flags = ctx->split_opts ?
		ctx->split_opts->flags : COMMIT_GRAPH_SPLIT_UNSPECIFIED;

	ctx->num_extra_edges = 0;
	if (ctx->report_progress)
		ctx->progress = start_delayed_progress(
			_("Finding extra edges in commit graph"),
			ctx->oids.nr);
	for (i = 0; i < ctx->oids.nr; i++) {
		unsigned int num_parents;

		display_progress(ctx->progress, i + 1);
		if (i > 0 && oideq(&ctx->oids.list[i - 1], &ctx->oids.list[i]))
			continue;

		ALLOC_GROW(ctx->commits.list, ctx->commits.nr + 1, ctx->commits.alloc);
		ctx->commits.list[ctx->commits.nr] = lookup_commit(ctx->r, &ctx->oids.list[i]);

		if (ctx->split && flags != COMMIT_GRAPH_SPLIT_REPLACE &&
		    ctx->commits.list[ctx->commits.nr]->graph_pos != COMMIT_NOT_FROM_GRAPH)
			continue;

		if (ctx->split && flags == COMMIT_GRAPH_SPLIT_REPLACE)
			parse_commit(ctx->commits.list[ctx->commits.nr]);
		else
			parse_commit_no_graph(ctx->commits.list[ctx->commits.nr]);

		num_parents = commit_list_count(ctx->commits.list[ctx->commits.nr]->parents);
		if (num_parents > 2)
			ctx->num_extra_edges += num_parents - 1;

		ctx->commits.nr++;
	}
	stop_progress(&ctx->progress);
}

static int write_graph_chunk_base_1(struct hashfile *f,
				    struct commit_graph *g)
{
	int num = 0;

	if (!g)
		return 0;

	num = write_graph_chunk_base_1(f, g->base_graph);
	hashwrite(f, g->oid.hash, the_hash_algo->rawsz);
	return num + 1;
}

static int write_graph_chunk_base(struct hashfile *f,
				  struct write_commit_graph_context *ctx)
{
	int num = write_graph_chunk_base_1(f, ctx->new_base_graph);

	if (num != ctx->num_commit_graphs_after - 1) {
		error(_("failed to write correct number of base graph ids"));
		return -1;
	}

	return 0;
}

static int write_commit_graph_file(struct write_commit_graph_context *ctx)
{
	uint32_t i;
	int fd;
	struct hashfile *f;
	struct lock_file lk = LOCK_INIT;
	uint32_t chunk_ids[MAX_NUM_CHUNKS + 1];
	uint64_t chunk_offsets[MAX_NUM_CHUNKS + 1];
	const unsigned hashsz = the_hash_algo->rawsz;
	struct strbuf progress_title = STRBUF_INIT;
	int num_chunks = 3;
	struct object_id file_hash;
	const struct bloom_filter_settings bloom_settings = DEFAULT_BLOOM_FILTER_SETTINGS;

	if (ctx->split) {
		struct strbuf tmp_file = STRBUF_INIT;

		strbuf_addf(&tmp_file,
			    "%s/info/commit-graphs/tmp_graph_XXXXXX",
			    ctx->odb->path);
		ctx->graph_name = strbuf_detach(&tmp_file, NULL);
	} else {
		ctx->graph_name = get_commit_graph_filename(ctx->odb);
	}

	if (safe_create_leading_directories(ctx->graph_name)) {
		UNLEAK(ctx->graph_name);
		error(_("unable to create leading directories of %s"),
			ctx->graph_name);
		return -1;
	}

	if (ctx->split) {
		char *lock_name = get_chain_filename(ctx->odb);

		hold_lock_file_for_update(&lk, lock_name, LOCK_DIE_ON_ERROR);

		fd = git_mkstemp_mode(ctx->graph_name, 0444);
		if (fd < 0) {
			error(_("unable to create temporary graph layer"));
			return -1;
		}

		f = hashfd(fd, ctx->graph_name);
	} else {
		hold_lock_file_for_update(&lk, ctx->graph_name, LOCK_DIE_ON_ERROR);
		fd = lk.tempfile->fd;
		f = hashfd(lk.tempfile->fd, lk.tempfile->filename.buf);
	}

	chunk_ids[0] = GRAPH_CHUNKID_OIDFANOUT;
	chunk_ids[1] = GRAPH_CHUNKID_OIDLOOKUP;
	chunk_ids[2] = GRAPH_CHUNKID_DATA;
	if (ctx->num_extra_edges) {
		chunk_ids[num_chunks] = GRAPH_CHUNKID_EXTRAEDGES;
		num_chunks++;
	}
	if (ctx->changed_paths) {
		chunk_ids[num_chunks] = GRAPH_CHUNKID_BLOOMINDEXES;
		num_chunks++;
		chunk_ids[num_chunks] = GRAPH_CHUNKID_BLOOMDATA;
		num_chunks++;
	}
	if (ctx->num_commit_graphs_after > 1) {
		chunk_ids[num_chunks] = GRAPH_CHUNKID_BASE;
		num_chunks++;
	}

	chunk_ids[num_chunks] = 0;

	chunk_offsets[0] = 8 + (num_chunks + 1) * GRAPH_CHUNKLOOKUP_WIDTH;
	chunk_offsets[1] = chunk_offsets[0] + GRAPH_FANOUT_SIZE;
	chunk_offsets[2] = chunk_offsets[1] + hashsz * ctx->commits.nr;
	chunk_offsets[3] = chunk_offsets[2] + (hashsz + 16) * ctx->commits.nr;

	num_chunks = 3;
	if (ctx->num_extra_edges) {
		chunk_offsets[num_chunks + 1] = chunk_offsets[num_chunks] +
						4 * ctx->num_extra_edges;
		num_chunks++;
	}
	if (ctx->changed_paths) {
		chunk_offsets[num_chunks + 1] = chunk_offsets[num_chunks] +
						sizeof(uint32_t) * ctx->commits.nr;
		num_chunks++;

		chunk_offsets[num_chunks + 1] = chunk_offsets[num_chunks] +
						sizeof(uint32_t) * 3 + ctx->total_bloom_filter_data_size;
		num_chunks++;
	}
	if (ctx->num_commit_graphs_after > 1) {
		chunk_offsets[num_chunks + 1] = chunk_offsets[num_chunks] +
						hashsz * (ctx->num_commit_graphs_after - 1);
		num_chunks++;
	}

	hashwrite_be32(f, GRAPH_SIGNATURE);

	hashwrite_u8(f, GRAPH_VERSION);
	hashwrite_u8(f, oid_version());
	hashwrite_u8(f, num_chunks);
	hashwrite_u8(f, ctx->num_commit_graphs_after - 1);

	for (i = 0; i <= num_chunks; i++) {
		uint32_t chunk_write[3];

		chunk_write[0] = htonl(chunk_ids[i]);
		chunk_write[1] = htonl(chunk_offsets[i] >> 32);
		chunk_write[2] = htonl(chunk_offsets[i] & 0xffffffff);
		hashwrite(f, chunk_write, 12);
	}

	if (ctx->report_progress) {
		strbuf_addf(&progress_title,
			    Q_("Writing out commit graph in %d pass",
			       "Writing out commit graph in %d passes",
			       num_chunks),
			    num_chunks);
		ctx->progress = start_delayed_progress(
			progress_title.buf,
			num_chunks * ctx->commits.nr);
	}
	write_graph_chunk_fanout(f, ctx);
	write_graph_chunk_oids(f, hashsz, ctx);
	write_graph_chunk_data(f, hashsz, ctx);
	if (ctx->num_extra_edges)
		write_graph_chunk_extra_edges(f, ctx);
	if (ctx->changed_paths) {
		write_graph_chunk_bloom_indexes(f, ctx);
		write_graph_chunk_bloom_data(f, ctx, &bloom_settings);
	}
	if (ctx->num_commit_graphs_after > 1 &&
	    write_graph_chunk_base(f, ctx)) {
		return -1;
	}
	stop_progress(&ctx->progress);
	strbuf_release(&progress_title);

	if (ctx->split && ctx->base_graph_name && ctx->num_commit_graphs_after > 1) {
		char *new_base_hash = xstrdup(oid_to_hex(&ctx->new_base_graph->oid));
		char *new_base_name = get_split_graph_filename(ctx->new_base_graph->odb, new_base_hash);

		free(ctx->commit_graph_filenames_after[ctx->num_commit_graphs_after - 2]);
		free(ctx->commit_graph_hash_after[ctx->num_commit_graphs_after - 2]);
		ctx->commit_graph_filenames_after[ctx->num_commit_graphs_after - 2] = new_base_name;
		ctx->commit_graph_hash_after[ctx->num_commit_graphs_after - 2] = new_base_hash;
	}

	close_commit_graph(ctx->r->objects);
	finalize_hashfile(f, file_hash.hash, CSUM_HASH_IN_STREAM | CSUM_FSYNC);

	if (ctx->split) {
		FILE *chainf = fdopen_lock_file(&lk, "w");
		char *final_graph_name;
		int result;

		close(fd);

		if (!chainf) {
			error(_("unable to open commit-graph chain file"));
			return -1;
		}

		if (ctx->base_graph_name) {
			const char *dest;
			int idx = ctx->num_commit_graphs_after - 1;
			if (ctx->num_commit_graphs_after > 1)
				idx--;

			dest = ctx->commit_graph_filenames_after[idx];

			if (strcmp(ctx->base_graph_name, dest)) {
				result = rename(ctx->base_graph_name, dest);

				if (result) {
					error(_("failed to rename base commit-graph file"));
					return -1;
				}
			}
		} else {
			char *graph_name = get_commit_graph_filename(ctx->odb);
			unlink(graph_name);
		}

		ctx->commit_graph_hash_after[ctx->num_commit_graphs_after - 1] = xstrdup(oid_to_hex(&file_hash));
		final_graph_name = get_split_graph_filename(ctx->odb,
					ctx->commit_graph_hash_after[ctx->num_commit_graphs_after - 1]);
		ctx->commit_graph_filenames_after[ctx->num_commit_graphs_after - 1] = final_graph_name;

		result = rename(ctx->graph_name, final_graph_name);

		for (i = 0; i < ctx->num_commit_graphs_after; i++)
			fprintf(lk.tempfile->fp, "%s\n", ctx->commit_graph_hash_after[i]);

		if (result) {
			error(_("failed to rename temporary commit-graph file"));
			return -1;
		}
	}

	commit_lock_file(&lk);

	return 0;
}

static void split_graph_merge_strategy(struct write_commit_graph_context *ctx)
{
	struct commit_graph *g;
	uint32_t num_commits;
	enum commit_graph_split_flags flags = COMMIT_GRAPH_SPLIT_UNSPECIFIED;
	uint32_t i;

	int max_commits = 0;
	int size_mult = 2;

	if (ctx->split_opts) {
		max_commits = ctx->split_opts->max_commits;

		if (ctx->split_opts->size_multiple)
			size_mult = ctx->split_opts->size_multiple;

		flags = ctx->split_opts->flags;
	}

	g = ctx->r->objects->commit_graph;
	num_commits = ctx->commits.nr;
	if (flags == COMMIT_GRAPH_SPLIT_REPLACE)
		ctx->num_commit_graphs_after = 1;
	else
		ctx->num_commit_graphs_after = ctx->num_commit_graphs_before + 1;

	if (flags != COMMIT_GRAPH_SPLIT_MERGE_PROHIBITED &&
	    flags != COMMIT_GRAPH_SPLIT_REPLACE) {
		while (g && (g->num_commits <= size_mult * num_commits ||
			    (max_commits && num_commits > max_commits))) {
			if (g->odb != ctx->odb)
				break;

			num_commits += g->num_commits;
			g = g->base_graph;

			ctx->num_commit_graphs_after--;
		}
	}

	if (flags != COMMIT_GRAPH_SPLIT_REPLACE)
		ctx->new_base_graph = g;
	else if (ctx->num_commit_graphs_after != 1)
		BUG("split_graph_merge_strategy: num_commit_graphs_after "
		    "should be 1 with --split=replace");

	if (ctx->num_commit_graphs_after == 2) {
		char *old_graph_name = get_commit_graph_filename(g->odb);

		if (!strcmp(g->filename, old_graph_name) &&
		    g->odb != ctx->odb) {
			ctx->num_commit_graphs_after = 1;
			ctx->new_base_graph = NULL;
		}

		free(old_graph_name);
	}

	CALLOC_ARRAY(ctx->commit_graph_filenames_after, ctx->num_commit_graphs_after);
	CALLOC_ARRAY(ctx->commit_graph_hash_after, ctx->num_commit_graphs_after);

	for (i = 0; i < ctx->num_commit_graphs_after &&
		    i < ctx->num_commit_graphs_before; i++)
		ctx->commit_graph_filenames_after[i] = xstrdup(ctx->commit_graph_filenames_before[i]);

	i = ctx->num_commit_graphs_before - 1;
	g = ctx->r->objects->commit_graph;

	while (g) {
		if (i < ctx->num_commit_graphs_after)
			ctx->commit_graph_hash_after[i] = xstrdup(oid_to_hex(&g->oid));

		i--;
		g = g->base_graph;
	}
}

static void merge_commit_graph(struct write_commit_graph_context *ctx,
			       struct commit_graph *g)
{
	uint32_t i;
	uint32_t offset = g->num_commits_in_base;

	ALLOC_GROW(ctx->commits.list, ctx->commits.nr + g->num_commits, ctx->commits.alloc);

	for (i = 0; i < g->num_commits; i++) {
		struct object_id oid;
		struct commit *result;

		display_progress(ctx->progress, i + 1);

		load_oid_from_graph(g, i + offset, &oid);

		/* only add commits if they still exist in the repo */
		result = lookup_commit_reference_gently(ctx->r, &oid, 1);

		if (result) {
			ctx->commits.list[ctx->commits.nr] = result;
			ctx->commits.nr++;
		}
	}
}

static int commit_compare(const void *_a, const void *_b)
{
	const struct commit *a = *(const struct commit **)_a;
	const struct commit *b = *(const struct commit **)_b;
	return oidcmp(&a->object.oid, &b->object.oid);
}

static void sort_and_scan_merged_commits(struct write_commit_graph_context *ctx)
{
	uint32_t i;

	if (ctx->report_progress)
		ctx->progress = start_delayed_progress(
					_("Scanning merged commits"),
					ctx->commits.nr);

	QSORT(ctx->commits.list, ctx->commits.nr, commit_compare);

	ctx->num_extra_edges = 0;
	for (i = 0; i < ctx->commits.nr; i++) {
		display_progress(ctx->progress, i);

		if (i && oideq(&ctx->commits.list[i - 1]->object.oid,
			  &ctx->commits.list[i]->object.oid)) {
			die(_("unexpected duplicate commit id %s"),
			    oid_to_hex(&ctx->commits.list[i]->object.oid));
		} else {
			unsigned int num_parents;

			num_parents = commit_list_count(ctx->commits.list[i]->parents);
			if (num_parents > 2)
				ctx->num_extra_edges += num_parents - 1;
		}
	}

	stop_progress(&ctx->progress);
}

static void merge_commit_graphs(struct write_commit_graph_context *ctx)
{
	struct commit_graph *g = ctx->r->objects->commit_graph;
	uint32_t current_graph_number = ctx->num_commit_graphs_before;

	while (g && current_graph_number >= ctx->num_commit_graphs_after) {
		current_graph_number--;

		if (ctx->report_progress)
			ctx->progress = start_delayed_progress(_("Merging commit-graph"), 0);

		merge_commit_graph(ctx, g);
		stop_progress(&ctx->progress);

		g = g->base_graph;
	}

	if (g) {
		ctx->new_base_graph = g;
		ctx->new_num_commits_in_base = g->num_commits + g->num_commits_in_base;
	}

	if (ctx->new_base_graph)
		ctx->base_graph_name = xstrdup(ctx->new_base_graph->filename);

	sort_and_scan_merged_commits(ctx);
}

static void mark_commit_graphs(struct write_commit_graph_context *ctx)
{
	uint32_t i;
	time_t now = time(NULL);

	for (i = ctx->num_commit_graphs_after - 1; i < ctx->num_commit_graphs_before; i++) {
		struct stat st;
		struct utimbuf updated_time;

		stat(ctx->commit_graph_filenames_before[i], &st);

		updated_time.actime = st.st_atime;
		updated_time.modtime = now;
		utime(ctx->commit_graph_filenames_before[i], &updated_time);
	}
}

static void expire_commit_graphs(struct write_commit_graph_context *ctx)
{
	struct strbuf path = STRBUF_INIT;
	DIR *dir;
	struct dirent *de;
	size_t dirnamelen;
	timestamp_t expire_time = time(NULL);

	if (ctx->split_opts && ctx->split_opts->expire_time)
		expire_time = ctx->split_opts->expire_time;
	if (!ctx->split) {
		char *chain_file_name = get_chain_filename(ctx->odb);
		unlink(chain_file_name);
		free(chain_file_name);
		ctx->num_commit_graphs_after = 0;
	}

	strbuf_addstr(&path, ctx->odb->path);
	strbuf_addstr(&path, "/info/commit-graphs");
	dir = opendir(path.buf);

	if (!dir)
		goto out;

	strbuf_addch(&path, '/');
	dirnamelen = path.len;
	while ((de = readdir(dir)) != NULL) {
		struct stat st;
		uint32_t i, found = 0;

		strbuf_setlen(&path, dirnamelen);
		strbuf_addstr(&path, de->d_name);

		stat(path.buf, &st);

		if (st.st_mtime > expire_time)
			continue;
		if (path.len < 6 || strcmp(path.buf + path.len - 6, ".graph"))
			continue;

		for (i = 0; i < ctx->num_commit_graphs_after; i++) {
			if (!strcmp(ctx->commit_graph_filenames_after[i],
				    path.buf)) {
				found = 1;
				break;
			}
		}

		if (!found)
			unlink(path.buf);
	}

out:
	strbuf_release(&path);
}

int write_commit_graph(struct object_directory *odb,
		       struct string_list *pack_indexes,
		       struct oidset *commits,
		       enum commit_graph_write_flags flags,
		       const struct split_commit_graph_opts *split_opts)
{
	struct write_commit_graph_context *ctx;
	uint32_t i, count_distinct = 0;
	int res = 0;
	int replace = 0;

	if (!commit_graph_compatible(the_repository))
		return 0;

	ctx = xcalloc(1, sizeof(struct write_commit_graph_context));
	ctx->r = the_repository;
	ctx->odb = odb;
	ctx->append = flags & COMMIT_GRAPH_WRITE_APPEND ? 1 : 0;
	ctx->report_progress = flags & COMMIT_GRAPH_WRITE_PROGRESS ? 1 : 0;
	ctx->split = flags & COMMIT_GRAPH_WRITE_SPLIT ? 1 : 0;
	ctx->check_oids = flags & COMMIT_GRAPH_WRITE_CHECK_OIDS ? 1 : 0;
	ctx->split_opts = split_opts;
	ctx->changed_paths = flags & COMMIT_GRAPH_WRITE_BLOOM_FILTERS ? 1 : 0;
	ctx->total_bloom_filter_data_size = 0;

	if (ctx->split) {
		struct commit_graph *g;
		prepare_commit_graph(ctx->r);

		g = ctx->r->objects->commit_graph;

		while (g) {
			ctx->num_commit_graphs_before++;
			g = g->base_graph;
		}

		if (ctx->num_commit_graphs_before) {
			ALLOC_ARRAY(ctx->commit_graph_filenames_before, ctx->num_commit_graphs_before);
			i = ctx->num_commit_graphs_before;
			g = ctx->r->objects->commit_graph;

			while (g) {
				ctx->commit_graph_filenames_before[--i] = xstrdup(g->filename);
				g = g->base_graph;
			}
		}

		if (ctx->split_opts)
			replace = ctx->split_opts->flags & COMMIT_GRAPH_SPLIT_REPLACE;
	}

	ctx->approx_nr_objects = approximate_object_count();
	ctx->oids.alloc = ctx->approx_nr_objects / 32;

	if (ctx->split && split_opts && ctx->oids.alloc > split_opts->max_commits)
		ctx->oids.alloc = split_opts->max_commits;

	if (ctx->append) {
		prepare_commit_graph_one(ctx->r, ctx->odb);
		if (ctx->r->objects->commit_graph)
			ctx->oids.alloc += ctx->r->objects->commit_graph->num_commits;
	}

	if (ctx->oids.alloc < 1024)
		ctx->oids.alloc = 1024;
	ALLOC_ARRAY(ctx->oids.list, ctx->oids.alloc);

	if (ctx->append && ctx->r->objects->commit_graph) {
		struct commit_graph *g = ctx->r->objects->commit_graph;
		for (i = 0; i < g->num_commits; i++) {
			const unsigned char *hash = g->chunk_oid_lookup + g->hash_len * i;
			hashcpy(ctx->oids.list[ctx->oids.nr++].hash, hash);
		}
	}

	if (pack_indexes) {
		ctx->order_by_pack = 1;
		if ((res = fill_oids_from_packs(ctx, pack_indexes)))
			goto cleanup;
	}

	if (commits) {
		if ((res = fill_oids_from_commits(ctx, commits)))
			goto cleanup;
	}

<<<<<<< HEAD
	if (!pack_indexes && !commit_hex) {
		ctx->order_by_pack = 1;
=======
	if (!pack_indexes && !commits)
>>>>>>> c8828530
		fill_oids_from_all_packs(ctx);
	}

	close_reachable(ctx);

	count_distinct = count_distinct_commits(ctx);

	if (count_distinct >= GRAPH_EDGE_LAST_MASK) {
		error(_("the commit graph format cannot write %d commits"), count_distinct);
		res = -1;
		goto cleanup;
	}

	ctx->commits.alloc = count_distinct;
	ALLOC_ARRAY(ctx->commits.list, ctx->commits.alloc);

	copy_oids_to_commits(ctx);

	if (ctx->commits.nr >= GRAPH_EDGE_LAST_MASK) {
		error(_("too many commits to write graph"));
		res = -1;
		goto cleanup;
	}

	if (!ctx->commits.nr && !replace)
		goto cleanup;

	if (ctx->split) {
		split_graph_merge_strategy(ctx);

		if (!replace)
			merge_commit_graphs(ctx);
	} else
		ctx->num_commit_graphs_after = 1;

	compute_generation_numbers(ctx);

	if (ctx->changed_paths)
		compute_bloom_filters(ctx);

	res = write_commit_graph_file(ctx);

	if (ctx->split)
		mark_commit_graphs(ctx);

	expire_commit_graphs(ctx);

cleanup:
	free(ctx->graph_name);
	free(ctx->commits.list);
	free(ctx->oids.list);

	if (ctx->commit_graph_filenames_after) {
		for (i = 0; i < ctx->num_commit_graphs_after; i++) {
			free(ctx->commit_graph_filenames_after[i]);
			free(ctx->commit_graph_hash_after[i]);
		}

		for (i = 0; i < ctx->num_commit_graphs_before; i++)
			free(ctx->commit_graph_filenames_before[i]);

		free(ctx->commit_graph_filenames_after);
		free(ctx->commit_graph_filenames_before);
		free(ctx->commit_graph_hash_after);
	}

	free(ctx);

	return res;
}

#define VERIFY_COMMIT_GRAPH_ERROR_HASH 2
static int verify_commit_graph_error;

static void graph_report(const char *fmt, ...)
{
	va_list ap;

	verify_commit_graph_error = 1;
	va_start(ap, fmt);
	vfprintf(stderr, fmt, ap);
	fprintf(stderr, "\n");
	va_end(ap);
}

#define GENERATION_ZERO_EXISTS 1
#define GENERATION_NUMBER_EXISTS 2

int verify_commit_graph(struct repository *r, struct commit_graph *g, int flags)
{
	uint32_t i, cur_fanout_pos = 0;
	struct object_id prev_oid, cur_oid, checksum;
	int generation_zero = 0;
	struct hashfile *f;
	int devnull;
	struct progress *progress = NULL;
	int local_error = 0;

	if (!g) {
		graph_report("no commit-graph file loaded");
		return 1;
	}

	verify_commit_graph_error = verify_commit_graph_lite(g);
	if (verify_commit_graph_error)
		return verify_commit_graph_error;

	devnull = open("/dev/null", O_WRONLY);
	f = hashfd(devnull, NULL);
	hashwrite(f, g->data, g->data_len - g->hash_len);
	finalize_hashfile(f, checksum.hash, CSUM_CLOSE);
	if (!hasheq(checksum.hash, g->data + g->data_len - g->hash_len)) {
		graph_report(_("the commit-graph file has incorrect checksum and is likely corrupt"));
		verify_commit_graph_error = VERIFY_COMMIT_GRAPH_ERROR_HASH;
	}

	for (i = 0; i < g->num_commits; i++) {
		struct commit *graph_commit;

		hashcpy(cur_oid.hash, g->chunk_oid_lookup + g->hash_len * i);

		if (i && oidcmp(&prev_oid, &cur_oid) >= 0)
			graph_report(_("commit-graph has incorrect OID order: %s then %s"),
				     oid_to_hex(&prev_oid),
				     oid_to_hex(&cur_oid));

		oidcpy(&prev_oid, &cur_oid);

		while (cur_oid.hash[0] > cur_fanout_pos) {
			uint32_t fanout_value = get_be32(g->chunk_oid_fanout + cur_fanout_pos);

			if (i != fanout_value)
				graph_report(_("commit-graph has incorrect fanout value: fanout[%d] = %u != %u"),
					     cur_fanout_pos, fanout_value, i);
			cur_fanout_pos++;
		}

		graph_commit = lookup_commit(r, &cur_oid);
		if (!parse_commit_in_graph_one(r, g, graph_commit))
			graph_report(_("failed to parse commit %s from commit-graph"),
				     oid_to_hex(&cur_oid));
	}

	while (cur_fanout_pos < 256) {
		uint32_t fanout_value = get_be32(g->chunk_oid_fanout + cur_fanout_pos);

		if (g->num_commits != fanout_value)
			graph_report(_("commit-graph has incorrect fanout value: fanout[%d] = %u != %u"),
				     cur_fanout_pos, fanout_value, i);

		cur_fanout_pos++;
	}

	if (verify_commit_graph_error & ~VERIFY_COMMIT_GRAPH_ERROR_HASH)
		return verify_commit_graph_error;

	if (flags & COMMIT_GRAPH_WRITE_PROGRESS)
		progress = start_progress(_("Verifying commits in commit graph"),
					g->num_commits);

	for (i = 0; i < g->num_commits; i++) {
		struct commit *graph_commit, *odb_commit;
		struct commit_list *graph_parents, *odb_parents;
		uint32_t max_generation = 0;

		display_progress(progress, i + 1);
		hashcpy(cur_oid.hash, g->chunk_oid_lookup + g->hash_len * i);

		graph_commit = lookup_commit(r, &cur_oid);
		odb_commit = (struct commit *)create_object(r, &cur_oid, alloc_commit_node(r));
		if (parse_commit_internal(odb_commit, 0, 0)) {
			graph_report(_("failed to parse commit %s from object database for commit-graph"),
				     oid_to_hex(&cur_oid));
			continue;
		}

		if (!oideq(&get_commit_tree_in_graph_one(r, g, graph_commit)->object.oid,
			   get_commit_tree_oid(odb_commit)))
			graph_report(_("root tree OID for commit %s in commit-graph is %s != %s"),
				     oid_to_hex(&cur_oid),
				     oid_to_hex(get_commit_tree_oid(graph_commit)),
				     oid_to_hex(get_commit_tree_oid(odb_commit)));

		graph_parents = graph_commit->parents;
		odb_parents = odb_commit->parents;

		while (graph_parents) {
			if (odb_parents == NULL) {
				graph_report(_("commit-graph parent list for commit %s is too long"),
					     oid_to_hex(&cur_oid));
				break;
			}

			/* parse parent in case it is in a base graph */
			parse_commit_in_graph_one(r, g, graph_parents->item);

			if (!oideq(&graph_parents->item->object.oid, &odb_parents->item->object.oid))
				graph_report(_("commit-graph parent for %s is %s != %s"),
					     oid_to_hex(&cur_oid),
					     oid_to_hex(&graph_parents->item->object.oid),
					     oid_to_hex(&odb_parents->item->object.oid));

			if (graph_parents->item->generation > max_generation)
				max_generation = graph_parents->item->generation;

			graph_parents = graph_parents->next;
			odb_parents = odb_parents->next;
		}

		if (odb_parents != NULL)
			graph_report(_("commit-graph parent list for commit %s terminates early"),
				     oid_to_hex(&cur_oid));

		if (!graph_commit->generation) {
			if (generation_zero == GENERATION_NUMBER_EXISTS)
				graph_report(_("commit-graph has generation number zero for commit %s, but non-zero elsewhere"),
					     oid_to_hex(&cur_oid));
			generation_zero = GENERATION_ZERO_EXISTS;
		} else if (generation_zero == GENERATION_ZERO_EXISTS)
			graph_report(_("commit-graph has non-zero generation number for commit %s, but zero elsewhere"),
				     oid_to_hex(&cur_oid));

		if (generation_zero == GENERATION_ZERO_EXISTS)
			continue;

		/*
		 * If one of our parents has generation GENERATION_NUMBER_MAX, then
		 * our generation is also GENERATION_NUMBER_MAX. Decrement to avoid
		 * extra logic in the following condition.
		 */
		if (max_generation == GENERATION_NUMBER_MAX)
			max_generation--;

		if (graph_commit->generation != max_generation + 1)
			graph_report(_("commit-graph generation for commit %s is %u != %u"),
				     oid_to_hex(&cur_oid),
				     graph_commit->generation,
				     max_generation + 1);

		if (graph_commit->date != odb_commit->date)
			graph_report(_("commit date for commit %s in commit-graph is %"PRItime" != %"PRItime),
				     oid_to_hex(&cur_oid),
				     graph_commit->date,
				     odb_commit->date);
	}
	stop_progress(&progress);

	local_error = verify_commit_graph_error;

	if (!(flags & COMMIT_GRAPH_VERIFY_SHALLOW) && g->base_graph)
		local_error |= verify_commit_graph(r, g->base_graph, flags);

	return local_error;
}

void free_commit_graph(struct commit_graph *g)
{
	if (!g)
		return;
	if (g->data) {
		munmap((void *)g->data, g->data_len);
		g->data = NULL;
	}
	free(g->filename);
	free(g->bloom_filter_settings);
	free(g);
}

void disable_commit_graph(struct repository *r)
{
	r->commit_graph_disabled = 1;
}<|MERGE_RESOLUTION|>--- conflicted
+++ resolved
@@ -1286,7 +1286,6 @@
 	stop_progress(&ctx->progress);
 }
 
-<<<<<<< HEAD
 static void compute_bloom_filters(struct write_commit_graph_context *ctx)
 {
 	int i;
@@ -1319,14 +1318,9 @@
 	stop_progress(&progress);
 }
 
-static int add_ref_to_list(const char *refname,
-			   const struct object_id *oid,
-			   int flags, void *cb_data)
-=======
 static int add_ref_to_set(const char *refname,
 			  const struct object_id *oid,
 			  int flags, void *cb_data)
->>>>>>> c8828530
 {
 	struct oidset *commits = (struct oidset *)cb_data;
 
@@ -2080,12 +2074,8 @@
 			goto cleanup;
 	}
 
-<<<<<<< HEAD
-	if (!pack_indexes && !commit_hex) {
+	if (!pack_indexes && !commits) {
 		ctx->order_by_pack = 1;
-=======
-	if (!pack_indexes && !commits)
->>>>>>> c8828530
 		fill_oids_from_all_packs(ctx);
 	}
 
