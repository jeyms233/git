--- conflicted
+++ resolved
@@ -985,7 +985,6 @@
 extern int read_replace_refs;
 extern char *git_replace_ref_base;
 
-<<<<<<< HEAD
 enum fsync_object_files_mode {
     FSYNC_OBJECT_FILES_OFF,
     FSYNC_OBJECT_FILES_ON,
@@ -993,10 +992,7 @@
 };
 
 extern enum fsync_object_files_mode fsync_object_files;
-=======
-extern int fsync_object_files;
 extern int use_fsync;
->>>>>>> 412e4cae
 extern int core_preload_index;
 extern int precomposed_unicode;
 extern int protect_hfs;
