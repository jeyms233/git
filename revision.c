#include "cache.h"
#include "tag.h"
#include "blob.h"
#include "tree.h"
#include "commit.h"
#include "diff.h"
#include "refs.h"
#include "revision.h"
#include "graph.h"
#include "grep.h"
#include "reflog-walk.h"
#include "patch-ids.h"
#include "decorate.h"
#include "log-tree.h"

volatile show_early_output_fn_t show_early_output;

char *path_name(const struct name_path *path, const char *name)
{
	const struct name_path *p;
	char *n, *m;
	int nlen = strlen(name);
	int len = nlen + 1;

	for (p = path; p; p = p->up) {
		if (p->elem_len)
			len += p->elem_len + 1;
	}
	n = xmalloc(len);
	m = n + len - (nlen + 1);
	strcpy(m, name);
	for (p = path; p; p = p->up) {
		if (p->elem_len) {
			m -= p->elem_len + 1;
			memcpy(m, p->elem, p->elem_len);
			m[p->elem_len] = '/';
		}
	}
	return n;
}

void add_object(struct object *obj,
		struct object_array *p,
		struct name_path *path,
		const char *name)
{
	add_object_array(obj, path_name(path, name), p);
}

static void mark_blob_uninteresting(struct blob *blob)
{
	if (!blob)
		return;
	if (blob->object.flags & UNINTERESTING)
		return;
	blob->object.flags |= UNINTERESTING;
}

void mark_tree_uninteresting(struct tree *tree)
{
	struct tree_desc desc;
	struct name_entry entry;
	struct object *obj = &tree->object;

	if (!tree)
		return;
	if (obj->flags & UNINTERESTING)
		return;
	obj->flags |= UNINTERESTING;
	if (!has_sha1_file(obj->sha1))
		return;
	if (parse_tree(tree) < 0)
		die("bad tree %s", sha1_to_hex(obj->sha1));

	init_tree_desc(&desc, tree->buffer, tree->size);
	while (tree_entry(&desc, &entry)) {
		switch (object_type(entry.mode)) {
		case OBJ_TREE:
			mark_tree_uninteresting(lookup_tree(entry.sha1));
			break;
		case OBJ_BLOB:
			mark_blob_uninteresting(lookup_blob(entry.sha1));
			break;
		default:
			/* Subproject commit - not in this repository */
			break;
		}
	}

	/*
	 * We don't care about the tree any more
	 * after it has been marked uninteresting.
	 */
	free(tree->buffer);
	tree->buffer = NULL;
}

void mark_parents_uninteresting(struct commit *commit)
{
	struct commit_list *parents = commit->parents;

	while (parents) {
		struct commit *commit = parents->item;
		if (!(commit->object.flags & UNINTERESTING)) {
			commit->object.flags |= UNINTERESTING;

			/*
			 * Normally we haven't parsed the parent
			 * yet, so we won't have a parent of a parent
			 * here. However, it may turn out that we've
			 * reached this commit some other way (where it
			 * wasn't uninteresting), in which case we need
			 * to mark its parents recursively too..
			 */
			if (commit->parents)
				mark_parents_uninteresting(commit);
		}

		/*
		 * A missing commit is ok iff its parent is marked
		 * uninteresting.
		 *
		 * We just mark such a thing parsed, so that when
		 * it is popped next time around, we won't be trying
		 * to parse it and get an error.
		 */
		if (!has_sha1_file(commit->object.sha1))
			commit->object.parsed = 1;
		parents = parents->next;
	}
}

static void add_pending_object_with_mode(struct rev_info *revs, struct object *obj, const char *name, unsigned mode)
{
	if (revs->no_walk && (obj->flags & UNINTERESTING))
		revs->no_walk = 0;
	if (revs->reflog_info && obj->type == OBJ_COMMIT &&
			add_reflog_for_walk(revs->reflog_info,
				(struct commit *)obj, name))
		return;
	add_object_array_with_mode(obj, name, &revs->pending, mode);
}

void add_pending_object(struct rev_info *revs, struct object *obj, const char *name)
{
	add_pending_object_with_mode(revs, obj, name, S_IFINVALID);
}

void add_head_to_pending(struct rev_info *revs)
{
	unsigned char sha1[20];
	struct object *obj;
	if (get_sha1("HEAD", sha1))
		return;
	obj = parse_object(sha1);
	if (!obj)
		return;
	add_pending_object(revs, obj, "HEAD");
}

static struct object *get_reference(struct rev_info *revs, const char *name, const unsigned char *sha1, unsigned int flags)
{
	struct object *object;

	object = parse_object(sha1);
	if (!object)
		die("bad object %s", name);
	object->flags |= flags;
	return object;
}

static struct commit *handle_commit(struct rev_info *revs, struct object *object, const char *name)
{
	unsigned long flags = object->flags;

	/*
	 * Tag object? Look what it points to..
	 */
	while (object->type == OBJ_TAG) {
		struct tag *tag = (struct tag *) object;
		if (revs->tag_objects && !(flags & UNINTERESTING))
			add_pending_object(revs, object, tag->tag);
		if (!tag->tagged)
			die("bad tag");
		object = parse_object(tag->tagged->sha1);
		if (!object) {
			if (flags & UNINTERESTING)
				return NULL;
			die("bad object %s", sha1_to_hex(tag->tagged->sha1));
		}
	}

	/*
	 * Commit object? Just return it, we'll do all the complex
	 * reachability crud.
	 */
	if (object->type == OBJ_COMMIT) {
		struct commit *commit = (struct commit *)object;
		if (parse_commit(commit) < 0)
			die("unable to parse commit %s", name);
		if (flags & UNINTERESTING) {
			commit->object.flags |= UNINTERESTING;
			mark_parents_uninteresting(commit);
			revs->limited = 1;
		}
		if (revs->show_source && !commit->util)
			commit->util = (void *) name;
		return commit;
	}

	/*
	 * Tree object? Either mark it uninteresting, or add it
	 * to the list of objects to look at later..
	 */
	if (object->type == OBJ_TREE) {
		struct tree *tree = (struct tree *)object;
		if (!revs->tree_objects)
			return NULL;
		if (flags & UNINTERESTING) {
			mark_tree_uninteresting(tree);
			return NULL;
		}
		add_pending_object(revs, object, "");
		return NULL;
	}

	/*
	 * Blob object? You know the drill by now..
	 */
	if (object->type == OBJ_BLOB) {
		struct blob *blob = (struct blob *)object;
		if (!revs->blob_objects)
			return NULL;
		if (flags & UNINTERESTING) {
			mark_blob_uninteresting(blob);
			return NULL;
		}
		add_pending_object(revs, object, "");
		return NULL;
	}
	die("%s is unknown object", name);
}

static int everybody_uninteresting(struct commit_list *orig)
{
	struct commit_list *list = orig;
	while (list) {
		struct commit *commit = list->item;
		list = list->next;
		if (commit->object.flags & UNINTERESTING)
			continue;
		return 0;
	}
	return 1;
}

/*
 * The goal is to get REV_TREE_NEW as the result only if the
 * diff consists of all '+' (and no other changes), REV_TREE_OLD
 * if the whole diff is removal of old data, and otherwise
 * REV_TREE_DIFFERENT (of course if the trees are the same we
 * want REV_TREE_SAME).
 * That means that once we get to REV_TREE_DIFFERENT, we do not
 * have to look any further.
 */
static int tree_difference = REV_TREE_SAME;

static void file_add_remove(struct diff_options *options,
		    int addremove, unsigned mode,
		    const unsigned char *sha1,
		    const char *fullpath)
{
	int diff = addremove == '+' ? REV_TREE_NEW : REV_TREE_OLD;

	tree_difference |= diff;
	if (tree_difference == REV_TREE_DIFFERENT)
		DIFF_OPT_SET(options, HAS_CHANGES);
}

static void file_change(struct diff_options *options,
		 unsigned old_mode, unsigned new_mode,
		 const unsigned char *old_sha1,
		 const unsigned char *new_sha1,
		 const char *fullpath)
{
	tree_difference = REV_TREE_DIFFERENT;
	DIFF_OPT_SET(options, HAS_CHANGES);
}

static int rev_compare_tree(struct rev_info *revs, struct commit *parent, struct commit *commit)
{
	struct tree *t1 = parent->tree;
	struct tree *t2 = commit->tree;

	if (!t1)
		return REV_TREE_NEW;
	if (!t2)
		return REV_TREE_OLD;

	if (revs->simplify_by_decoration) {
		/*
		 * If we are simplifying by decoration, then the commit
		 * is worth showing if it has a tag pointing at it.
		 */
		if (lookup_decoration(&name_decoration, &commit->object))
			return REV_TREE_DIFFERENT;
		/*
		 * A commit that is not pointed by a tag is uninteresting
		 * if we are not limited by path.  This means that you will
		 * see the usual "commits that touch the paths" plus any
		 * tagged commit by specifying both --simplify-by-decoration
		 * and pathspec.
		 */
		if (!revs->prune_data)
			return REV_TREE_SAME;
	}

	tree_difference = REV_TREE_SAME;
	DIFF_OPT_CLR(&revs->pruning, HAS_CHANGES);
	if (diff_tree_sha1(t1->object.sha1, t2->object.sha1, "",
			   &revs->pruning) < 0)
		return REV_TREE_DIFFERENT;
	return tree_difference;
}

static int rev_same_tree_as_empty(struct rev_info *revs, struct commit *commit)
{
	int retval;
	void *tree;
	unsigned long size;
	struct tree_desc empty, real;
	struct tree *t1 = commit->tree;

	if (!t1)
		return 0;

	tree = read_object_with_reference(t1->object.sha1, tree_type, &size, NULL);
	if (!tree)
		return 0;
	init_tree_desc(&real, tree, size);
	init_tree_desc(&empty, "", 0);

	tree_difference = REV_TREE_SAME;
	DIFF_OPT_CLR(&revs->pruning, HAS_CHANGES);
	retval = diff_tree(&empty, &real, "", &revs->pruning);
	free(tree);

	return retval >= 0 && (tree_difference == REV_TREE_SAME);
}

static void try_to_simplify_commit(struct rev_info *revs, struct commit *commit)
{
	struct commit_list **pp, *parent;
	int tree_changed = 0, tree_same = 0;

	/*
	 * If we don't do pruning, everything is interesting
	 */
	if (!revs->prune)
		return;

	if (!commit->tree)
		return;

	if (!commit->parents) {
		if (rev_same_tree_as_empty(revs, commit))
			commit->object.flags |= TREESAME;
		return;
	}

	/*
	 * Normal non-merge commit? If we don't want to make the
	 * history dense, we consider it always to be a change..
	 */
	if (!revs->dense && !commit->parents->next)
		return;

	pp = &commit->parents;
	while ((parent = *pp) != NULL) {
		struct commit *p = parent->item;

		if (parse_commit(p) < 0)
			die("cannot simplify commit %s (because of %s)",
			    sha1_to_hex(commit->object.sha1),
			    sha1_to_hex(p->object.sha1));
		switch (rev_compare_tree(revs, p, commit)) {
		case REV_TREE_SAME:
			tree_same = 1;
			if (!revs->simplify_history || (p->object.flags & UNINTERESTING)) {
				/* Even if a merge with an uninteresting
				 * side branch brought the entire change
				 * we are interested in, we do not want
				 * to lose the other branches of this
				 * merge, so we just keep going.
				 */
				pp = &parent->next;
				continue;
			}
			parent->next = NULL;
			commit->parents = parent;
			commit->object.flags |= TREESAME;
			return;

		case REV_TREE_NEW:
			if (revs->remove_empty_trees &&
			    rev_same_tree_as_empty(revs, p)) {
				/* We are adding all the specified
				 * paths from this parent, so the
				 * history beyond this parent is not
				 * interesting.  Remove its parents
				 * (they are grandparents for us).
				 * IOW, we pretend this parent is a
				 * "root" commit.
				 */
				if (parse_commit(p) < 0)
					die("cannot simplify commit %s (invalid %s)",
					    sha1_to_hex(commit->object.sha1),
					    sha1_to_hex(p->object.sha1));
				p->parents = NULL;
			}
		/* fallthrough */
		case REV_TREE_OLD:
		case REV_TREE_DIFFERENT:
			tree_changed = 1;
			pp = &parent->next;
			continue;
		}
		die("bad tree compare for commit %s", sha1_to_hex(commit->object.sha1));
	}
	if (tree_changed && !tree_same)
		return;
	commit->object.flags |= TREESAME;
}

static void insert_by_date_cached(struct commit *p, struct commit_list **head,
		    struct commit_list *cached_base, struct commit_list **cache)
{
	struct commit_list *new_entry;

	if (cached_base && p->date < cached_base->item->date)
		new_entry = insert_by_date(p, &cached_base->next);
	else
		new_entry = insert_by_date(p, head);

	if (cache && (!*cache || p->date < (*cache)->item->date))
		*cache = new_entry;
}

static int add_parents_to_list(struct rev_info *revs, struct commit *commit,
		    struct commit_list **list, struct commit_list **cache_ptr)
{
	struct commit_list *parent = commit->parents;
	unsigned left_flag;
	struct commit_list *cached_base = cache_ptr ? *cache_ptr : NULL;

	if (commit->object.flags & ADDED)
		return 0;
	commit->object.flags |= ADDED;

	/*
	 * If the commit is uninteresting, don't try to
	 * prune parents - we want the maximal uninteresting
	 * set.
	 *
	 * Normally we haven't parsed the parent
	 * yet, so we won't have a parent of a parent
	 * here. However, it may turn out that we've
	 * reached this commit some other way (where it
	 * wasn't uninteresting), in which case we need
	 * to mark its parents recursively too..
	 */
	if (commit->object.flags & UNINTERESTING) {
		while (parent) {
			struct commit *p = parent->item;
			parent = parent->next;
			if (p)
				p->object.flags |= UNINTERESTING;
			if (parse_commit(p) < 0)
				continue;
			if (p->parents)
				mark_parents_uninteresting(p);
			if (p->object.flags & SEEN)
				continue;
			p->object.flags |= SEEN;
			insert_by_date_cached(p, list, cached_base, cache_ptr);
		}
		return 0;
	}

	/*
	 * Ok, the commit wasn't uninteresting. Try to
	 * simplify the commit history and find the parent
	 * that has no differences in the path set if one exists.
	 */
	try_to_simplify_commit(revs, commit);

	if (revs->no_walk)
		return 0;

	left_flag = (commit->object.flags & SYMMETRIC_LEFT);

	for (parent = commit->parents; parent; parent = parent->next) {
		struct commit *p = parent->item;

		if (parse_commit(p) < 0)
			return -1;
		if (revs->show_source && !p->util)
			p->util = commit->util;
		p->object.flags |= left_flag;
		if (!(p->object.flags & SEEN)) {
			p->object.flags |= SEEN;
			insert_by_date_cached(p, list, cached_base, cache_ptr);
		}
		if (revs->first_parent_only)
			break;
	}
	return 0;
}

static void cherry_pick_list(struct commit_list *list, struct rev_info *revs)
{
	struct commit_list *p;
	int left_count = 0, right_count = 0;
	int left_first;
	struct patch_ids ids;

	/* First count the commits on the left and on the right */
	for (p = list; p; p = p->next) {
		struct commit *commit = p->item;
		unsigned flags = commit->object.flags;
		if (flags & BOUNDARY)
			;
		else if (flags & SYMMETRIC_LEFT)
			left_count++;
		else
			right_count++;
	}

	left_first = left_count < right_count;
	init_patch_ids(&ids);
	if (revs->diffopt.nr_paths) {
		ids.diffopts.nr_paths = revs->diffopt.nr_paths;
		ids.diffopts.paths = revs->diffopt.paths;
		ids.diffopts.pathlens = revs->diffopt.pathlens;
	}

	/* Compute patch-ids for one side */
	for (p = list; p; p = p->next) {
		struct commit *commit = p->item;
		unsigned flags = commit->object.flags;

		if (flags & BOUNDARY)
			continue;
		/*
		 * If we have fewer left, left_first is set and we omit
		 * commits on the right branch in this loop.  If we have
		 * fewer right, we skip the left ones.
		 */
		if (left_first != !!(flags & SYMMETRIC_LEFT))
			continue;
		commit->util = add_commit_patch_id(commit, &ids);
	}

	/* Check the other side */
	for (p = list; p; p = p->next) {
		struct commit *commit = p->item;
		struct patch_id *id;
		unsigned flags = commit->object.flags;

		if (flags & BOUNDARY)
			continue;
		/*
		 * If we have fewer left, left_first is set and we omit
		 * commits on the left branch in this loop.
		 */
		if (left_first == !!(flags & SYMMETRIC_LEFT))
			continue;

		/*
		 * Have we seen the same patch id?
		 */
		id = has_commit_patch_id(commit, &ids);
		if (!id)
			continue;
		id->seen = 1;
		commit->object.flags |= SHOWN;
	}

	/* Now check the original side for seen ones */
	for (p = list; p; p = p->next) {
		struct commit *commit = p->item;
		struct patch_id *ent;

		ent = commit->util;
		if (!ent)
			continue;
		if (ent->seen)
			commit->object.flags |= SHOWN;
		commit->util = NULL;
	}

	free_patch_ids(&ids);
}

/* How many extra uninteresting commits we want to see.. */
#define SLOP 5

static int still_interesting(struct commit_list *src, unsigned long date, int slop)
{
	/*
	 * No source list at all? We're definitely done..
	 */
	if (!src)
		return 0;

	/*
	 * Does the destination list contain entries with a date
	 * before the source list? Definitely _not_ done.
	 */
	if (date < src->item->date)
		return SLOP;

	/*
	 * Does the source list still have interesting commits in
	 * it? Definitely not done..
	 */
	if (!everybody_uninteresting(src))
		return SLOP;

	/* Ok, we're closing in.. */
	return slop-1;
}

static int limit_list(struct rev_info *revs)
{
	int slop = SLOP;
	unsigned long date = ~0ul;
	struct commit_list *list = revs->commits;
	struct commit_list *newlist = NULL;
	struct commit_list **p = &newlist;

	while (list) {
		struct commit_list *entry = list;
		struct commit *commit = list->item;
		struct object *obj = &commit->object;
		show_early_output_fn_t show;

		list = list->next;
		free(entry);

		if (revs->max_age != -1 && (commit->date < revs->max_age))
			obj->flags |= UNINTERESTING;
		if (add_parents_to_list(revs, commit, &list, NULL) < 0)
			return -1;
		if (obj->flags & UNINTERESTING) {
			mark_parents_uninteresting(commit);
			if (revs->show_all)
				p = &commit_list_insert(commit, p)->next;
			slop = still_interesting(list, date, slop);
			if (slop)
				continue;
			/* If showing all, add the whole pending list to the end */
			if (revs->show_all)
				*p = list;
			break;
		}
		if (revs->min_age != -1 && (commit->date > revs->min_age))
			continue;
		date = commit->date;
		p = &commit_list_insert(commit, p)->next;

		show = show_early_output;
		if (!show)
			continue;

		show(revs, newlist);
		show_early_output = NULL;
	}
	if (revs->cherry_pick)
		cherry_pick_list(newlist, revs);

	revs->commits = newlist;
	return 0;
}

struct all_refs_cb {
	int all_flags;
	int warned_bad_reflog;
	struct rev_info *all_revs;
	const char *name_for_errormsg;
};

static int handle_one_ref(const char *path, const unsigned char *sha1, int flag, void *cb_data)
{
	struct all_refs_cb *cb = cb_data;
	struct object *object = get_reference(cb->all_revs, path, sha1,
					      cb->all_flags);
	add_pending_object(cb->all_revs, object, path);
	return 0;
}

static void handle_refs(struct rev_info *revs, unsigned flags,
		int (*for_each)(each_ref_fn, void *))
{
	struct all_refs_cb cb;
	cb.all_revs = revs;
	cb.all_flags = flags;
	for_each(handle_one_ref, &cb);
}

static void handle_one_reflog_commit(unsigned char *sha1, void *cb_data)
{
	struct all_refs_cb *cb = cb_data;
	if (!is_null_sha1(sha1)) {
		struct object *o = parse_object(sha1);
		if (o) {
			o->flags |= cb->all_flags;
			add_pending_object(cb->all_revs, o, "");
		}
		else if (!cb->warned_bad_reflog) {
			warning("reflog of '%s' references pruned commits",
				cb->name_for_errormsg);
			cb->warned_bad_reflog = 1;
		}
	}
}

static int handle_one_reflog_ent(unsigned char *osha1, unsigned char *nsha1,
		const char *email, unsigned long timestamp, int tz,
		const char *message, void *cb_data)
{
	handle_one_reflog_commit(osha1, cb_data);
	handle_one_reflog_commit(nsha1, cb_data);
	return 0;
}

static int handle_one_reflog(const char *path, const unsigned char *sha1, int flag, void *cb_data)
{
	struct all_refs_cb *cb = cb_data;
	cb->warned_bad_reflog = 0;
	cb->name_for_errormsg = path;
	for_each_reflog_ent(path, handle_one_reflog_ent, cb_data);
	return 0;
}

static void handle_reflog(struct rev_info *revs, unsigned flags)
{
	struct all_refs_cb cb;
	cb.all_revs = revs;
	cb.all_flags = flags;
	for_each_reflog(handle_one_reflog, &cb);
}

static int add_parents_only(struct rev_info *revs, const char *arg, int flags)
{
	unsigned char sha1[20];
	struct object *it;
	struct commit *commit;
	struct commit_list *parents;

	if (*arg == '^') {
		flags ^= UNINTERESTING;
		arg++;
	}
	if (get_sha1(arg, sha1))
		return 0;
	while (1) {
		it = get_reference(revs, arg, sha1, 0);
		if (it->type != OBJ_TAG)
			break;
		if (!((struct tag*)it)->tagged)
			return 0;
		hashcpy(sha1, ((struct tag*)it)->tagged->sha1);
	}
	if (it->type != OBJ_COMMIT)
		return 0;
	commit = (struct commit *)it;
	for (parents = commit->parents; parents; parents = parents->next) {
		it = &parents->item->object;
		it->flags |= flags;
		add_pending_object(revs, it, arg);
	}
	return 1;
}

void init_revisions(struct rev_info *revs, const char *prefix)
{
	memset(revs, 0, sizeof(*revs));

	revs->abbrev = DEFAULT_ABBREV;
	revs->ignore_merges = 1;
	revs->simplify_history = 1;
	DIFF_OPT_SET(&revs->pruning, RECURSIVE);
	DIFF_OPT_SET(&revs->pruning, QUIET);
	revs->pruning.add_remove = file_add_remove;
	revs->pruning.change = file_change;
	revs->lifo = 1;
	revs->dense = 1;
	revs->prefix = prefix;
	revs->max_age = -1;
	revs->min_age = -1;
	revs->skip_count = -1;
	revs->max_count = -1;

	revs->commit_format = CMIT_FMT_DEFAULT;

	revs->grep_filter.status_only = 1;
	revs->grep_filter.pattern_tail = &(revs->grep_filter.pattern_list);
	revs->grep_filter.regflags = REG_NEWLINE;

	diff_setup(&revs->diffopt);
	if (prefix && !revs->diffopt.prefix) {
		revs->diffopt.prefix = prefix;
		revs->diffopt.prefix_length = strlen(prefix);
	}
}

static void add_pending_commit_list(struct rev_info *revs,
                                    struct commit_list *commit_list,
                                    unsigned int flags)
{
	while (commit_list) {
		struct object *object = &commit_list->item->object;
		object->flags |= flags;
		add_pending_object(revs, object, sha1_to_hex(object->sha1));
		commit_list = commit_list->next;
	}
}

static void prepare_show_merge(struct rev_info *revs)
{
	struct commit_list *bases;
	struct commit *head, *other;
	unsigned char sha1[20];
	const char **prune = NULL;
	int i, prune_num = 1; /* counting terminating NULL */

	if (get_sha1("HEAD", sha1) || !(head = lookup_commit(sha1)))
		die("--merge without HEAD?");
	if (get_sha1("MERGE_HEAD", sha1) || !(other = lookup_commit(sha1)))
		die("--merge without MERGE_HEAD?");
	add_pending_object(revs, &head->object, "HEAD");
	add_pending_object(revs, &other->object, "MERGE_HEAD");
	bases = get_merge_bases(head, other, 1);
	add_pending_commit_list(revs, bases, UNINTERESTING);
	free_commit_list(bases);
	head->object.flags |= SYMMETRIC_LEFT;

	if (!active_nr)
		read_cache();
	for (i = 0; i < active_nr; i++) {
		struct cache_entry *ce = active_cache[i];
		if (!ce_stage(ce))
			continue;
		if (ce_path_match(ce, revs->prune_data)) {
			prune_num++;
			prune = xrealloc(prune, sizeof(*prune) * prune_num);
			prune[prune_num-2] = ce->name;
			prune[prune_num-1] = NULL;
		}
		while ((i+1 < active_nr) &&
		       ce_same_name(ce, active_cache[i+1]))
			i++;
	}
	revs->prune_data = prune;
	revs->limited = 1;
}

int handle_revision_arg(const char *arg, struct rev_info *revs,
			int flags,
			int cant_be_filename)
{
	unsigned mode;
	char *dotdot;
	struct object *object;
	unsigned char sha1[20];
	int local_flags;

	dotdot = strstr(arg, "..");
	if (dotdot) {
		unsigned char from_sha1[20];
		const char *next = dotdot + 2;
		const char *this = arg;
		int symmetric = *next == '.';
		unsigned int flags_exclude = flags ^ UNINTERESTING;

		*dotdot = 0;
		next += symmetric;

		if (!*next)
			next = "HEAD";
		if (dotdot == arg)
			this = "HEAD";
		if (!get_sha1(this, from_sha1) &&
		    !get_sha1(next, sha1)) {
			struct commit *a, *b;
			struct commit_list *exclude;

			a = lookup_commit_reference(from_sha1);
			b = lookup_commit_reference(sha1);
			if (!a || !b) {
				die(symmetric ?
				    "Invalid symmetric difference expression %s...%s" :
				    "Invalid revision range %s..%s",
				    arg, next);
			}

			if (!cant_be_filename) {
				*dotdot = '.';
				verify_non_filename(revs->prefix, arg);
			}

			if (symmetric) {
				exclude = get_merge_bases(a, b, 1);
				add_pending_commit_list(revs, exclude,
							flags_exclude);
				free_commit_list(exclude);
				a->object.flags |= flags | SYMMETRIC_LEFT;
			} else
				a->object.flags |= flags_exclude;
			b->object.flags |= flags;
			add_pending_object(revs, &a->object, this);
			add_pending_object(revs, &b->object, next);
			return 0;
		}
		*dotdot = '.';
	}
	dotdot = strstr(arg, "^@");
	if (dotdot && !dotdot[2]) {
		*dotdot = 0;
		if (add_parents_only(revs, arg, flags))
			return 0;
		*dotdot = '^';
	}
	dotdot = strstr(arg, "^!");
	if (dotdot && !dotdot[2]) {
		*dotdot = 0;
		if (!add_parents_only(revs, arg, flags ^ UNINTERESTING))
			*dotdot = '^';
	}

	local_flags = 0;
	if (*arg == '^') {
		local_flags = UNINTERESTING;
		arg++;
	}
	if (get_sha1_with_mode(arg, sha1, &mode))
		return -1;
	if (!cant_be_filename)
		verify_non_filename(revs->prefix, arg);
	object = get_reference(revs, arg, sha1, flags ^ local_flags);
	add_pending_object_with_mode(revs, object, arg, mode);
	return 0;
}

static void read_pathspec_from_stdin(struct rev_info *revs, struct strbuf *sb, const char ***prune_data)
{
	const char **prune = *prune_data;
	int prune_nr;
	int prune_alloc;

	/* count existing ones */
	if (!prune)
		prune_nr = 0;
	else
		for (prune_nr = 0; prune[prune_nr]; prune_nr++)
			;
	prune_alloc = prune_nr; /* not really, but we do not know */

	while (strbuf_getwholeline(sb, stdin, '\n') != EOF) {
		int len = sb->len;
		if (len && sb->buf[len - 1] == '\n')
			sb->buf[--len] = '\0';
		ALLOC_GROW(prune, prune_nr+1, prune_alloc);
		prune[prune_nr++] = xstrdup(sb->buf);
	}
	if (prune) {
		ALLOC_GROW(prune, prune_nr+1, prune_alloc);
		prune[prune_nr] = NULL;
	}
	*prune_data = prune;
}

static void read_revisions_from_stdin(struct rev_info *revs, const char ***prune)
{
	struct strbuf sb;
	int seen_dashdash = 0;

	strbuf_init(&sb, 1000);
	while (strbuf_getwholeline(&sb, stdin, '\n') != EOF) {
		int len = sb.len;
		if (len && sb.buf[len - 1] == '\n')
			sb.buf[--len] = '\0';
		if (!len)
			break;
		if (sb.buf[0] == '-') {
			if (len == 2 && sb.buf[1] == '-') {
				seen_dashdash = 1;
				break;
			}
			die("options not supported in --stdin mode");
		}
		if (handle_revision_arg(sb.buf, revs, 0, 1))
			die("bad revision '%s'", sb.buf);
	}
	if (seen_dashdash)
		read_pathspec_from_stdin(revs, &sb, prune);
	strbuf_release(&sb);
}

static void add_grep(struct rev_info *revs, const char *ptn, enum grep_pat_token what)
{
	append_grep_pattern(&revs->grep_filter, ptn, "command line", 0, what);
}

static void add_header_grep(struct rev_info *revs, enum grep_header_field field, const char *pattern)
{
	append_header_grep_pattern(&revs->grep_filter, field, pattern);
}

static void add_message_grep(struct rev_info *revs, const char *pattern)
{
	add_grep(revs, pattern, GREP_PATTERN_BODY);
}

static int handle_revision_opt(struct rev_info *revs, int argc, const char **argv,
			       int *unkc, const char **unkv)
{
	const char *arg = argv[0];

	/* pseudo revision arguments */
	if (!strcmp(arg, "--all") || !strcmp(arg, "--branches") ||
	    !strcmp(arg, "--tags") || !strcmp(arg, "--remotes") ||
	    !strcmp(arg, "--reflog") || !strcmp(arg, "--not") ||
	    !strcmp(arg, "--no-walk") || !strcmp(arg, "--do-walk") ||
	    !strcmp(arg, "--bisect"))
	{
		unkv[(*unkc)++] = arg;
		return 1;
	}

	if (!prefixcmp(arg, "--max-count=")) {
		revs->max_count = atoi(arg + 12);
	} else if (!prefixcmp(arg, "--skip=")) {
		revs->skip_count = atoi(arg + 7);
	} else if ((*arg == '-') && isdigit(arg[1])) {
	/* accept -<digit>, like traditional "head" */
		revs->max_count = atoi(arg + 1);
	} else if (!strcmp(arg, "-n")) {
		if (argc <= 1)
			return error("-n requires an argument");
		revs->max_count = atoi(argv[1]);
		return 2;
	} else if (!prefixcmp(arg, "-n")) {
		revs->max_count = atoi(arg + 2);
	} else if (!prefixcmp(arg, "--max-age=")) {
		revs->max_age = atoi(arg + 10);
	} else if (!prefixcmp(arg, "--since=")) {
		revs->max_age = approxidate(arg + 8);
	} else if (!prefixcmp(arg, "--after=")) {
		revs->max_age = approxidate(arg + 8);
	} else if (!prefixcmp(arg, "--min-age=")) {
		revs->min_age = atoi(arg + 10);
	} else if (!prefixcmp(arg, "--before=")) {
		revs->min_age = approxidate(arg + 9);
	} else if (!prefixcmp(arg, "--until=")) {
		revs->min_age = approxidate(arg + 8);
	} else if (!strcmp(arg, "--first-parent")) {
		revs->first_parent_only = 1;
	} else if (!strcmp(arg, "-g") || !strcmp(arg, "--walk-reflogs")) {
		init_reflog_walk(&revs->reflog_info);
	} else if (!strcmp(arg, "--default")) {
		if (argc <= 1)
			return error("bad --default argument");
		revs->def = argv[1];
		return 2;
	} else if (!strcmp(arg, "--merge")) {
		revs->show_merge = 1;
	} else if (!strcmp(arg, "--topo-order")) {
		revs->lifo = 1;
		revs->topo_order = 1;
	} else if (!strcmp(arg, "--simplify-merges")) {
		revs->simplify_merges = 1;
		revs->rewrite_parents = 1;
		revs->simplify_history = 0;
		revs->limited = 1;
	} else if (!strcmp(arg, "--simplify-by-decoration")) {
		revs->simplify_merges = 1;
		revs->rewrite_parents = 1;
		revs->simplify_history = 0;
		revs->simplify_by_decoration = 1;
		revs->limited = 1;
		revs->prune = 1;
		load_ref_decorations(DECORATE_SHORT_REFS);
	} else if (!strcmp(arg, "--date-order")) {
		revs->lifo = 0;
		revs->topo_order = 1;
	} else if (!prefixcmp(arg, "--early-output")) {
		int count = 100;
		switch (arg[14]) {
		case '=':
			count = atoi(arg+15);
			/* Fallthrough */
		case 0:
			revs->topo_order = 1;
		       revs->early_output = count;
		}
	} else if (!strcmp(arg, "--parents")) {
		revs->rewrite_parents = 1;
		revs->print_parents = 1;
	} else if (!strcmp(arg, "--dense")) {
		revs->dense = 1;
	} else if (!strcmp(arg, "--sparse")) {
		revs->dense = 0;
	} else if (!strcmp(arg, "--show-all")) {
		revs->show_all = 1;
	} else if (!strcmp(arg, "--remove-empty")) {
		revs->remove_empty_trees = 1;
	} else if (!strcmp(arg, "--merges")) {
		revs->merges_only = 1;
	} else if (!strcmp(arg, "--no-merges")) {
		revs->no_merges = 1;
	} else if (!strcmp(arg, "--boundary")) {
		revs->boundary = 1;
	} else if (!strcmp(arg, "--left-right")) {
		revs->left_right = 1;
	} else if (!strcmp(arg, "--cherry-pick")) {
		revs->cherry_pick = 1;
		revs->limited = 1;
	} else if (!strcmp(arg, "--objects")) {
		revs->tag_objects = 1;
		revs->tree_objects = 1;
		revs->blob_objects = 1;
	} else if (!strcmp(arg, "--objects-edge")) {
		revs->tag_objects = 1;
		revs->tree_objects = 1;
		revs->blob_objects = 1;
		revs->edge_hint = 1;
	} else if (!strcmp(arg, "--unpacked")) {
		revs->unpacked = 1;
	} else if (!prefixcmp(arg, "--unpacked=")) {
		die("--unpacked=<packfile> no longer supported.");
	} else if (!strcmp(arg, "-r")) {
		revs->diff = 1;
		DIFF_OPT_SET(&revs->diffopt, RECURSIVE);
	} else if (!strcmp(arg, "-t")) {
		revs->diff = 1;
		DIFF_OPT_SET(&revs->diffopt, RECURSIVE);
		DIFF_OPT_SET(&revs->diffopt, TREE_IN_RECURSIVE);
	} else if (!strcmp(arg, "-m")) {
		revs->ignore_merges = 0;
	} else if (!strcmp(arg, "-c")) {
		revs->diff = 1;
		revs->dense_combined_merges = 0;
		revs->combine_merges = 1;
	} else if (!strcmp(arg, "--cc")) {
		revs->diff = 1;
		revs->dense_combined_merges = 1;
		revs->combine_merges = 1;
	} else if (!strcmp(arg, "-v")) {
		revs->verbose_header = 1;
	} else if (!strcmp(arg, "--pretty")) {
		revs->verbose_header = 1;
		get_commit_format(arg+8, revs);
	} else if (!prefixcmp(arg, "--pretty=") || !prefixcmp(arg, "--format=")) {
		revs->verbose_header = 1;
		get_commit_format(arg+9, revs);
	} else if (!strcmp(arg, "--oneline")) {
		revs->verbose_header = 1;
		get_commit_format("oneline", revs);
		revs->abbrev_commit = 1;
	} else if (!strcmp(arg, "--graph")) {
		revs->topo_order = 1;
		revs->rewrite_parents = 1;
		revs->graph = graph_init(revs);
	} else if (!strcmp(arg, "--root")) {
		revs->show_root_diff = 1;
	} else if (!strcmp(arg, "--no-commit-id")) {
		revs->no_commit_id = 1;
	} else if (!strcmp(arg, "--always")) {
		revs->always_show_header = 1;
	} else if (!strcmp(arg, "--no-abbrev")) {
		revs->abbrev = 0;
	} else if (!strcmp(arg, "--abbrev")) {
		revs->abbrev = DEFAULT_ABBREV;
	} else if (!prefixcmp(arg, "--abbrev=")) {
		revs->abbrev = strtoul(arg + 9, NULL, 10);
		if (revs->abbrev < MINIMUM_ABBREV)
			revs->abbrev = MINIMUM_ABBREV;
		else if (revs->abbrev > 40)
			revs->abbrev = 40;
	} else if (!strcmp(arg, "--abbrev-commit")) {
		revs->abbrev_commit = 1;
	} else if (!strcmp(arg, "--full-diff")) {
		revs->diff = 1;
		revs->full_diff = 1;
	} else if (!strcmp(arg, "--full-history")) {
		revs->simplify_history = 0;
	} else if (!strcmp(arg, "--relative-date")) {
		revs->date_mode = DATE_RELATIVE;
		revs->date_mode_explicit = 1;
	} else if (!strncmp(arg, "--date=", 7)) {
		revs->date_mode = parse_date_format(arg + 7);
		revs->date_mode_explicit = 1;
	} else if (!strcmp(arg, "--log-size")) {
		revs->show_log_size = 1;
	}
	/*
	 * Grepping the commit log
	 */
	else if (!prefixcmp(arg, "--author=")) {
		add_header_grep(revs, GREP_HEADER_AUTHOR, arg+9);
	} else if (!prefixcmp(arg, "--committer=")) {
		add_header_grep(revs, GREP_HEADER_COMMITTER, arg+12);
	} else if (!prefixcmp(arg, "--grep=")) {
		add_message_grep(revs, arg+7);
	} else if (!strcmp(arg, "--extended-regexp") || !strcmp(arg, "-E")) {
		revs->grep_filter.regflags |= REG_EXTENDED;
	} else if (!strcmp(arg, "--regexp-ignore-case") || !strcmp(arg, "-i")) {
		revs->grep_filter.regflags |= REG_ICASE;
	} else if (!strcmp(arg, "--fixed-strings") || !strcmp(arg, "-F")) {
		revs->grep_filter.fixed = 1;
	} else if (!strcmp(arg, "--all-match")) {
		revs->grep_filter.all_match = 1;
	} else if (!prefixcmp(arg, "--encoding=")) {
		arg += 11;
		if (strcmp(arg, "none"))
			git_log_output_encoding = xstrdup(arg);
		else
			git_log_output_encoding = "";
	} else if (!strcmp(arg, "--reverse")) {
		revs->reverse ^= 1;
	} else if (!strcmp(arg, "--children")) {
		revs->children.name = "children";
		revs->limited = 1;
	} else {
		int opts = diff_opt_parse(&revs->diffopt, argv, argc);
		if (!opts)
			unkv[(*unkc)++] = arg;
		return opts;
	}

	return 1;
}

void parse_revision_opt(struct rev_info *revs, struct parse_opt_ctx_t *ctx,
			const struct option *options,
			const char * const usagestr[])
{
	int n = handle_revision_opt(revs, ctx->argc, ctx->argv,
				    &ctx->cpidx, ctx->out);
	if (n <= 0) {
		error("unknown option `%s'", ctx->argv[0]);
		usage_with_options(usagestr, options);
	}
	ctx->argv += n;
	ctx->argc -= n;
}

<<<<<<< HEAD
static int for_each_bad_bisect_ref(each_ref_fn fn, void *cb_data)
{
	return for_each_ref_in("refs/bisect/bad", fn, cb_data);
}

static int for_each_good_bisect_ref(each_ref_fn fn, void *cb_data)
{
	return for_each_ref_in("refs/bisect/good", fn, cb_data);
=======
static void append_prune_data(const char ***prune_data, const char **av)
{
	const char **prune = *prune_data;
	int prune_nr;
	int prune_alloc;

	if (!prune) {
		*prune_data = av;
		return;
	}

	/* count existing ones */
	for (prune_nr = 0; prune[prune_nr]; prune_nr++)
		;
	prune_alloc = prune_nr; /* not really, but we do not know */

	while (*av) {
		ALLOC_GROW(prune, prune_nr+1, prune_alloc);
		prune[prune_nr++] = *av;
		av++;
	}
	if (prune) {
		ALLOC_GROW(prune, prune_nr+1, prune_alloc);
		prune[prune_nr] = NULL;
	}
	*prune_data = prune;
>>>>>>> d21fc934
}

/*
 * Parse revision information, filling in the "rev_info" structure,
 * and removing the used arguments from the argument list.
 *
 * Returns the number of arguments left that weren't recognized
 * (which are also moved to the head of the argument list)
 */
int setup_revisions(int argc, const char **argv, struct rev_info *revs, const char *def)
{
	int i, flags, left, seen_dashdash, read_from_stdin;
	const char **prune_data = NULL;

	/* First, search for "--" */
	seen_dashdash = 0;
	for (i = 1; i < argc; i++) {
		const char *arg = argv[i];
		if (strcmp(arg, "--"))
			continue;
		argv[i] = NULL;
		argc = i;
		if (argv[i + 1])
			prune_data = argv + i + 1;
		seen_dashdash = 1;
		break;
	}

	/* Second, deal with arguments and options */
	flags = 0;
	read_from_stdin = 0;
	for (left = i = 1; i < argc; i++) {
		const char *arg = argv[i];
		if (*arg == '-') {
			int opts;

			if (!strcmp(arg, "--all")) {
				handle_refs(revs, flags, for_each_ref);
				handle_refs(revs, flags, head_ref);
				continue;
			}
			if (!strcmp(arg, "--branches")) {
				handle_refs(revs, flags, for_each_branch_ref);
				continue;
			}
			if (!strcmp(arg, "--bisect")) {
				handle_refs(revs, flags, for_each_bad_bisect_ref);
				handle_refs(revs, flags ^ UNINTERESTING, for_each_good_bisect_ref);
				revs->bisect = 1;
				continue;
			}
			if (!strcmp(arg, "--tags")) {
				handle_refs(revs, flags, for_each_tag_ref);
				continue;
			}
			if (!strcmp(arg, "--remotes")) {
				handle_refs(revs, flags, for_each_remote_ref);
				continue;
			}
			if (!strcmp(arg, "--reflog")) {
				handle_reflog(revs, flags);
				continue;
			}
			if (!strcmp(arg, "--not")) {
				flags ^= UNINTERESTING;
				continue;
			}
			if (!strcmp(arg, "--no-walk")) {
				revs->no_walk = 1;
				continue;
			}
			if (!strcmp(arg, "--do-walk")) {
				revs->no_walk = 0;
				continue;
			}
			if (!strcmp(arg, "--stdin")) {
				if (revs->disable_stdin) {
					argv[left++] = arg;
					continue;
				}
				if (read_from_stdin++)
					die("--stdin given twice?");
				read_revisions_from_stdin(revs, &prune_data);
				continue;
			}

			opts = handle_revision_opt(revs, argc - i, argv + i, &left, argv);
			if (opts > 0) {
				i += opts - 1;
				continue;
			}
			if (opts < 0)
				exit(128);
			continue;
		}

		if (handle_revision_arg(arg, revs, flags, seen_dashdash)) {
			int j;
			if (seen_dashdash || *arg == '^')
				die("bad revision '%s'", arg);

			/* If we didn't have a "--":
			 * (1) all filenames must exist;
			 * (2) all rev-args must not be interpretable
			 *     as a valid filename.
			 * but the latter we have checked in the main loop.
			 */
			for (j = i; j < argc; j++)
				verify_filename(revs->prefix, argv[j]);

			append_prune_data(&prune_data, argv + i);
			break;
		}
	}

	if (prune_data)
		revs->prune_data = get_pathspec(revs->prefix, prune_data);

	if (revs->def == NULL)
		revs->def = def;
	if (revs->show_merge)
		prepare_show_merge(revs);
	if (revs->def && !revs->pending.nr) {
		unsigned char sha1[20];
		struct object *object;
		unsigned mode;
		if (get_sha1_with_mode(revs->def, sha1, &mode))
			die("bad default revision '%s'", revs->def);
		object = get_reference(revs, revs->def, sha1, 0);
		add_pending_object_with_mode(revs, object, revs->def, mode);
	}

	/* Did the user ask for any diff output? Run the diff! */
	if (revs->diffopt.output_format & ~DIFF_FORMAT_NO_OUTPUT)
		revs->diff = 1;

	/* Pickaxe, diff-filter and rename following need diffs */
	if (revs->diffopt.pickaxe ||
	    revs->diffopt.filter ||
	    DIFF_OPT_TST(&revs->diffopt, FOLLOW_RENAMES))
		revs->diff = 1;

	if (revs->topo_order)
		revs->limited = 1;

	if (revs->prune_data) {
		diff_tree_setup_paths(revs->prune_data, &revs->pruning);
		/* Can't prune commits with rename following: the paths change.. */
		if (!DIFF_OPT_TST(&revs->diffopt, FOLLOW_RENAMES))
			revs->prune = 1;
		if (!revs->full_diff)
			diff_tree_setup_paths(revs->prune_data, &revs->diffopt);
	}
	if (revs->combine_merges) {
		revs->ignore_merges = 0;
		if (revs->dense_combined_merges && !revs->diffopt.output_format)
			revs->diffopt.output_format = DIFF_FORMAT_PATCH;
	}
	revs->diffopt.abbrev = revs->abbrev;
	if (diff_setup_done(&revs->diffopt) < 0)
		die("diff_setup_done failed");

	compile_grep_patterns(&revs->grep_filter);

	if (revs->reverse && revs->reflog_info)
		die("cannot combine --reverse with --walk-reflogs");
	if (revs->rewrite_parents && revs->children.name)
		die("cannot combine --parents and --children");

	/*
	 * Limitations on the graph functionality
	 */
	if (revs->reverse && revs->graph)
		die("cannot combine --reverse with --graph");

	if (revs->reflog_info && revs->graph)
		die("cannot combine --walk-reflogs with --graph");

	return left;
}

static void add_child(struct rev_info *revs, struct commit *parent, struct commit *child)
{
	struct commit_list *l = xcalloc(1, sizeof(*l));

	l->item = child;
	l->next = add_decoration(&revs->children, &parent->object, l);
}

static int remove_duplicate_parents(struct commit *commit)
{
	struct commit_list **pp, *p;
	int surviving_parents;

	/* Examine existing parents while marking ones we have seen... */
	pp = &commit->parents;
	while ((p = *pp) != NULL) {
		struct commit *parent = p->item;
		if (parent->object.flags & TMP_MARK) {
			*pp = p->next;
			continue;
		}
		parent->object.flags |= TMP_MARK;
		pp = &p->next;
	}
	/* count them while clearing the temporary mark */
	surviving_parents = 0;
	for (p = commit->parents; p; p = p->next) {
		p->item->object.flags &= ~TMP_MARK;
		surviving_parents++;
	}
	return surviving_parents;
}

struct merge_simplify_state {
	struct commit *simplified;
};

static struct merge_simplify_state *locate_simplify_state(struct rev_info *revs, struct commit *commit)
{
	struct merge_simplify_state *st;

	st = lookup_decoration(&revs->merge_simplification, &commit->object);
	if (!st) {
		st = xcalloc(1, sizeof(*st));
		add_decoration(&revs->merge_simplification, &commit->object, st);
	}
	return st;
}

static struct commit_list **simplify_one(struct rev_info *revs, struct commit *commit, struct commit_list **tail)
{
	struct commit_list *p;
	struct merge_simplify_state *st, *pst;
	int cnt;

	st = locate_simplify_state(revs, commit);

	/*
	 * Have we handled this one?
	 */
	if (st->simplified)
		return tail;

	/*
	 * An UNINTERESTING commit simplifies to itself, so does a
	 * root commit.  We do not rewrite parents of such commit
	 * anyway.
	 */
	if ((commit->object.flags & UNINTERESTING) || !commit->parents) {
		st->simplified = commit;
		return tail;
	}

	/*
	 * Do we know what commit all of our parents should be rewritten to?
	 * Otherwise we are not ready to rewrite this one yet.
	 */
	for (cnt = 0, p = commit->parents; p; p = p->next) {
		pst = locate_simplify_state(revs, p->item);
		if (!pst->simplified) {
			tail = &commit_list_insert(p->item, tail)->next;
			cnt++;
		}
	}
	if (cnt) {
		tail = &commit_list_insert(commit, tail)->next;
		return tail;
	}

	/*
	 * Rewrite our list of parents.
	 */
	for (p = commit->parents; p; p = p->next) {
		pst = locate_simplify_state(revs, p->item);
		p->item = pst->simplified;
	}
	cnt = remove_duplicate_parents(commit);

	/*
	 * It is possible that we are a merge and one side branch
	 * does not have any commit that touches the given paths;
	 * in such a case, the immediate parents will be rewritten
	 * to different commits.
	 *
	 *      o----X		X: the commit we are looking at;
	 *     /    /		o: a commit that touches the paths;
	 * ---o----'
	 *
	 * Further reduce the parents by removing redundant parents.
	 */
	if (1 < cnt) {
		struct commit_list *h = reduce_heads(commit->parents);
		cnt = commit_list_count(h);
		free_commit_list(commit->parents);
		commit->parents = h;
	}

	/*
	 * A commit simplifies to itself if it is a root, if it is
	 * UNINTERESTING, if it touches the given paths, or if it is a
	 * merge and its parents simplifies to more than one commits
	 * (the first two cases are already handled at the beginning of
	 * this function).
	 *
	 * Otherwise, it simplifies to what its sole parent simplifies to.
	 */
	if (!cnt ||
	    (commit->object.flags & UNINTERESTING) ||
	    !(commit->object.flags & TREESAME) ||
	    (1 < cnt))
		st->simplified = commit;
	else {
		pst = locate_simplify_state(revs, commit->parents->item);
		st->simplified = pst->simplified;
	}
	return tail;
}

static void simplify_merges(struct rev_info *revs)
{
	struct commit_list *list;
	struct commit_list *yet_to_do, **tail;

	if (!revs->topo_order)
		sort_in_topological_order(&revs->commits, revs->lifo);
	if (!revs->prune)
		return;

	/* feed the list reversed */
	yet_to_do = NULL;
	for (list = revs->commits; list; list = list->next)
		commit_list_insert(list->item, &yet_to_do);
	while (yet_to_do) {
		list = yet_to_do;
		yet_to_do = NULL;
		tail = &yet_to_do;
		while (list) {
			struct commit *commit = list->item;
			struct commit_list *next = list->next;
			free(list);
			list = next;
			tail = simplify_one(revs, commit, tail);
		}
	}

	/* clean up the result, removing the simplified ones */
	list = revs->commits;
	revs->commits = NULL;
	tail = &revs->commits;
	while (list) {
		struct commit *commit = list->item;
		struct commit_list *next = list->next;
		struct merge_simplify_state *st;
		free(list);
		list = next;
		st = locate_simplify_state(revs, commit);
		if (st->simplified == commit)
			tail = &commit_list_insert(commit, tail)->next;
	}
}

static void set_children(struct rev_info *revs)
{
	struct commit_list *l;
	for (l = revs->commits; l; l = l->next) {
		struct commit *commit = l->item;
		struct commit_list *p;

		for (p = commit->parents; p; p = p->next)
			add_child(revs, p->item, commit);
	}
}

int prepare_revision_walk(struct rev_info *revs)
{
	int nr = revs->pending.nr;
	struct object_array_entry *e, *list;

	e = list = revs->pending.objects;
	revs->pending.nr = 0;
	revs->pending.alloc = 0;
	revs->pending.objects = NULL;
	while (--nr >= 0) {
		struct commit *commit = handle_commit(revs, e->item, e->name);
		if (commit) {
			if (!(commit->object.flags & SEEN)) {
				commit->object.flags |= SEEN;
				insert_by_date(commit, &revs->commits);
			}
		}
		e++;
	}
	free(list);

	if (revs->no_walk)
		return 0;
	if (revs->limited)
		if (limit_list(revs) < 0)
			return -1;
	if (revs->topo_order)
		sort_in_topological_order(&revs->commits, revs->lifo);
	if (revs->simplify_merges)
		simplify_merges(revs);
	if (revs->children.name)
		set_children(revs);
	return 0;
}

enum rewrite_result {
	rewrite_one_ok,
	rewrite_one_noparents,
	rewrite_one_error,
};

static enum rewrite_result rewrite_one(struct rev_info *revs, struct commit **pp)
{
	struct commit_list *cache = NULL;

	for (;;) {
		struct commit *p = *pp;
		if (!revs->limited)
			if (add_parents_to_list(revs, p, &revs->commits, &cache) < 0)
				return rewrite_one_error;
		if (p->parents && p->parents->next)
			return rewrite_one_ok;
		if (p->object.flags & UNINTERESTING)
			return rewrite_one_ok;
		if (!(p->object.flags & TREESAME))
			return rewrite_one_ok;
		if (!p->parents)
			return rewrite_one_noparents;
		*pp = p->parents->item;
	}
}

static int rewrite_parents(struct rev_info *revs, struct commit *commit)
{
	struct commit_list **pp = &commit->parents;
	while (*pp) {
		struct commit_list *parent = *pp;
		switch (rewrite_one(revs, &parent->item)) {
		case rewrite_one_ok:
			break;
		case rewrite_one_noparents:
			*pp = parent->next;
			continue;
		case rewrite_one_error:
			return -1;
		}
		pp = &parent->next;
	}
	remove_duplicate_parents(commit);
	return 0;
}

static int commit_match(struct commit *commit, struct rev_info *opt)
{
	if (!opt->grep_filter.pattern_list)
		return 1;
	return grep_buffer(&opt->grep_filter,
			   NULL, /* we say nothing, not even filename */
			   commit->buffer, strlen(commit->buffer));
}

static inline int want_ancestry(struct rev_info *revs)
{
	return (revs->rewrite_parents || revs->children.name);
}

enum commit_action get_commit_action(struct rev_info *revs, struct commit *commit)
{
	if (commit->object.flags & SHOWN)
		return commit_ignore;
	if (revs->unpacked && has_sha1_pack(commit->object.sha1))
		return commit_ignore;
	if (revs->show_all)
		return commit_show;
	if (commit->object.flags & UNINTERESTING)
		return commit_ignore;
	if (revs->min_age != -1 && (commit->date > revs->min_age))
		return commit_ignore;
	if (revs->no_merges && commit->parents && commit->parents->next)
		return commit_ignore;
	if (revs->merges_only && !(commit->parents && commit->parents->next))
		return commit_ignore;
	if (!commit_match(commit, revs))
		return commit_ignore;
	if (revs->prune && revs->dense) {
		/* Commit without changes? */
		if (commit->object.flags & TREESAME) {
			/* drop merges unless we want parenthood */
			if (!want_ancestry(revs))
				return commit_ignore;
			/* non-merge - always ignore it */
			if (!commit->parents || !commit->parents->next)
				return commit_ignore;
		}
	}
	return commit_show;
}

enum commit_action simplify_commit(struct rev_info *revs, struct commit *commit)
{
	enum commit_action action = get_commit_action(revs, commit);

	if (action == commit_show &&
	    !revs->show_all &&
	    revs->prune && revs->dense && want_ancestry(revs)) {
		if (rewrite_parents(revs, commit) < 0)
			return commit_error;
	}
	return action;
}

static struct commit *get_revision_1(struct rev_info *revs)
{
	if (!revs->commits)
		return NULL;

	do {
		struct commit_list *entry = revs->commits;
		struct commit *commit = entry->item;

		revs->commits = entry->next;
		free(entry);

		if (revs->reflog_info)
			fake_reflog_parent(revs->reflog_info, commit);

		/*
		 * If we haven't done the list limiting, we need to look at
		 * the parents here. We also need to do the date-based limiting
		 * that we'd otherwise have done in limit_list().
		 */
		if (!revs->limited) {
			if (revs->max_age != -1 &&
			    (commit->date < revs->max_age))
				continue;
			if (add_parents_to_list(revs, commit, &revs->commits, NULL) < 0)
				die("Failed to traverse parents of commit %s",
				    sha1_to_hex(commit->object.sha1));
		}

		switch (simplify_commit(revs, commit)) {
		case commit_ignore:
			continue;
		case commit_error:
			die("Failed to simplify parents of commit %s",
			    sha1_to_hex(commit->object.sha1));
		default:
			return commit;
		}
	} while (revs->commits);
	return NULL;
}

static void gc_boundary(struct object_array *array)
{
	unsigned nr = array->nr;
	unsigned alloc = array->alloc;
	struct object_array_entry *objects = array->objects;

	if (alloc <= nr) {
		unsigned i, j;
		for (i = j = 0; i < nr; i++) {
			if (objects[i].item->flags & SHOWN)
				continue;
			if (i != j)
				objects[j] = objects[i];
			j++;
		}
		for (i = j; i < nr; i++)
			objects[i].item = NULL;
		array->nr = j;
	}
}

static void create_boundary_commit_list(struct rev_info *revs)
{
	unsigned i;
	struct commit *c;
	struct object_array *array = &revs->boundary_commits;
	struct object_array_entry *objects = array->objects;

	/*
	 * If revs->commits is non-NULL at this point, an error occurred in
	 * get_revision_1().  Ignore the error and continue printing the
	 * boundary commits anyway.  (This is what the code has always
	 * done.)
	 */
	if (revs->commits) {
		free_commit_list(revs->commits);
		revs->commits = NULL;
	}

	/*
	 * Put all of the actual boundary commits from revs->boundary_commits
	 * into revs->commits
	 */
	for (i = 0; i < array->nr; i++) {
		c = (struct commit *)(objects[i].item);
		if (!c)
			continue;
		if (!(c->object.flags & CHILD_SHOWN))
			continue;
		if (c->object.flags & (SHOWN | BOUNDARY))
			continue;
		c->object.flags |= BOUNDARY;
		commit_list_insert(c, &revs->commits);
	}

	/*
	 * If revs->topo_order is set, sort the boundary commits
	 * in topological order
	 */
	sort_in_topological_order(&revs->commits, revs->lifo);
}

static struct commit *get_revision_internal(struct rev_info *revs)
{
	struct commit *c = NULL;
	struct commit_list *l;

	if (revs->boundary == 2) {
		/*
		 * All of the normal commits have already been returned,
		 * and we are now returning boundary commits.
		 * create_boundary_commit_list() has populated
		 * revs->commits with the remaining commits to return.
		 */
		c = pop_commit(&revs->commits);
		if (c)
			c->object.flags |= SHOWN;
		return c;
	}

	/*
	 * Now pick up what they want to give us
	 */
	c = get_revision_1(revs);
	if (c) {
		while (0 < revs->skip_count) {
			revs->skip_count--;
			c = get_revision_1(revs);
			if (!c)
				break;
		}
	}

	/*
	 * Check the max_count.
	 */
	switch (revs->max_count) {
	case -1:
		break;
	case 0:
		c = NULL;
		break;
	default:
		revs->max_count--;
	}

	if (c)
		c->object.flags |= SHOWN;

	if (!revs->boundary) {
		return c;
	}

	if (!c) {
		/*
		 * get_revision_1() runs out the commits, and
		 * we are done computing the boundaries.
		 * switch to boundary commits output mode.
		 */
		revs->boundary = 2;

		/*
		 * Update revs->commits to contain the list of
		 * boundary commits.
		 */
		create_boundary_commit_list(revs);

		return get_revision_internal(revs);
	}

	/*
	 * boundary commits are the commits that are parents of the
	 * ones we got from get_revision_1() but they themselves are
	 * not returned from get_revision_1().  Before returning
	 * 'c', we need to mark its parents that they could be boundaries.
	 */

	for (l = c->parents; l; l = l->next) {
		struct object *p;
		p = &(l->item->object);
		if (p->flags & (CHILD_SHOWN | SHOWN))
			continue;
		p->flags |= CHILD_SHOWN;
		gc_boundary(&revs->boundary_commits);
		add_object_array(p, NULL, &revs->boundary_commits);
	}

	return c;
}

struct commit *get_revision(struct rev_info *revs)
{
	struct commit *c;
	struct commit_list *reversed;

	if (revs->reverse) {
		reversed = NULL;
		while ((c = get_revision_internal(revs))) {
			commit_list_insert(c, &reversed);
		}
		revs->commits = reversed;
		revs->reverse = 0;
		revs->reverse_output_stage = 1;
	}

	if (revs->reverse_output_stage)
		return pop_commit(&revs->commits);

	c = get_revision_internal(revs);
	if (c && revs->graph)
		graph_update(revs->graph, c);
	return c;
}<|MERGE_RESOLUTION|>--- conflicted
+++ resolved
@@ -1257,7 +1257,6 @@
 	ctx->argc -= n;
 }
 
-<<<<<<< HEAD
 static int for_each_bad_bisect_ref(each_ref_fn fn, void *cb_data)
 {
 	return for_each_ref_in("refs/bisect/bad", fn, cb_data);
@@ -1266,7 +1265,8 @@
 static int for_each_good_bisect_ref(each_ref_fn fn, void *cb_data)
 {
 	return for_each_ref_in("refs/bisect/good", fn, cb_data);
-=======
+}
+
 static void append_prune_data(const char ***prune_data, const char **av)
 {
 	const char **prune = *prune_data;
@@ -1293,7 +1293,6 @@
 		prune[prune_nr] = NULL;
 	}
 	*prune_data = prune;
->>>>>>> d21fc934
 }
 
 /*
