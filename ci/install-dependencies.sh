#!/usr/bin/env bash
#
# Install dependencies required to build and test Git on Linux and macOS
#

. ${0%/*}/lib.sh

<<<<<<< HEAD
P4WHENCE=https://cdist2.perforce.com/perforce/r$LINUX_P4_VERSION
=======
P4WHENCE=https://cdist2.perforce.com/perforce/r21.2
>>>>>>> 7380a72f
LFSWHENCE=https://github.com/github/git-lfs/releases/download/v$LINUX_GIT_LFS_VERSION
UBUNTU_COMMON_PKGS="make libssl-dev libcurl4-openssl-dev libexpat-dev
 tcl tk gettext zlib1g-dev perl-modules liberror-perl libauthen-sasl-perl
 libemail-valid-perl libio-socket-ssl-perl libnet-smtp-ssl-perl"

case "$runs_on_pool" in
ubuntu-*)
	sudo apt-get -q update
	sudo apt-get -q -y install language-pack-is libsvn-perl apache2 \
		$UBUNTU_COMMON_PKGS $PYTHON_PACKAGE
	mkdir --parents "$P4_PATH"
	pushd "$P4_PATH"
		wget --quiet "$P4WHENCE/bin.linux26x86_64/p4d"
		wget --quiet "$P4WHENCE/bin.linux26x86_64/p4"
		chmod u+x p4d
		chmod u+x p4
	popd
	mkdir --parents "$GIT_LFS_PATH"
	pushd "$GIT_LFS_PATH"
		wget --quiet "$LFSWHENCE/git-lfs-linux-amd64-$LINUX_GIT_LFS_VERSION.tar.gz"
		tar --extract --gunzip --file "git-lfs-linux-amd64-$LINUX_GIT_LFS_VERSION.tar.gz"
		cp git-lfs-$LINUX_GIT_LFS_VERSION/git-lfs .
	popd
	;;
macos-latest)
	export HOMEBREW_NO_AUTO_UPDATE=1 HOMEBREW_NO_INSTALL_CLEANUP=1
	# Uncomment this if you want to run perf tests:
	# brew install gnu-time
	test -z "$BREW_INSTALL_PACKAGES" ||
	brew install $BREW_INSTALL_PACKAGES
	brew link --force gettext
	mkdir -p $HOME/bin
	(
		cd $HOME/bin
<<<<<<< HEAD
		wget -q "https://cdist2.perforce.com/perforce/r21.2/bin.macosx1015x86_64/helix-core-server.tgz" &&
=======
		wget -q "$P4WHENCE/bin.macosx1015x86_64/helix-core-server.tgz" &&
>>>>>>> 7380a72f
		tar -xf helix-core-server.tgz &&
		sudo xattr -d com.apple.quarantine p4 p4d 2>/dev/null || true
	)
	PATH="$PATH:${HOME}/bin"
	export PATH

	if test -n "$CC_PACKAGE"
	then
		BREW_PACKAGE=${CC_PACKAGE/-/@}
		brew install "$BREW_PACKAGE"
		brew link "$BREW_PACKAGE"
	fi
	;;
esac

case "$jobname" in
StaticAnalysis)
	sudo apt-get -q update
	sudo apt-get -q -y install coccinelle libcurl4-openssl-dev libssl-dev \
		libexpat-dev gettext make
	;;
sparse)
	sudo apt-get -q update -q
	sudo apt-get -q -y install libssl-dev libcurl4-openssl-dev \
		libexpat-dev gettext zlib1g-dev
	;;
Documentation)
	sudo apt-get -q update
	sudo apt-get -q -y install asciidoc xmlto docbook-xsl-ns make

	test -n "$ALREADY_HAVE_ASCIIDOCTOR" ||
	sudo gem install --version 1.5.8 asciidoctor
	;;
linux-gcc-default)
	sudo apt-get -q update
	sudo apt-get -q -y install $UBUNTU_COMMON_PKGS
	;;
esac

if type p4d >/dev/null 2>&1 && type p4 >/dev/null 2>&1
then
	echo "$(tput setaf 6)Perforce Server Version$(tput sgr0)"
	p4d -V
	echo "$(tput setaf 6)Perforce Client Version$(tput sgr0)"
<<<<<<< HEAD
	p4 -V | grep Rev.
else
	echo >&2 "WARNING: perforce wasn't installed, see above for clues why"
=======
	p4 -V
>>>>>>> 7380a72f
fi
if type git-lfs >/dev/null 2>&1
then
	echo "$(tput setaf 6)Git-LFS Version$(tput sgr0)"
	git-lfs version
else
	echo >&2 "WARNING: git-lfs wasn't installed, see above for clues why"
fi<|MERGE_RESOLUTION|>--- conflicted
+++ resolved
@@ -5,11 +5,7 @@
 
 . ${0%/*}/lib.sh
 
-<<<<<<< HEAD
-P4WHENCE=https://cdist2.perforce.com/perforce/r$LINUX_P4_VERSION
-=======
 P4WHENCE=https://cdist2.perforce.com/perforce/r21.2
->>>>>>> 7380a72f
 LFSWHENCE=https://github.com/github/git-lfs/releases/download/v$LINUX_GIT_LFS_VERSION
 UBUNTU_COMMON_PKGS="make libssl-dev libcurl4-openssl-dev libexpat-dev
  tcl tk gettext zlib1g-dev perl-modules liberror-perl libauthen-sasl-perl
@@ -19,7 +15,7 @@
 ubuntu-*)
 	sudo apt-get -q update
 	sudo apt-get -q -y install language-pack-is libsvn-perl apache2 \
-		$UBUNTU_COMMON_PKGS $PYTHON_PACKAGE
+		$UBUNTU_COMMON_PKGS $CC_PACKAGE $PYTHON_PACKAGE
 	mkdir --parents "$P4_PATH"
 	pushd "$P4_PATH"
 		wget --quiet "$P4WHENCE/bin.linux26x86_64/p4d"
@@ -44,11 +40,7 @@
 	mkdir -p $HOME/bin
 	(
 		cd $HOME/bin
-<<<<<<< HEAD
-		wget -q "https://cdist2.perforce.com/perforce/r21.2/bin.macosx1015x86_64/helix-core-server.tgz" &&
-=======
 		wget -q "$P4WHENCE/bin.macosx1015x86_64/helix-core-server.tgz" &&
->>>>>>> 7380a72f
 		tar -xf helix-core-server.tgz &&
 		sudo xattr -d com.apple.quarantine p4 p4d 2>/dev/null || true
 	)
@@ -93,13 +85,7 @@
 	echo "$(tput setaf 6)Perforce Server Version$(tput sgr0)"
 	p4d -V
 	echo "$(tput setaf 6)Perforce Client Version$(tput sgr0)"
-<<<<<<< HEAD
-	p4 -V | grep Rev.
-else
-	echo >&2 "WARNING: perforce wasn't installed, see above for clues why"
-=======
 	p4 -V
->>>>>>> 7380a72f
 fi
 if type git-lfs >/dev/null 2>&1
 then
