#include "cache.h"
#include "commit.h"
#include "tag.h"
#include "diff.h"
#include "revision.h"
#include "progress.h"
#include "list-objects.h"
#include "pack.h"
#include "pack-bitmap.h"
#include "pack-revindex.h"
#include "pack-objects.h"
#include "packfile.h"
#include "repository.h"
#include "object-store.h"
#include "list-objects-filter-options.h"

/*
 * An entry on the bitmap index, representing the bitmap for a given
 * commit.
 */
struct stored_bitmap {
	struct object_id oid;
	struct ewah_bitmap *root;
	struct stored_bitmap *xor;
	int flags;
};

/*
 * The active bitmap index for a repository. By design, repositories only have
 * a single bitmap index available (the index for the biggest packfile in
 * the repository), since bitmap indexes need full closure.
 *
 * If there is more than one bitmap index available (e.g. because of alternates),
 * the active bitmap index is the largest one.
 */
struct bitmap_index {
	/* Packfile to which this bitmap index belongs to */
	struct packed_git *pack;

	/*
	 * Mark the first `reuse_objects` in the packfile as reused:
	 * they will be sent as-is without using them for repacking
	 * calculations
	 */
	uint32_t reuse_objects;

	/* mmapped buffer of the whole bitmap index */
	unsigned char *map;
	size_t map_size; /* size of the mmaped buffer */
	size_t map_pos; /* current position when loading the index */

	/*
	 * Type indexes.
	 *
	 * Each bitmap marks which objects in the packfile  are of the given
	 * type. This provides type information when yielding the objects from
	 * the packfile during a walk, which allows for better delta bases.
	 */
	struct ewah_bitmap *commits;
	struct ewah_bitmap *trees;
	struct ewah_bitmap *blobs;
	struct ewah_bitmap *tags;

	/* Map from object ID -> `stored_bitmap` for all the bitmapped commits */
	kh_oid_map_t *bitmaps;

	/* Number of bitmapped commits */
	uint32_t entry_count;

	/* If not NULL, this is a name-hash cache pointing into map. */
	uint32_t *hashes;

	/*
	 * Extended index.
	 *
	 * When trying to perform bitmap operations with objects that are not
	 * packed in `pack`, these objects are added to this "fake index" and
	 * are assumed to appear at the end of the packfile for all operations
	 */
	struct eindex {
		struct object **objects;
		uint32_t *hashes;
		uint32_t count, alloc;
		kh_oid_pos_t *positions;
	} ext_index;

	/* Bitmap result of the last performed walk */
	struct bitmap *result;

	/* "have" bitmap from the last performed walk */
	struct bitmap *haves;

	/* Version of the bitmap index */
	unsigned int version;
};

static struct ewah_bitmap *lookup_stored_bitmap(struct stored_bitmap *st)
{
	struct ewah_bitmap *parent;
	struct ewah_bitmap *composed;

	if (st->xor == NULL)
		return st->root;

	composed = ewah_pool_new();
	parent = lookup_stored_bitmap(st->xor);
	ewah_xor(st->root, parent, composed);

	ewah_pool_free(st->root);
	st->root = composed;
	st->xor = NULL;

	return composed;
}

/*
 * Read a bitmap from the current read position on the mmaped
 * index, and increase the read position accordingly
 */
static struct ewah_bitmap *read_bitmap_1(struct bitmap_index *index)
{
	struct ewah_bitmap *b = ewah_pool_new();

	ssize_t bitmap_size = ewah_read_mmap(b,
		index->map + index->map_pos,
		index->map_size - index->map_pos);

	if (bitmap_size < 0) {
		error("Failed to load bitmap index (corrupted?)");
		ewah_pool_free(b);
		return NULL;
	}

	index->map_pos += bitmap_size;
	return b;
}

static int load_bitmap_header(struct bitmap_index *index)
{
	struct bitmap_disk_header *header = (void *)index->map;

	if (index->map_size < sizeof(*header) + the_hash_algo->rawsz)
		return error("Corrupted bitmap index (missing header data)");

	if (memcmp(header->magic, BITMAP_IDX_SIGNATURE, sizeof(BITMAP_IDX_SIGNATURE)) != 0)
		return error("Corrupted bitmap index file (wrong header)");

	index->version = ntohs(header->version);
	if (index->version != 1)
		return error("Unsupported version for bitmap index file (%d)", index->version);

	/* Parse known bitmap format options */
	{
		uint32_t flags = ntohs(header->options);

		if ((flags & BITMAP_OPT_FULL_DAG) == 0)
			return error("Unsupported options for bitmap index file "
				"(Git requires BITMAP_OPT_FULL_DAG)");

		if (flags & BITMAP_OPT_HASH_CACHE) {
			unsigned char *end = index->map + index->map_size - the_hash_algo->rawsz;
			index->hashes = ((uint32_t *)end) - index->pack->num_objects;
		}
	}

	index->entry_count = ntohl(header->entry_count);
	index->map_pos += sizeof(*header) - GIT_MAX_RAWSZ + the_hash_algo->rawsz;
	return 0;
}

static struct stored_bitmap *store_bitmap(struct bitmap_index *index,
					  struct ewah_bitmap *root,
					  const unsigned char *hash,
					  struct stored_bitmap *xor_with,
					  int flags)
{
	struct stored_bitmap *stored;
	khiter_t hash_pos;
	int ret;

	stored = xmalloc(sizeof(struct stored_bitmap));
	stored->root = root;
	stored->xor = xor_with;
	stored->flags = flags;
	oidread(&stored->oid, hash);

	hash_pos = kh_put_oid_map(index->bitmaps, stored->oid, &ret);

	/* a 0 return code means the insertion succeeded with no changes,
	 * because the SHA1 already existed on the map. this is bad, there
	 * shouldn't be duplicated commits in the index */
	if (ret == 0) {
		error("Duplicate entry in bitmap index: %s", hash_to_hex(hash));
		return NULL;
	}

	kh_value(index->bitmaps, hash_pos) = stored;
	return stored;
}

static inline uint32_t read_be32(const unsigned char *buffer, size_t *pos)
{
	uint32_t result = get_be32(buffer + *pos);
	(*pos) += sizeof(result);
	return result;
}

static inline uint8_t read_u8(const unsigned char *buffer, size_t *pos)
{
	return buffer[(*pos)++];
}

#define MAX_XOR_OFFSET 160

static int load_bitmap_entries_v1(struct bitmap_index *index)
{
	uint32_t i;
	struct stored_bitmap *recent_bitmaps[MAX_XOR_OFFSET] = { NULL };

	for (i = 0; i < index->entry_count; ++i) {
		int xor_offset, flags;
		struct ewah_bitmap *bitmap = NULL;
		struct stored_bitmap *xor_bitmap = NULL;
		uint32_t commit_idx_pos;
		const unsigned char *sha1;

		commit_idx_pos = read_be32(index->map, &index->map_pos);
		xor_offset = read_u8(index->map, &index->map_pos);
		flags = read_u8(index->map, &index->map_pos);

		sha1 = nth_packed_object_sha1(index->pack, commit_idx_pos);

		bitmap = read_bitmap_1(index);
		if (!bitmap)
			return -1;

		if (xor_offset > MAX_XOR_OFFSET || xor_offset > i)
			return error("Corrupted bitmap pack index");

		if (xor_offset > 0) {
			xor_bitmap = recent_bitmaps[(i - xor_offset) % MAX_XOR_OFFSET];

			if (xor_bitmap == NULL)
				return error("Invalid XOR offset in bitmap pack index");
		}

		recent_bitmaps[i % MAX_XOR_OFFSET] = store_bitmap(
			index, bitmap, sha1, xor_bitmap, flags);
	}

	return 0;
}

static char *pack_bitmap_filename(struct packed_git *p)
{
	size_t len;

	if (!strip_suffix(p->pack_name, ".pack", &len))
		BUG("pack_name does not end in .pack");
	return xstrfmt("%.*s.bitmap", (int)len, p->pack_name);
}

static int open_pack_bitmap_1(struct bitmap_index *bitmap_git, struct packed_git *packfile)
{
	int fd;
	struct stat st;
	char *idx_name;

	if (open_pack_index(packfile))
		return -1;

	idx_name = pack_bitmap_filename(packfile);
	fd = git_open(idx_name);
	free(idx_name);

	if (fd < 0)
		return -1;

	if (fstat(fd, &st)) {
		close(fd);
		return -1;
	}

	if (bitmap_git->pack) {
		warning("ignoring extra bitmap file: %s", packfile->pack_name);
		close(fd);
		return -1;
	}

	bitmap_git->pack = packfile;
	bitmap_git->map_size = xsize_t(st.st_size);
	bitmap_git->map = xmmap(NULL, bitmap_git->map_size, PROT_READ, MAP_PRIVATE, fd, 0);
	bitmap_git->map_pos = 0;
	close(fd);

	if (load_bitmap_header(bitmap_git) < 0) {
		munmap(bitmap_git->map, bitmap_git->map_size);
		bitmap_git->map = NULL;
		bitmap_git->map_size = 0;
		return -1;
	}

	return 0;
}

static int load_pack_bitmap(struct bitmap_index *bitmap_git)
{
	assert(bitmap_git->map);

	bitmap_git->bitmaps = kh_init_oid_map();
	bitmap_git->ext_index.positions = kh_init_oid_pos();
	if (load_pack_revindex(bitmap_git->pack))
		goto failed;

	if (!(bitmap_git->commits = read_bitmap_1(bitmap_git)) ||
		!(bitmap_git->trees = read_bitmap_1(bitmap_git)) ||
		!(bitmap_git->blobs = read_bitmap_1(bitmap_git)) ||
		!(bitmap_git->tags = read_bitmap_1(bitmap_git)))
		goto failed;

	if (load_bitmap_entries_v1(bitmap_git) < 0)
		goto failed;

	return 0;

failed:
	munmap(bitmap_git->map, bitmap_git->map_size);
	bitmap_git->map = NULL;
	bitmap_git->map_size = 0;

	kh_destroy_oid_map(bitmap_git->bitmaps);
	bitmap_git->bitmaps = NULL;

	kh_destroy_oid_pos(bitmap_git->ext_index.positions);
	bitmap_git->ext_index.positions = NULL;

	return -1;
}

static int open_pack_bitmap(struct repository *r,
			    struct bitmap_index *bitmap_git)
{
	struct packed_git *p;
	int ret = -1;

	assert(!bitmap_git->map);

	for (p = get_all_packs(r); p; p = p->next) {
		if (open_pack_bitmap_1(bitmap_git, p) == 0)
			ret = 0;
	}

	return ret;
}

struct bitmap_index *prepare_bitmap_git(struct repository *r)
{
	struct bitmap_index *bitmap_git = xcalloc(1, sizeof(*bitmap_git));

	if (!open_pack_bitmap(r, bitmap_git) && !load_pack_bitmap(bitmap_git))
		return bitmap_git;

	free_bitmap_index(bitmap_git);
	return NULL;
}

struct include_data {
	struct bitmap_index *bitmap_git;
	struct bitmap *base;
	struct bitmap *seen;
};

static inline int bitmap_position_extended(struct bitmap_index *bitmap_git,
					   const struct object_id *oid)
{
	kh_oid_pos_t *positions = bitmap_git->ext_index.positions;
	khiter_t pos = kh_get_oid_pos(positions, *oid);

	if (pos < kh_end(positions)) {
		int bitmap_pos = kh_value(positions, pos);
		return bitmap_pos + bitmap_git->pack->num_objects;
	}

	return -1;
}

static inline int bitmap_position_packfile(struct bitmap_index *bitmap_git,
					   const struct object_id *oid)
{
	off_t offset = find_pack_entry_one(oid->hash, bitmap_git->pack);
	if (!offset)
		return -1;

	return find_revindex_position(bitmap_git->pack, offset);
}

static int bitmap_position(struct bitmap_index *bitmap_git,
			   const struct object_id *oid)
{
	int pos = bitmap_position_packfile(bitmap_git, oid);
	return (pos >= 0) ? pos : bitmap_position_extended(bitmap_git, oid);
}

static int ext_index_add_object(struct bitmap_index *bitmap_git,
				struct object *object, const char *name)
{
	struct eindex *eindex = &bitmap_git->ext_index;

	khiter_t hash_pos;
	int hash_ret;
	int bitmap_pos;

	hash_pos = kh_put_oid_pos(eindex->positions, object->oid, &hash_ret);
	if (hash_ret > 0) {
		if (eindex->count >= eindex->alloc) {
			eindex->alloc = (eindex->alloc + 16) * 3 / 2;
			REALLOC_ARRAY(eindex->objects, eindex->alloc);
			REALLOC_ARRAY(eindex->hashes, eindex->alloc);
		}

		bitmap_pos = eindex->count;
		eindex->objects[eindex->count] = object;
		eindex->hashes[eindex->count] = pack_name_hash(name);
		kh_value(eindex->positions, hash_pos) = bitmap_pos;
		eindex->count++;
	} else {
		bitmap_pos = kh_value(eindex->positions, hash_pos);
	}

	return bitmap_pos + bitmap_git->pack->num_objects;
}

struct bitmap_show_data {
	struct bitmap_index *bitmap_git;
	struct bitmap *base;
};

static void show_object(struct object *object, const char *name, void *data_)
{
	struct bitmap_show_data *data = data_;
	int bitmap_pos;

	bitmap_pos = bitmap_position(data->bitmap_git, &object->oid);

	if (bitmap_pos < 0)
		bitmap_pos = ext_index_add_object(data->bitmap_git, object,
						  name);

	bitmap_set(data->base, bitmap_pos);
}

static void show_commit(struct commit *commit, void *data)
{
}

static int add_to_include_set(struct bitmap_index *bitmap_git,
			      struct include_data *data,
			      const struct object_id *oid,
			      int bitmap_pos)
{
	khiter_t hash_pos;

	if (data->seen && bitmap_get(data->seen, bitmap_pos))
		return 0;

	if (bitmap_get(data->base, bitmap_pos))
		return 0;

	hash_pos = kh_get_oid_map(bitmap_git->bitmaps, *oid);
	if (hash_pos < kh_end(bitmap_git->bitmaps)) {
		struct stored_bitmap *st = kh_value(bitmap_git->bitmaps, hash_pos);
		bitmap_or_ewah(data->base, lookup_stored_bitmap(st));
		return 0;
	}

	bitmap_set(data->base, bitmap_pos);
	return 1;
}

static int should_include(struct commit *commit, void *_data)
{
	struct include_data *data = _data;
	int bitmap_pos;

	bitmap_pos = bitmap_position(data->bitmap_git, &commit->object.oid);
	if (bitmap_pos < 0)
		bitmap_pos = ext_index_add_object(data->bitmap_git,
						  (struct object *)commit,
						  NULL);

	if (!add_to_include_set(data->bitmap_git, data, &commit->object.oid,
				bitmap_pos)) {
		struct commit_list *parent = commit->parents;

		while (parent) {
			parent->item->object.flags |= SEEN;
			parent = parent->next;
		}

		return 0;
	}

	return 1;
}

static struct bitmap *find_objects(struct bitmap_index *bitmap_git,
				   struct rev_info *revs,
				   struct object_list *roots,
				   struct bitmap *seen)
{
	struct bitmap *base = NULL;
	int needs_walk = 0;

	struct object_list *not_mapped = NULL;

	/*
	 * Go through all the roots for the walk. The ones that have bitmaps
	 * on the bitmap index will be `or`ed together to form an initial
	 * global reachability analysis.
	 *
	 * The ones without bitmaps in the index will be stored in the
	 * `not_mapped_list` for further processing.
	 */
	while (roots) {
		struct object *object = roots->item;
		roots = roots->next;

		if (object->type == OBJ_COMMIT) {
			khiter_t pos = kh_get_oid_map(bitmap_git->bitmaps, object->oid);

			if (pos < kh_end(bitmap_git->bitmaps)) {
				struct stored_bitmap *st = kh_value(bitmap_git->bitmaps, pos);
				struct ewah_bitmap *or_with = lookup_stored_bitmap(st);

				if (base == NULL)
					base = ewah_to_bitmap(or_with);
				else
					bitmap_or_ewah(base, or_with);

				object->flags |= SEEN;
				continue;
			}
		}

		object_list_insert(object, &not_mapped);
	}

	/*
	 * Best case scenario: We found bitmaps for all the roots,
	 * so the resulting `or` bitmap has the full reachability analysis
	 */
	if (not_mapped == NULL)
		return base;

	roots = not_mapped;

	/*
	 * Let's iterate through all the roots that don't have bitmaps to
	 * check if we can determine them to be reachable from the existing
	 * global bitmap.
	 *
	 * If we cannot find them in the existing global bitmap, we'll need
	 * to push them to an actual walk and run it until we can confirm
	 * they are reachable
	 */
	while (roots) {
		struct object *object = roots->item;
		int pos;

		roots = roots->next;
		pos = bitmap_position(bitmap_git, &object->oid);

		if (pos < 0 || base == NULL || !bitmap_get(base, pos)) {
			object->flags &= ~UNINTERESTING;
			add_pending_object(revs, object, "");
			needs_walk = 1;
		} else {
			object->flags |= SEEN;
		}
	}

	if (needs_walk) {
		struct include_data incdata;
		struct bitmap_show_data show_data;

		if (base == NULL)
			base = bitmap_new();

		incdata.bitmap_git = bitmap_git;
		incdata.base = base;
		incdata.seen = seen;

		revs->include_check = should_include;
		revs->include_check_data = &incdata;

		if (prepare_revision_walk(revs))
			die("revision walk setup failed");

		show_data.bitmap_git = bitmap_git;
		show_data.base = base;

		traverse_commit_list(revs, show_commit, show_object,
				     &show_data);
	}

	return base;
}

static void show_extended_objects(struct bitmap_index *bitmap_git,
				  struct rev_info *revs,
				  show_reachable_fn show_reach)
{
	struct bitmap *objects = bitmap_git->result;
	struct eindex *eindex = &bitmap_git->ext_index;
	uint32_t i;

	for (i = 0; i < eindex->count; ++i) {
		struct object *obj;

		if (!bitmap_get(objects, bitmap_git->pack->num_objects + i))
			continue;

		obj = eindex->objects[i];
		if ((obj->type == OBJ_BLOB && !revs->blob_objects) ||
		    (obj->type == OBJ_TREE && !revs->tree_objects) ||
		    (obj->type == OBJ_TAG && !revs->tag_objects))
			continue;

		show_reach(&obj->oid, obj->type, 0, eindex->hashes[i], NULL, 0);
	}
}

static void init_type_iterator(struct ewah_iterator *it,
			       struct bitmap_index *bitmap_git,
			       enum object_type type)
{
	switch (type) {
	case OBJ_COMMIT:
		ewah_iterator_init(it, bitmap_git->commits);
		break;

	case OBJ_TREE:
		ewah_iterator_init(it, bitmap_git->trees);
		break;

	case OBJ_BLOB:
		ewah_iterator_init(it, bitmap_git->blobs);
		break;

	case OBJ_TAG:
		ewah_iterator_init(it, bitmap_git->tags);
		break;

	default:
		BUG("object type %d not stored by bitmap type index", type);
		break;
	}
}

static void show_objects_for_type(
	struct bitmap_index *bitmap_git,
	enum object_type object_type,
	show_reachable_fn show_reach)
{
	size_t i = 0;
	uint32_t offset;

	struct ewah_iterator it;
	eword_t filter;

	struct bitmap *objects = bitmap_git->result;

<<<<<<< HEAD
	ewah_iterator_init(&it, type_filter);
=======
	if (bitmap_git->reuse_objects == bitmap_git->pack->num_objects)
		return;

	init_type_iterator(&it, bitmap_git, object_type);
>>>>>>> 20a5fd88

	for (i = 0; i < objects->word_alloc &&
			ewah_iterator_next(&filter, &it); i++) {
		eword_t word = objects->words[i] & filter;
		size_t pos = (i * BITS_IN_EWORD);

		if (!word)
			continue;

		for (offset = 0; offset < BITS_IN_EWORD; ++offset) {
			struct object_id oid;
			struct revindex_entry *entry;
			uint32_t hash = 0;

			if ((word >> offset) == 0)
				break;

			offset += ewah_bit_ctz64(word >> offset);

			entry = &bitmap_git->pack->revindex[pos + offset];
			nth_packed_object_oid(&oid, bitmap_git->pack, entry->nr);

			if (bitmap_git->hashes)
				hash = get_be32(bitmap_git->hashes + entry->nr);

			show_reach(&oid, object_type, 0, hash, bitmap_git->pack, entry->offset);
		}
	}
}

static int in_bitmapped_pack(struct bitmap_index *bitmap_git,
			     struct object_list *roots)
{
	while (roots) {
		struct object *object = roots->item;
		roots = roots->next;

		if (find_pack_entry_one(object->oid.hash, bitmap_git->pack) > 0)
			return 1;
	}

	return 0;
}

static struct bitmap *find_tip_blobs(struct bitmap_index *bitmap_git,
				     struct object_list *tip_objects)
{
	struct bitmap *result = bitmap_new();
	struct object_list *p;

	for (p = tip_objects; p; p = p->next) {
		int pos;

		if (p->item->type != OBJ_BLOB)
			continue;

		pos = bitmap_position(bitmap_git, &p->item->oid);
		if (pos < 0)
			continue;

		bitmap_set(result, pos);
	}

	return result;
}

static void filter_bitmap_blob_none(struct bitmap_index *bitmap_git,
				    struct object_list *tip_objects,
				    struct bitmap *to_filter)
{
	struct eindex *eindex = &bitmap_git->ext_index;
	struct bitmap *tips;
	struct ewah_iterator it;
	eword_t mask;
	uint32_t i;

	/*
	 * The non-bitmap version of this filter never removes
	 * blobs which the other side specifically asked for,
	 * so we must match that behavior.
	 */
	tips = find_tip_blobs(bitmap_git, tip_objects);

	/*
	 * We can use the blob type-bitmap to work in whole words
	 * for the objects that are actually in the bitmapped packfile.
	 */
	for (i = 0, init_type_iterator(&it, bitmap_git, OBJ_BLOB);
	     i < to_filter->word_alloc && ewah_iterator_next(&mask, &it);
	     i++) {
		if (i < tips->word_alloc)
			mask &= ~tips->words[i];
		to_filter->words[i] &= ~mask;
	}

	/*
	 * Clear any blobs that weren't in the packfile (and so would not have
	 * been caught by the loop above. We'll have to check them
	 * individually.
	 */
	for (i = 0; i < eindex->count; i++) {
		uint32_t pos = i + bitmap_git->pack->num_objects;
		if (eindex->objects[i]->type == OBJ_BLOB &&
		    bitmap_get(to_filter, pos) &&
		    !bitmap_get(tips, pos))
			bitmap_unset(to_filter, pos);
	}

	bitmap_free(tips);
}

static unsigned long get_size_by_pos(struct bitmap_index *bitmap_git,
				     uint32_t pos)
{
	struct packed_git *pack = bitmap_git->pack;
	unsigned long size;
	struct object_info oi = OBJECT_INFO_INIT;

	oi.sizep = &size;

	if (pos < pack->num_objects) {
		struct revindex_entry *entry = &pack->revindex[pos];
		if (packed_object_info(the_repository, pack,
				       entry->offset, &oi) < 0) {
			struct object_id oid;
			nth_packed_object_oid(&oid, pack, entry->nr);
			die(_("unable to get size of %s"), oid_to_hex(&oid));
		}
	} else {
		struct eindex *eindex = &bitmap_git->ext_index;
		struct object *obj = eindex->objects[pos - pack->num_objects];
		if (oid_object_info_extended(the_repository, &obj->oid, &oi, 0) < 0)
			die(_("unable to get size of %s"), oid_to_hex(&obj->oid));
	}

	return size;
}

static void filter_bitmap_blob_limit(struct bitmap_index *bitmap_git,
				     struct object_list *tip_objects,
				     struct bitmap *to_filter,
				     unsigned long limit)
{
	struct eindex *eindex = &bitmap_git->ext_index;
	struct bitmap *tips;
	struct ewah_iterator it;
	eword_t mask;
	uint32_t i;

	tips = find_tip_blobs(bitmap_git, tip_objects);

	for (i = 0, init_type_iterator(&it, bitmap_git, OBJ_BLOB);
	     i < to_filter->word_alloc && ewah_iterator_next(&mask, &it);
	     i++) {
		eword_t word = to_filter->words[i] & mask;
		unsigned offset;

		for (offset = 0; offset < BITS_IN_EWORD; offset++) {
			uint32_t pos;

			if ((word >> offset) == 0)
				break;
			offset += ewah_bit_ctz64(word >> offset);
			pos = i * BITS_IN_EWORD + offset;

			if (!bitmap_get(tips, pos) &&
			    get_size_by_pos(bitmap_git, pos) >= limit)
				bitmap_unset(to_filter, pos);
		}
	}

	for (i = 0; i < eindex->count; i++) {
		uint32_t pos = i + bitmap_git->pack->num_objects;
		if (eindex->objects[i]->type == OBJ_BLOB &&
		    bitmap_get(to_filter, pos) &&
		    !bitmap_get(tips, pos) &&
		    get_size_by_pos(bitmap_git, pos) >= limit)
			bitmap_unset(to_filter, pos);
	}

	bitmap_free(tips);
}

static int filter_bitmap(struct bitmap_index *bitmap_git,
			 struct object_list *tip_objects,
			 struct bitmap *to_filter,
			 struct list_objects_filter_options *filter)
{
	if (!filter || filter->choice == LOFC_DISABLED)
		return 0;

	if (filter->choice == LOFC_BLOB_NONE) {
		if (bitmap_git)
			filter_bitmap_blob_none(bitmap_git, tip_objects,
						to_filter);
		return 0;
	}

	if (filter->choice == LOFC_BLOB_LIMIT) {
		if (bitmap_git)
			filter_bitmap_blob_limit(bitmap_git, tip_objects,
						 to_filter,
						 filter->blob_limit_value);
		return 0;
	}

	/* filter choice not handled */
	return -1;
}

static int can_filter_bitmap(struct list_objects_filter_options *filter)
{
	return !filter_bitmap(NULL, NULL, NULL, filter);
}

struct bitmap_index *prepare_bitmap_walk(struct rev_info *revs,
					 struct list_objects_filter_options *filter)
{
	unsigned int i;

	struct object_list *wants = NULL;
	struct object_list *haves = NULL;

	struct bitmap *wants_bitmap = NULL;
	struct bitmap *haves_bitmap = NULL;

	struct bitmap_index *bitmap_git;

	/*
	 * We can't do pathspec limiting with bitmaps, because we don't know
	 * which commits are associated with which object changes (let alone
	 * even which objects are associated with which paths).
	 */
	if (revs->prune)
		return NULL;

	if (!can_filter_bitmap(filter))
		return NULL;

	/* try to open a bitmapped pack, but don't parse it yet
	 * because we may not need to use it */
	bitmap_git = xcalloc(1, sizeof(*bitmap_git));
	if (open_pack_bitmap(revs->repo, bitmap_git) < 0)
		goto cleanup;

	for (i = 0; i < revs->pending.nr; ++i) {
		struct object *object = revs->pending.objects[i].item;

		if (object->type == OBJ_NONE)
			parse_object_or_die(&object->oid, NULL);

		while (object->type == OBJ_TAG) {
			struct tag *tag = (struct tag *) object;

			if (object->flags & UNINTERESTING)
				object_list_insert(object, &haves);
			else
				object_list_insert(object, &wants);

			object = parse_object_or_die(get_tagged_oid(tag), NULL);
		}

		if (object->flags & UNINTERESTING)
			object_list_insert(object, &haves);
		else
			object_list_insert(object, &wants);
	}

	/*
	 * if we have a HAVES list, but none of those haves is contained
	 * in the packfile that has a bitmap, we don't have anything to
	 * optimize here
	 */
	if (haves && !in_bitmapped_pack(bitmap_git, haves))
		goto cleanup;

	/* if we don't want anything, we're done here */
	if (!wants)
		goto cleanup;

	/*
	 * now we're going to use bitmaps, so load the actual bitmap entries
	 * from disk. this is the point of no return; after this the rev_list
	 * becomes invalidated and we must perform the revwalk through bitmaps
	 */
	if (load_pack_bitmap(bitmap_git) < 0)
		goto cleanup;

	object_array_clear(&revs->pending);

	if (haves) {
		revs->ignore_missing_links = 1;
		haves_bitmap = find_objects(bitmap_git, revs, haves, NULL);
		reset_revision_walk();
		revs->ignore_missing_links = 0;

		if (haves_bitmap == NULL)
			BUG("failed to perform bitmap walk");
	}

	wants_bitmap = find_objects(bitmap_git, revs, wants, haves_bitmap);

	if (!wants_bitmap)
		BUG("failed to perform bitmap walk");

	if (haves_bitmap)
		bitmap_and_not(wants_bitmap, haves_bitmap);

	filter_bitmap(bitmap_git, wants, wants_bitmap, filter);

	bitmap_git->result = wants_bitmap;
	bitmap_git->haves = haves_bitmap;

	object_list_free(&wants);
	object_list_free(&haves);

	return bitmap_git;

cleanup:
	free_bitmap_index(bitmap_git);
	object_list_free(&wants);
	object_list_free(&haves);
	return NULL;
}

static void try_partial_reuse(struct bitmap_index *bitmap_git,
			      size_t pos,
			      struct bitmap *reuse,
			      struct pack_window **w_curs)
{
	struct revindex_entry *revidx;
	off_t offset;
	enum object_type type;
	unsigned long size;

	if (pos >= bitmap_git->pack->num_objects)
		return; /* not actually in the pack */

	revidx = &bitmap_git->pack->revindex[pos];
	offset = revidx->offset;
	type = unpack_object_header(bitmap_git->pack, w_curs, &offset, &size);
	if (type < 0)
		return; /* broken packfile, punt */

	if (type == OBJ_REF_DELTA || type == OBJ_OFS_DELTA) {
		off_t base_offset;
		int base_pos;

		/*
		 * Find the position of the base object so we can look it up
		 * in our bitmaps. If we can't come up with an offset, or if
		 * that offset is not in the revidx, the pack is corrupt.
		 * There's nothing we can do, so just punt on this object,
		 * and the normal slow path will complain about it in
		 * more detail.
		 */
		base_offset = get_delta_base(bitmap_git->pack, w_curs,
					     &offset, type, revidx->offset);
		if (!base_offset)
			return;
		base_pos = find_revindex_position(bitmap_git->pack, base_offset);
		if (base_pos < 0)
			return;

		/*
		 * We assume delta dependencies always point backwards. This
		 * lets us do a single pass, and is basically always true
		 * due to the way OFS_DELTAs work. You would not typically
		 * find REF_DELTA in a bitmapped pack, since we only bitmap
		 * packs we write fresh, and OFS_DELTA is the default). But
		 * let's double check to make sure the pack wasn't written with
		 * odd parameters.
		 */
		if (base_pos >= pos)
			return;

		/*
		 * And finally, if we're not sending the base as part of our
		 * reuse chunk, then don't send this object either. The base
		 * would come after us, along with other objects not
		 * necessarily in the pack, which means we'd need to convert
		 * to REF_DELTA on the fly. Better to just let the normal
		 * object_entry code path handle it.
		 */
		if (!bitmap_get(reuse, base_pos))
			return;
	}

	/*
	 * If we got here, then the object is OK to reuse. Mark it.
	 */
	bitmap_set(reuse, pos);
}

int reuse_partial_packfile_from_bitmap(struct bitmap_index *bitmap_git,
				       struct packed_git **packfile_out,
				       uint32_t *entries,
				       struct bitmap **reuse_out)
{
	struct bitmap *result = bitmap_git->result;
	struct bitmap *reuse;
	struct pack_window *w_curs = NULL;
	size_t i = 0;
	uint32_t offset;

	assert(result);

	while (i < result->word_alloc && result->words[i] == (eword_t)~0)
		i++;

	/* Don't mark objects not in the packfile */
	if (i > bitmap_git->pack->num_objects / BITS_IN_EWORD)
		i = bitmap_git->pack->num_objects / BITS_IN_EWORD;

	reuse = bitmap_word_alloc(i);
	memset(reuse->words, 0xFF, i * sizeof(eword_t));

	for (; i < result->word_alloc; ++i) {
		eword_t word = result->words[i];
		size_t pos = (i * BITS_IN_EWORD);

		for (offset = 0; offset < BITS_IN_EWORD; ++offset) {
			if ((word >> offset) == 0)
				break;

			offset += ewah_bit_ctz64(word >> offset);
			try_partial_reuse(bitmap_git, pos + offset, reuse, &w_curs);
		}
	}

	unuse_pack(&w_curs);

	*entries = bitmap_popcount(reuse);
	if (!*entries) {
		bitmap_free(reuse);
		return -1;
	}

	/*
	 * Drop any reused objects from the result, since they will not
	 * need to be handled separately.
	 */
	bitmap_and_not(result, reuse);
	*packfile_out = bitmap_git->pack;
	*reuse_out = reuse;
	return 0;
}

int bitmap_walk_contains(struct bitmap_index *bitmap_git,
			 struct bitmap *bitmap, const struct object_id *oid)
{
	int idx;

	if (!bitmap)
		return 0;

	idx = bitmap_position(bitmap_git, oid);
	return idx >= 0 && bitmap_get(bitmap, idx);
}

void traverse_bitmap_commit_list(struct bitmap_index *bitmap_git,
				 struct rev_info *revs,
				 show_reachable_fn show_reachable)
{
	assert(bitmap_git->result);

	show_objects_for_type(bitmap_git, OBJ_COMMIT, show_reachable);
	if (revs->tree_objects)
		show_objects_for_type(bitmap_git, OBJ_TREE, show_reachable);
	if (revs->blob_objects)
		show_objects_for_type(bitmap_git, OBJ_BLOB, show_reachable);
	if (revs->tag_objects)
		show_objects_for_type(bitmap_git, OBJ_TAG, show_reachable);

	show_extended_objects(bitmap_git, revs, show_reachable);
}

static uint32_t count_object_type(struct bitmap_index *bitmap_git,
				  enum object_type type)
{
	struct bitmap *objects = bitmap_git->result;
	struct eindex *eindex = &bitmap_git->ext_index;

	uint32_t i = 0, count = 0;
	struct ewah_iterator it;
	eword_t filter;

	init_type_iterator(&it, bitmap_git, type);

	while (i < objects->word_alloc && ewah_iterator_next(&filter, &it)) {
		eword_t word = objects->words[i++] & filter;
		count += ewah_bit_popcount64(word);
	}

	for (i = 0; i < eindex->count; ++i) {
		if (eindex->objects[i]->type == type &&
			bitmap_get(objects, bitmap_git->pack->num_objects + i))
			count++;
	}

	return count;
}

void count_bitmap_commit_list(struct bitmap_index *bitmap_git,
			      uint32_t *commits, uint32_t *trees,
			      uint32_t *blobs, uint32_t *tags)
{
	assert(bitmap_git->result);

	if (commits)
		*commits = count_object_type(bitmap_git, OBJ_COMMIT);

	if (trees)
		*trees = count_object_type(bitmap_git, OBJ_TREE);

	if (blobs)
		*blobs = count_object_type(bitmap_git, OBJ_BLOB);

	if (tags)
		*tags = count_object_type(bitmap_git, OBJ_TAG);
}

struct bitmap_test_data {
	struct bitmap_index *bitmap_git;
	struct bitmap *base;
	struct progress *prg;
	size_t seen;
};

static void test_show_object(struct object *object, const char *name,
			     void *data)
{
	struct bitmap_test_data *tdata = data;
	int bitmap_pos;

	bitmap_pos = bitmap_position(tdata->bitmap_git, &object->oid);
	if (bitmap_pos < 0)
		die("Object not in bitmap: %s\n", oid_to_hex(&object->oid));

	bitmap_set(tdata->base, bitmap_pos);
	display_progress(tdata->prg, ++tdata->seen);
}

static void test_show_commit(struct commit *commit, void *data)
{
	struct bitmap_test_data *tdata = data;
	int bitmap_pos;

	bitmap_pos = bitmap_position(tdata->bitmap_git,
				     &commit->object.oid);
	if (bitmap_pos < 0)
		die("Object not in bitmap: %s\n", oid_to_hex(&commit->object.oid));

	bitmap_set(tdata->base, bitmap_pos);
	display_progress(tdata->prg, ++tdata->seen);
}

void test_bitmap_walk(struct rev_info *revs)
{
	struct object *root;
	struct bitmap *result = NULL;
	khiter_t pos;
	size_t result_popcnt;
	struct bitmap_test_data tdata;
	struct bitmap_index *bitmap_git;

	if (!(bitmap_git = prepare_bitmap_git(revs->repo)))
		die("failed to load bitmap indexes");

	if (revs->pending.nr != 1)
		die("you must specify exactly one commit to test");

	fprintf(stderr, "Bitmap v%d test (%d entries loaded)\n",
		bitmap_git->version, bitmap_git->entry_count);

	root = revs->pending.objects[0].item;
	pos = kh_get_oid_map(bitmap_git->bitmaps, root->oid);

	if (pos < kh_end(bitmap_git->bitmaps)) {
		struct stored_bitmap *st = kh_value(bitmap_git->bitmaps, pos);
		struct ewah_bitmap *bm = lookup_stored_bitmap(st);

		fprintf(stderr, "Found bitmap for %s. %d bits / %08x checksum\n",
			oid_to_hex(&root->oid), (int)bm->bit_size, ewah_checksum(bm));

		result = ewah_to_bitmap(bm);
	}

	if (result == NULL)
		die("Commit %s doesn't have an indexed bitmap", oid_to_hex(&root->oid));

	revs->tag_objects = 1;
	revs->tree_objects = 1;
	revs->blob_objects = 1;

	result_popcnt = bitmap_popcount(result);

	if (prepare_revision_walk(revs))
		die("revision walk setup failed");

	tdata.bitmap_git = bitmap_git;
	tdata.base = bitmap_new();
	tdata.prg = start_progress("Verifying bitmap entries", result_popcnt);
	tdata.seen = 0;

	traverse_commit_list(revs, &test_show_commit, &test_show_object, &tdata);

	stop_progress(&tdata.prg);

	if (bitmap_equals(result, tdata.base))
		fprintf(stderr, "OK!\n");
	else
		fprintf(stderr, "Mismatch!\n");

	free_bitmap_index(bitmap_git);
}

static int rebuild_bitmap(uint32_t *reposition,
			  struct ewah_bitmap *source,
			  struct bitmap *dest)
{
	uint32_t pos = 0;
	struct ewah_iterator it;
	eword_t word;

	ewah_iterator_init(&it, source);

	while (ewah_iterator_next(&word, &it)) {
		uint32_t offset, bit_pos;

		for (offset = 0; offset < BITS_IN_EWORD; ++offset) {
			if ((word >> offset) == 0)
				break;

			offset += ewah_bit_ctz64(word >> offset);

			bit_pos = reposition[pos + offset];
			if (bit_pos > 0)
				bitmap_set(dest, bit_pos - 1);
			else /* can't reuse, we don't have the object */
				return -1;
		}

		pos += BITS_IN_EWORD;
	}
	return 0;
}

int rebuild_existing_bitmaps(struct bitmap_index *bitmap_git,
			     struct packing_data *mapping,
			     kh_oid_map_t *reused_bitmaps,
			     int show_progress)
{
	uint32_t i, num_objects;
	uint32_t *reposition;
	struct bitmap *rebuild;
	struct stored_bitmap *stored;
	struct progress *progress = NULL;

	khiter_t hash_pos;
	int hash_ret;

	num_objects = bitmap_git->pack->num_objects;
	reposition = xcalloc(num_objects, sizeof(uint32_t));

	for (i = 0; i < num_objects; ++i) {
		struct object_id oid;
		struct revindex_entry *entry;
		struct object_entry *oe;

		entry = &bitmap_git->pack->revindex[i];
		nth_packed_object_oid(&oid, bitmap_git->pack, entry->nr);
		oe = packlist_find(mapping, &oid);

		if (oe)
			reposition[i] = oe_in_pack_pos(mapping, oe) + 1;
	}

	rebuild = bitmap_new();
	i = 0;

	if (show_progress)
		progress = start_progress("Reusing bitmaps", 0);

	kh_foreach_value(bitmap_git->bitmaps, stored, {
		if (stored->flags & BITMAP_FLAG_REUSE) {
			if (!rebuild_bitmap(reposition,
					    lookup_stored_bitmap(stored),
					    rebuild)) {
				hash_pos = kh_put_oid_map(reused_bitmaps,
							  stored->oid,
							  &hash_ret);
				kh_value(reused_bitmaps, hash_pos) =
					bitmap_to_ewah(rebuild);
			}
			bitmap_reset(rebuild);
			display_progress(progress, ++i);
		}
	});

	stop_progress(&progress);

	free(reposition);
	bitmap_free(rebuild);
	return 0;
}

void free_bitmap_index(struct bitmap_index *b)
{
	if (!b)
		return;

	if (b->map)
		munmap(b->map, b->map_size);
	ewah_pool_free(b->commits);
	ewah_pool_free(b->trees);
	ewah_pool_free(b->blobs);
	ewah_pool_free(b->tags);
	kh_destroy_oid_map(b->bitmaps);
	free(b->ext_index.objects);
	free(b->ext_index.hashes);
	bitmap_free(b->result);
	bitmap_free(b->haves);
	free(b);
}

int bitmap_has_oid_in_uninteresting(struct bitmap_index *bitmap_git,
				    const struct object_id *oid)
{
	return bitmap_git &&
		bitmap_walk_contains(bitmap_git, bitmap_git->haves, oid);
}<|MERGE_RESOLUTION|>--- conflicted
+++ resolved
@@ -670,14 +670,7 @@
 
 	struct bitmap *objects = bitmap_git->result;
 
-<<<<<<< HEAD
-	ewah_iterator_init(&it, type_filter);
-=======
-	if (bitmap_git->reuse_objects == bitmap_git->pack->num_objects)
-		return;
-
 	init_type_iterator(&it, bitmap_git, object_type);
->>>>>>> 20a5fd88
 
 	for (i = 0; i < objects->word_alloc &&
 			ewah_iterator_next(&filter, &it); i++) {
