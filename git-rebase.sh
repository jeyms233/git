#!/bin/sh
#
# Copyright (c) 2005 Junio C Hamano.
#

USAGE='[--interactive | -i] [--exec | -x <cmd>] [-v] [--force-rebase | -f]
       [--no-ff] [--onto <newbase>] [<upstream>|--root] [<branch>] [--quiet | -q]'
LONG_USAGE='git-rebase replaces <branch> with a new branch of the
same name.  When the --onto option is provided the new branch starts
out with a HEAD equal to <newbase>, otherwise it is equal to <upstream>
It then attempts to create a new commit for each commit from the original
<branch> that does not exist in the <upstream> branch.

It is possible that a merge failure will prevent this process from being
completely automatic.  You will have to resolve any such merge failure
and run git rebase --continue.  Another option is to bypass the commit
that caused the merge failure with git rebase --skip.  To check out the
original <branch> and remove the .git/rebase-apply working files, use the
command git rebase --abort instead.

Note that if <branch> is not specified on the command line, the
currently checked out branch is used.

Example:       git-rebase master~1 topic

	A---B---C topic                   A'\''--B'\''--C'\'' topic
       /                   -->           /
  D---E---F---G master          D---E---F---G master
'

SUBDIRECTORY_OK=Yes
OPTIONS_KEEPDASHDASH=
OPTIONS_SPEC="\
<<<<<<< HEAD
git rebase [-i] [options] [--exec <cmd>] [--onto <newbase>] [<upstream>] [<branch>]
git rebase [-i] [options] [--exec <cmd>] --onto <newbase> --root [<branch>]
=======
git rebase [-i] [options] [--onto <newbase>] [<upstream>] [<branch>]
git rebase [-i] [options] [--onto <newbase>] --root [<branch>]
>>>>>>> 994fd91d
git-rebase [-i] --continue | --abort | --skip
--
 Available options are
v,verbose!         display a diffstat of what changed upstream
q,quiet!           be quiet. implies --no-stat
onto=!             rebase onto given branch instead of upstream
p,preserve-merges! try to recreate merges instead of ignoring them
s,strategy=!       use the given merge strategy
no-ff!             cherry-pick all commits, even if unchanged
m,merge!           use merging strategies to rebase
i,interactive!     let the user edit the list of commits to rebase
x,exec=!           add exec lines after each commit of the editable list
k,keep-empty	   preserve empty commits during rebase
f,force-rebase!    force rebase even if branch is up to date
X,strategy-option=! pass the argument through to the merge strategy
stat!              display a diffstat of what changed upstream
n,no-stat!         do not show diffstat of what changed upstream
verify             allow pre-rebase hook to run
rerere-autoupdate  allow rerere to update index with resolved conflicts
root!              rebase all reachable commits up to the root(s)
autosquash         move commits that begin with squash!/fixup! under -i
committer-date-is-author-date! passed to 'git am'
ignore-date!       passed to 'git am'
whitespace=!       passed to 'git apply'
ignore-whitespace! passed to 'git apply'
C=!                passed to 'git apply'
 Actions:
continue!          continue
abort!             abort and check out the original branch
skip!              skip current patch and continue
"
. git-sh-setup
set_reflog_action rebase
require_work_tree_exists
cd_to_toplevel

LF='
'
ok_to_skip_pre_rebase=
resolvemsg="
When you have resolved this problem run \"git rebase --continue\".
If you would prefer to skip this patch, instead run \"git rebase --skip\".
To check out the original branch and stop rebasing run \"git rebase --abort\".
"
unset onto
cmd=
strategy=
strategy_opts=
do_merge=
merge_dir="$GIT_DIR"/rebase-merge
apply_dir="$GIT_DIR"/rebase-apply
verbose=
diffstat=
test "$(git config --bool rebase.stat)" = true && diffstat=t
git_am_opt=
rebase_root=
force_rebase=
allow_rerere_autoupdate=
# Non-empty if a rebase was in progress when 'git rebase' was invoked
in_progress=
# One of {am, merge, interactive}
type=
# One of {"$GIT_DIR"/rebase-apply, "$GIT_DIR"/rebase-merge}
state_dir=
# One of {'', continue, skip, abort}, as parsed from command line
action=
preserve_merges=
autosquash=
keep_empty=
test "$(git config --bool rebase.autosquash)" = "true" && autosquash=t

read_basic_state () {
	head_name=$(cat "$state_dir"/head-name) &&
	onto=$(cat "$state_dir"/onto) &&
	# We always write to orig-head, but interactive rebase used to write to
	# head. Fall back to reading from head to cover for the case that the
	# user upgraded git with an ongoing interactive rebase.
	if test -f "$state_dir"/orig-head
	then
		orig_head=$(cat "$state_dir"/orig-head)
	else
		orig_head=$(cat "$state_dir"/head)
	fi &&
	GIT_QUIET=$(cat "$state_dir"/quiet) &&
	test -f "$state_dir"/verbose && verbose=t
	test -f "$state_dir"/strategy && strategy="$(cat "$state_dir"/strategy)"
	test -f "$state_dir"/strategy_opts &&
		strategy_opts="$(cat "$state_dir"/strategy_opts)"
	test -f "$state_dir"/allow_rerere_autoupdate &&
		allow_rerere_autoupdate="$(cat "$state_dir"/allow_rerere_autoupdate)"
}

write_basic_state () {
	echo "$head_name" > "$state_dir"/head-name &&
	echo "$onto" > "$state_dir"/onto &&
	echo "$orig_head" > "$state_dir"/orig-head &&
	echo "$GIT_QUIET" > "$state_dir"/quiet &&
	test t = "$verbose" && : > "$state_dir"/verbose
	test -n "$strategy" && echo "$strategy" > "$state_dir"/strategy
	test -n "$strategy_opts" && echo "$strategy_opts" > \
		"$state_dir"/strategy_opts
	test -n "$allow_rerere_autoupdate" && echo "$allow_rerere_autoupdate" > \
		"$state_dir"/allow_rerere_autoupdate
}

output () {
	case "$verbose" in
	'')
		output=$("$@" 2>&1 )
		status=$?
		test $status != 0 && printf "%s\n" "$output"
		return $status
		;;
	*)
		"$@"
		;;
	esac
}

move_to_original_branch () {
	case "$head_name" in
	refs/*)
		message="rebase finished: $head_name onto $onto"
		git update-ref -m "$message" \
			$head_name $(git rev-parse HEAD) $orig_head &&
		git symbolic-ref \
			-m "rebase finished: returning to $head_name" \
			HEAD $head_name ||
		die "Could not move back to $head_name"
		;;
	esac
}

run_specific_rebase () {
	if [ "$interactive_rebase" = implied ]; then
		GIT_EDITOR=:
		export GIT_EDITOR
		autosquash=
	fi
	. git-rebase--$type
}

run_pre_rebase_hook () {
	if test -z "$ok_to_skip_pre_rebase" &&
	   test -x "$GIT_DIR/hooks/pre-rebase"
	then
		"$GIT_DIR/hooks/pre-rebase" ${1+"$@"} ||
		die "The pre-rebase hook refused to rebase."
	fi
}

test -f "$apply_dir"/applying &&
	die 'It looks like git-am is in progress. Cannot rebase.'

if test -d "$apply_dir"
then
	type=am
	state_dir="$apply_dir"
elif test -d "$merge_dir"
then
	if test -f "$merge_dir"/interactive
	then
		type=interactive
		interactive_rebase=explicit
	else
		type=merge
	fi
	state_dir="$merge_dir"
fi
test -n "$type" && in_progress=t

total_argc=$#
while test $# != 0
do
	case "$1" in
	--no-verify)
		ok_to_skip_pre_rebase=yes
		;;
	--verify)
		ok_to_skip_pre_rebase=
		;;
	--continue|--skip|--abort)
		test $total_argc -eq 2 || usage
		action=${1##--}
		;;
	--onto)
		test 2 -le "$#" || usage
		onto="$2"
		shift
		;;
	-x)
		test 2 -le "$#" || usage
		cmd="${cmd}exec $2${LF}"
		shift
		;;
	-i)
		interactive_rebase=explicit
		;;
	-k)
		keep_empty=yes
		;;
	-p)
		preserve_merges=t
		test -z "$interactive_rebase" && interactive_rebase=implied
		;;
	--autosquash)
		autosquash=t
		;;
	--no-autosquash)
		autosquash=
		;;
	-M|-m)
		do_merge=t
		;;
	-X)
		shift
		strategy_opts="$strategy_opts $(git rev-parse --sq-quote "--$1")"
		do_merge=t
		test -z "$strategy" && strategy=recursive
		;;
	-s)
		shift
		strategy="$1"
		do_merge=t
		;;
	-n)
		diffstat=
		;;
	--stat)
		diffstat=t
		;;
	-v)
		verbose=t
		diffstat=t
		GIT_QUIET=
		;;
	-q)
		GIT_QUIET=t
		git_am_opt="$git_am_opt -q"
		verbose=
		diffstat=
		;;
	--whitespace)
		shift
		git_am_opt="$git_am_opt --whitespace=$1"
		case "$1" in
		fix|strip)
			force_rebase=t
			;;
		esac
		;;
	--ignore-whitespace)
		git_am_opt="$git_am_opt $1"
		;;
	--committer-date-is-author-date|--ignore-date)
		git_am_opt="$git_am_opt $1"
		force_rebase=t
		;;
	-C)
		shift
		git_am_opt="$git_am_opt -C$1"
		;;
	--root)
		rebase_root=t
		;;
	-f|--no-ff)
		force_rebase=t
		;;
	--rerere-autoupdate|--no-rerere-autoupdate)
		allow_rerere_autoupdate="$1"
		;;
	--)
		shift
		break
		;;
	esac
	shift
done
test $# -gt 2 && usage

if test -n "$cmd" &&
   test "$interactive_rebase" != explicit
then
	die "--exec option must be used with --interactive option"
fi

if test -n "$action"
then
	test -z "$in_progress" && die "No rebase in progress?"
	# Only interactive rebase uses detailed reflog messages
	if test "$type" = interactive && test "$GIT_REFLOG_ACTION" = rebase
	then
		GIT_REFLOG_ACTION="rebase -i ($action)"
		export GIT_REFLOG_ACTION
	fi
fi

case "$action" in
continue)
	# Sanity check
	git rev-parse --verify HEAD >/dev/null ||
		die "Cannot read HEAD"
	git update-index --ignore-submodules --refresh &&
	git diff-files --quiet --ignore-submodules || {
		echo "You must edit all merge conflicts and then"
		echo "mark them as resolved using git add"
		exit 1
	}
	read_basic_state
	run_specific_rebase
	;;
skip)
	output git reset --hard HEAD || exit $?
	read_basic_state
	run_specific_rebase
	;;
abort)
	git rerere clear
	read_basic_state
	case "$head_name" in
	refs/*)
		git symbolic-ref -m "rebase: aborting" HEAD $head_name ||
		die "Could not move back to $head_name"
		;;
	esac
	output git reset --hard $orig_head
	rm -r "$state_dir"
	exit
	;;
esac

# Make sure no rebase is in progress
if test -n "$in_progress"
then
	die '
It seems that there is already a '"${state_dir##*/}"' directory, and
I wonder if you are in the middle of another rebase.  If that is the
case, please try
	git rebase (--continue | --abort | --skip)
If that is not the case, please
	rm -fr '"$state_dir"'
and run me again.  I am stopping in case you still have something
valuable there.'
fi

if test -n "$rebase_root" && test -z "$onto"
then
	test -z "$interactive_rebase" && interactive_rebase=implied
fi

if test -n "$interactive_rebase"
then
	type=interactive
	state_dir="$merge_dir"
elif test -n "$do_merge"
then
	type=merge
	state_dir="$merge_dir"
else
	type=am
	state_dir="$apply_dir"
fi

if test -z "$rebase_root"
then
	case "$#" in
	0)
		if ! upstream_name=$(git rev-parse --symbolic-full-name \
			--verify -q @{upstream} 2>/dev/null)
		then
			. git-parse-remote
			error_on_missing_default_upstream "rebase" "rebase" \
				"against" "git rebase <branch>"
		fi
		;;
	*)	upstream_name="$1"
		shift
		;;
	esac
	upstream=`git rev-parse --verify "${upstream_name}^0"` ||
	die "invalid upstream $upstream_name"
	upstream_arg="$upstream_name"
else
	if test -z "$onto"
	then
		empty_tree=`git hash-object -t tree /dev/null`
		onto=`git commit-tree $empty_tree </dev/null`
		squash_onto="$onto"
	fi
	unset upstream_name
	unset upstream
	test $# -gt 1 && usage
	upstream_arg=--root
fi

# Make sure the branch to rebase onto is valid.
onto_name=${onto-"$upstream_name"}
case "$onto_name" in
*...*)
	if	left=${onto_name%...*} right=${onto_name#*...} &&
		onto=$(git merge-base --all ${left:-HEAD} ${right:-HEAD})
	then
		case "$onto" in
		?*"$LF"?*)
			die "$onto_name: there are more than one merge bases"
			;;
		'')
			die "$onto_name: there is no merge base"
			;;
		esac
	else
		die "$onto_name: there is no merge base"
	fi
	;;
*)
	onto=$(git rev-parse --verify "${onto_name}^0") ||
	die "Does not point to a valid commit: $onto_name"
	;;
esac

# If the branch to rebase is given, that is the branch we will rebase
# $branch_name -- branch being rebased, or HEAD (already detached)
# $orig_head -- commit object name of tip of the branch before rebasing
# $head_name -- refs/heads/<that-branch> or "detached HEAD"
switch_to=
case "$#" in
1)
	# Is it "rebase other $branchname" or "rebase other $commit"?
	branch_name="$1"
	switch_to="$1"

	if git show-ref --verify --quiet -- "refs/heads/$1" &&
	   orig_head=$(git rev-parse -q --verify "refs/heads/$1")
	then
		head_name="refs/heads/$1"
	elif orig_head=$(git rev-parse -q --verify "$1")
	then
		head_name="detached HEAD"
	else
		die "fatal: no such branch: $1"
	fi
	;;
0)
	# Do not need to switch branches, we are already on it.
	if branch_name=`git symbolic-ref -q HEAD`
	then
		head_name=$branch_name
		branch_name=`expr "z$branch_name" : 'zrefs/heads/\(.*\)'`
	else
		head_name="detached HEAD"
		branch_name=HEAD ;# detached
	fi
	orig_head=$(git rev-parse --verify "${branch_name}^0") || exit
	;;
*)
	die "BUG: unexpected number of arguments left to parse"
	;;
esac

require_clean_work_tree "rebase" "Please commit or stash them."

# Now we are rebasing commits $upstream..$orig_head (or with --root,
# everything leading up to $orig_head) on top of $onto

# Check if we are already based on $onto with linear history,
# but this should be done only when upstream and onto are the same
# and if this is not an interactive rebase.
mb=$(git merge-base "$onto" "$orig_head")
if test "$type" != interactive && test "$upstream" = "$onto" &&
	test "$mb" = "$onto" &&
	# linear history?
	! (git rev-list --parents "$onto".."$orig_head" | sane_grep " .* ") > /dev/null
then
	if test -z "$force_rebase"
	then
		# Lazily switch to the target branch if needed...
		test -z "$switch_to" || git checkout "$switch_to" --
		say "Current branch $branch_name is up to date."
		exit 0
	else
		say "Current branch $branch_name is up to date, rebase forced."
	fi
fi

# If a hook exists, give it a chance to interrupt
run_pre_rebase_hook "$upstream_arg" "$@"

if test -n "$diffstat"
then
	if test -n "$verbose"
	then
		echo "Changes from $mb to $onto:"
	fi
	# We want color (if set), but no pager
	GIT_PAGER='' git diff --stat --summary "$mb" "$onto"
fi

test "$type" = interactive && run_specific_rebase

# Detach HEAD and reset the tree
say "First, rewinding head to replay your work on top of it..."
git checkout -q "$onto^0" || die "could not detach HEAD"
git update-ref ORIG_HEAD $orig_head

# If the $onto is a proper descendant of the tip of the branch, then
# we just fast-forwarded.
if test "$mb" = "$orig_head"
then
	say "Fast-forwarded $branch_name to $onto_name."
	move_to_original_branch
	exit 0
fi

if test -n "$rebase_root"
then
	revisions="$onto..$orig_head"
else
	revisions="$upstream..$orig_head"
fi

run_specific_rebase<|MERGE_RESOLUTION|>--- conflicted
+++ resolved
@@ -31,13 +31,8 @@
 SUBDIRECTORY_OK=Yes
 OPTIONS_KEEPDASHDASH=
 OPTIONS_SPEC="\
-<<<<<<< HEAD
 git rebase [-i] [options] [--exec <cmd>] [--onto <newbase>] [<upstream>] [<branch>]
-git rebase [-i] [options] [--exec <cmd>] --onto <newbase> --root [<branch>]
-=======
-git rebase [-i] [options] [--onto <newbase>] [<upstream>] [<branch>]
-git rebase [-i] [options] [--onto <newbase>] --root [<branch>]
->>>>>>> 994fd91d
+git rebase [-i] [options] [--exec <cmd>] [--onto <newbase>] --root [<branch>]
 git-rebase [-i] --continue | --abort | --skip
 --
  Available options are
