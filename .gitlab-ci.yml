--- conflicted
+++ resolved
@@ -100,11 +100,7 @@
   variables:
     CC: clang
   before_script:
-<<<<<<< HEAD
-    - ./ci/install-docker-dependencies.sh
-=======
     - ./ci/install-dependencies.sh
->>>>>>> 672cf2c8
   script:
     - ./ci/run-build-and-minimal-fuzzers.sh
 
