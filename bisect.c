#include "cache.h"
#include "commit.h"
#include "diff.h"
#include "revision.h"
#include "refs.h"
#include "list-objects.h"
#include "quote.h"
#include "sha1-lookup.h"
#include "run-command.h"
#include "log-tree.h"
#include "bisect.h"
#include "sha1-array.h"
#include "argv-array.h"

static struct sha1_array good_revs;
static struct sha1_array skipped_revs;

static struct object_id *current_bad_oid;

static const char *argv_checkout[] = {"checkout", "-q", NULL, "--", NULL};
static const char *argv_show_branch[] = {"show-branch", NULL, NULL};

static const char *term_bad;
static const char *term_good;

/* Remember to update object flag allocation in object.h */
#define COUNTED		(1u<<16)

/*
 * This is a truly stupid algorithm, but it's only
 * used for bisection, and we just don't care enough.
 *
 * We care just barely enough to avoid recursing for
 * non-merge entries.
 */
static int count_distance(struct commit_list *entry)
{
	int nr = 0;

	while (entry) {
		struct commit *commit = entry->item;
		struct commit_list *p;

		if (commit->object.flags & (UNINTERESTING | COUNTED))
			break;
		if (!(commit->object.flags & TREESAME))
			nr++;
		commit->object.flags |= COUNTED;
		p = commit->parents;
		entry = p;
		if (p) {
			p = p->next;
			while (p) {
				nr += count_distance(p);
				p = p->next;
			}
		}
	}

	return nr;
}

static void clear_distance(struct commit_list *list)
{
	while (list) {
		struct commit *commit = list->item;
		commit->object.flags &= ~COUNTED;
		list = list->next;
	}
}

#define DEBUG_BISECT 0

static inline int weight(struct commit_list *elem)
{
	return *((int*)(elem->item->util));
}

static inline void weight_set(struct commit_list *elem, int weight)
{
	*((int*)(elem->item->util)) = weight;
}

static int count_interesting_parents(struct commit *commit)
{
	struct commit_list *p;
	int count;

	for (count = 0, p = commit->parents; p; p = p->next) {
		if (p->item->object.flags & UNINTERESTING)
			continue;
		count++;
	}
	return count;
}

static inline int halfway(struct commit_list *p, int nr)
{
	/*
	 * Don't short-cut something we are not going to return!
	 */
	if (p->item->object.flags & TREESAME)
		return 0;
	if (DEBUG_BISECT)
		return 0;
	/*
	 * 2 and 3 are halfway of 5.
	 * 3 is halfway of 6 but 2 and 4 are not.
	 */
	switch (2 * weight(p) - nr) {
	case -1: case 0: case 1:
		return 1;
	default:
		return 0;
	}
}

#if !DEBUG_BISECT
#define show_list(a,b,c,d) do { ; } while (0)
#else
static void show_list(const char *debug, int counted, int nr,
		      struct commit_list *list)
{
	struct commit_list *p;

	fprintf(stderr, "%s (%d/%d)\n", debug, counted, nr);

	for (p = list; p; p = p->next) {
		struct commit_list *pp;
		struct commit *commit = p->item;
		unsigned flags = commit->object.flags;
		enum object_type type;
		unsigned long size;
		char *buf = read_sha1_file(commit->object.sha1, &type, &size);
		const char *subject_start;
		int subject_len;

		fprintf(stderr, "%c%c%c ",
			(flags & TREESAME) ? ' ' : 'T',
			(flags & UNINTERESTING) ? 'U' : ' ',
			(flags & COUNTED) ? 'C' : ' ');
		if (commit->util)
			fprintf(stderr, "%3d", weight(p));
		else
			fprintf(stderr, "---");
		fprintf(stderr, " %.*s", 8, sha1_to_hex(commit->object.sha1));
		for (pp = commit->parents; pp; pp = pp->next)
			fprintf(stderr, " %.*s", 8,
				sha1_to_hex(pp->item->object.sha1));

		subject_len = find_commit_subject(buf, &subject_start);
		if (subject_len)
			fprintf(stderr, " %.*s", subject_len, subject_start);
		fprintf(stderr, "\n");
	}
}
#endif /* DEBUG_BISECT */

static struct commit_list *best_bisection(struct commit_list *list, int nr)
{
	struct commit_list *p, *best;
	int best_distance = -1;

	best = list;
	for (p = list; p; p = p->next) {
		int distance;
		unsigned flags = p->item->object.flags;

		if (flags & TREESAME)
			continue;
		distance = weight(p);
		if (nr - distance < distance)
			distance = nr - distance;
		if (distance > best_distance) {
			best = p;
			best_distance = distance;
		}
	}

	return best;
}

struct commit_dist {
	struct commit *commit;
	int distance;
};

static int compare_commit_dist(const void *a_, const void *b_)
{
	struct commit_dist *a, *b;

	a = (struct commit_dist *)a_;
	b = (struct commit_dist *)b_;
	if (a->distance != b->distance)
		return b->distance - a->distance; /* desc sort */
	return hashcmp(a->commit->object.sha1, b->commit->object.sha1);
}

static struct commit_list *best_bisection_sorted(struct commit_list *list, int nr)
{
	struct commit_list *p;
	struct commit_dist *array = xcalloc(nr, sizeof(*array));
	int cnt, i;

	for (p = list, cnt = 0; p; p = p->next) {
		int distance;
		unsigned flags = p->item->object.flags;

		if (flags & TREESAME)
			continue;
		distance = weight(p);
		if (nr - distance < distance)
			distance = nr - distance;
		array[cnt].commit = p->item;
		array[cnt].distance = distance;
		cnt++;
	}
	qsort(array, cnt, sizeof(*array), compare_commit_dist);
	for (p = list, i = 0; i < cnt; i++) {
		char buf[100]; /* enough for dist=%d */
		struct object *obj = &(array[i].commit->object);

		snprintf(buf, sizeof(buf), "dist=%d", array[i].distance);
		add_name_decoration(DECORATION_NONE, buf, obj);

		p->item = array[i].commit;
		p = p->next;
	}
	if (p)
		p->next = NULL;
	free(array);
	return list;
}

/*
 * zero or positive weight is the number of interesting commits it can
 * reach, including itself.  Especially, weight = 0 means it does not
 * reach any tree-changing commits (e.g. just above uninteresting one
 * but traversal is with pathspec).
 *
 * weight = -1 means it has one parent and its distance is yet to
 * be computed.
 *
 * weight = -2 means it has more than one parent and its distance is
 * unknown.  After running count_distance() first, they will get zero
 * or positive distance.
 */
static struct commit_list *do_find_bisection(struct commit_list *list,
					     int nr, int *weights,
					     int find_all)
{
	int n, counted;
	struct commit_list *p;

	counted = 0;

	for (n = 0, p = list; p; p = p->next) {
		struct commit *commit = p->item;
		unsigned flags = commit->object.flags;

		p->item->util = &weights[n++];
		switch (count_interesting_parents(commit)) {
		case 0:
			if (!(flags & TREESAME)) {
				weight_set(p, 1);
				counted++;
				show_list("bisection 2 count one",
					  counted, nr, list);
			}
			/*
			 * otherwise, it is known not to reach any
			 * tree-changing commit and gets weight 0.
			 */
			break;
		case 1:
			weight_set(p, -1);
			break;
		default:
			weight_set(p, -2);
			break;
		}
	}

	show_list("bisection 2 initialize", counted, nr, list);

	/*
	 * If you have only one parent in the resulting set
	 * then you can reach one commit more than that parent
	 * can reach.  So we do not have to run the expensive
	 * count_distance() for single strand of pearls.
	 *
	 * However, if you have more than one parents, you cannot
	 * just add their distance and one for yourself, since
	 * they usually reach the same ancestor and you would
	 * end up counting them twice that way.
	 *
	 * So we will first count distance of merges the usual
	 * way, and then fill the blanks using cheaper algorithm.
	 */
	for (p = list; p; p = p->next) {
		if (p->item->object.flags & UNINTERESTING)
			continue;
		if (weight(p) != -2)
			continue;
		weight_set(p, count_distance(p));
		clear_distance(list);

		/* Does it happen to be at exactly half-way? */
		if (!find_all && halfway(p, nr))
			return p;
		counted++;
	}

	show_list("bisection 2 count_distance", counted, nr, list);

	while (counted < nr) {
		for (p = list; p; p = p->next) {
			struct commit_list *q;
			unsigned flags = p->item->object.flags;

			if (0 <= weight(p))
				continue;
			for (q = p->item->parents; q; q = q->next) {
				if (q->item->object.flags & UNINTERESTING)
					continue;
				if (0 <= weight(q))
					break;
			}
			if (!q)
				continue;

			/*
			 * weight for p is unknown but q is known.
			 * add one for p itself if p is to be counted,
			 * otherwise inherit it from q directly.
			 */
			if (!(flags & TREESAME)) {
				weight_set(p, weight(q)+1);
				counted++;
				show_list("bisection 2 count one",
					  counted, nr, list);
			}
			else
				weight_set(p, weight(q));

			/* Does it happen to be at exactly half-way? */
			if (!find_all && halfway(p, nr))
				return p;
		}
	}

	show_list("bisection 2 counted all", counted, nr, list);

	if (!find_all)
		return best_bisection(list, nr);
	else
		return best_bisection_sorted(list, nr);
}

struct commit_list *find_bisection(struct commit_list *list,
					  int *reaches, int *all,
					  int find_all)
{
	int nr, on_list;
	struct commit_list *p, *best, *next, *last;
	int *weights;

	show_list("bisection 2 entry", 0, 0, list);

	/*
	 * Count the number of total and tree-changing items on the
	 * list, while reversing the list.
	 */
	for (nr = on_list = 0, last = NULL, p = list;
	     p;
	     p = next) {
		unsigned flags = p->item->object.flags;

		next = p->next;
		if (flags & UNINTERESTING)
			continue;
		p->next = last;
		last = p;
		if (!(flags & TREESAME))
			nr++;
		on_list++;
	}
	list = last;
	show_list("bisection 2 sorted", 0, nr, list);

	*all = nr;
	weights = xcalloc(on_list, sizeof(*weights));

	/* Do the real work of finding bisection commit. */
	best = do_find_bisection(list, nr, weights, find_all);
	if (best) {
		if (!find_all)
			best->next = NULL;
		*reaches = weight(best);
	}
	free(weights);
	return best;
}

static int register_ref(const char *refname, const struct object_id *oid,
			int flags, void *cb_data)
{
	struct strbuf good_prefix = STRBUF_INIT;
	strbuf_addstr(&good_prefix, term_good);
	strbuf_addstr(&good_prefix, "-");

	if (!strcmp(refname, term_bad)) {
		current_bad_oid = xmalloc(sizeof(*current_bad_oid));
		oidcpy(current_bad_oid, oid);
	} else if (starts_with(refname, good_prefix.buf)) {
		sha1_array_append(&good_revs, oid->hash);
	} else if (starts_with(refname, "skip-")) {
		sha1_array_append(&skipped_revs, oid->hash);
	}

	strbuf_release(&good_prefix);

	return 0;
}

static int read_bisect_refs(void)
{
	return for_each_ref_in("refs/bisect/", register_ref, NULL);
}

static GIT_PATH_FUNC(git_path_bisect_names, "BISECT_NAMES")
static GIT_PATH_FUNC(git_path_bisect_expected_rev, "BISECT_EXPECTED_REV")

static void read_bisect_paths(struct argv_array *array)
{
	struct strbuf str = STRBUF_INIT;
	const char *filename = git_path_bisect_names();
	FILE *fp = fopen(filename, "r");

	if (!fp)
		die_errno("Could not open file '%s'", filename);

	while (strbuf_getline(&str, fp, '\n') != EOF) {
		strbuf_trim(&str);
		if (sq_dequote_to_argv_array(str.buf, array))
			die("Badly quoted content in file '%s': %s",
			    filename, str.buf);
	}

	strbuf_release(&str);
	fclose(fp);
}

static char *join_sha1_array_hex(struct sha1_array *array, char delim)
{
	struct strbuf joined_hexs = STRBUF_INIT;
	int i;

	for (i = 0; i < array->nr; i++) {
		strbuf_addstr(&joined_hexs, sha1_to_hex(array->sha1[i]));
		if (i + 1 < array->nr)
			strbuf_addch(&joined_hexs, delim);
	}

	return strbuf_detach(&joined_hexs, NULL);
}

/*
 * In this function, passing a not NULL skipped_first is very special.
 * It means that we want to know if the first commit in the list is
 * skipped because we will want to test a commit away from it if it is
 * indeed skipped.
 * So if the first commit is skipped, we cannot take the shortcut to
 * just "return list" when we find the first non skipped commit, we
 * have to return a fully filtered list.
 *
 * We use (*skipped_first == -1) to mean "it has been found that the
 * first commit is not skipped". In this case *skipped_first is set back
 * to 0 just before the function returns.
 */
struct commit_list *filter_skipped(struct commit_list *list,
				   struct commit_list **tried,
				   int show_all,
				   int *count,
				   int *skipped_first)
{
	struct commit_list *filtered = NULL, **f = &filtered;

	*tried = NULL;

	if (skipped_first)
		*skipped_first = 0;
	if (count)
		*count = 0;

	if (!skipped_revs.nr)
		return list;

	while (list) {
		struct commit_list *next = list->next;
		list->next = NULL;
		if (0 <= sha1_array_lookup(&skipped_revs,
					   list->item->object.sha1)) {
			if (skipped_first && !*skipped_first)
				*skipped_first = 1;
			/* Move current to tried list */
			*tried = list;
			tried = &list->next;
		} else {
			if (!show_all) {
				if (!skipped_first || !*skipped_first)
					return list;
			} else if (skipped_first && !*skipped_first) {
				/* This means we know it's not skipped */
				*skipped_first = -1;
			}
			/* Move current to filtered list */
			*f = list;
			f = &list->next;
			if (count)
				(*count)++;
		}
		list = next;
	}

	if (skipped_first && *skipped_first == -1)
		*skipped_first = 0;

	return filtered;
}

#define PRN_MODULO 32768

/*
 * This is a pseudo random number generator based on "man 3 rand".
 * It is not used properly because the seed is the argument and it
 * is increased by one between each call, but that should not matter
 * for this application.
 */
static unsigned get_prn(unsigned count) {
	count = count * 1103515245 + 12345;
	return (count/65536) % PRN_MODULO;
}

/*
 * Custom integer square root from
 * http://en.wikipedia.org/wiki/Integer_square_root
 */
static int sqrti(int val)
{
	float d, x = val;

	if (val == 0)
		return 0;

	do {
		float y = (x + (float)val / x) / 2;
		d = (y > x) ? y - x : x - y;
		x = y;
	} while (d >= 0.5);

	return (int)x;
}

static struct commit_list *skip_away(struct commit_list *list, int count)
{
	struct commit_list *cur, *previous;
	int prn, index, i;

	prn = get_prn(count);
	index = (count * prn / PRN_MODULO) * sqrti(prn) / sqrti(PRN_MODULO);

	cur = list;
	previous = NULL;

	for (i = 0; cur; cur = cur->next, i++) {
		if (i == index) {
			if (hashcmp(cur->item->object.sha1, current_bad_oid->hash))
				return cur;
			if (previous)
				return previous;
			return list;
		}
		previous = cur;
	}

	return list;
}

static struct commit_list *managed_skipped(struct commit_list *list,
					   struct commit_list **tried)
{
	int count, skipped_first;

	*tried = NULL;

	if (!skipped_revs.nr)
		return list;

	list = filter_skipped(list, tried, 0, &count, &skipped_first);

	if (!skipped_first)
		return list;

	return skip_away(list, count);
}

static void bisect_rev_setup(struct rev_info *revs, const char *prefix,
			     const char *bad_format, const char *good_format,
			     int read_paths)
{
	struct argv_array rev_argv = ARGV_ARRAY_INIT;
	int i;

	init_revisions(revs, prefix);
	revs->abbrev = 0;
	revs->commit_format = CMIT_FMT_UNSPECIFIED;

	/* rev_argv.argv[0] will be ignored by setup_revisions */
	argv_array_push(&rev_argv, "bisect_rev_setup");
	argv_array_pushf(&rev_argv, bad_format, oid_to_hex(current_bad_oid));
	for (i = 0; i < good_revs.nr; i++)
		argv_array_pushf(&rev_argv, good_format,
				 sha1_to_hex(good_revs.sha1[i]));
	argv_array_push(&rev_argv, "--");
	if (read_paths)
		read_bisect_paths(&rev_argv);

	setup_revisions(rev_argv.argc, rev_argv.argv, revs, NULL);
	/* XXX leak rev_argv, as "revs" may still be pointing to it */
}

static void bisect_common(struct rev_info *revs)
{
	if (prepare_revision_walk(revs))
		die("revision walk setup failed");
	if (revs->tree_objects)
		mark_edges_uninteresting(revs, NULL);
}

static void exit_if_skipped_commits(struct commit_list *tried,
				    const struct object_id *bad)
{
	if (!tried)
		return;

	printf("There are only 'skip'ped commits left to test.\n"
	       "The first %s commit could be any of:\n", term_bad);
	print_commit_list(tried, "%s\n", "%s\n");
	if (bad)
		printf("%s\n", oid_to_hex(bad));
	printf("We cannot bisect more!\n");
	exit(2);
}

static int is_expected_rev(const struct object_id *oid)
{
	const char *filename = git_path_bisect_expected_rev();
	struct stat st;
	struct strbuf str = STRBUF_INIT;
	FILE *fp;
	int res = 0;

	if (stat(filename, &st) || !S_ISREG(st.st_mode))
		return 0;

	fp = fopen(filename, "r");
	if (!fp)
		return 0;

	if (strbuf_getline(&str, fp, '\n') != EOF)
		res = !strcmp(str.buf, oid_to_hex(oid));

	strbuf_release(&str);
	fclose(fp);

	return res;
}

static int bisect_checkout(const unsigned char *bisect_rev, int no_checkout)
{
	char bisect_rev_hex[GIT_SHA1_HEXSZ + 1];

	memcpy(bisect_rev_hex, sha1_to_hex(bisect_rev), GIT_SHA1_HEXSZ + 1);
	update_ref(NULL, "BISECT_EXPECTED_REV", bisect_rev, NULL, 0, UPDATE_REFS_DIE_ON_ERR);

	argv_checkout[2] = bisect_rev_hex;
	if (no_checkout) {
		update_ref(NULL, "BISECT_HEAD", bisect_rev, NULL, 0, UPDATE_REFS_DIE_ON_ERR);
	} else {
		int res;
		res = run_command_v_opt(argv_checkout, RUN_GIT_CMD);
		if (res)
			exit(res);
	}

	argv_show_branch[1] = bisect_rev_hex;
	return run_command_v_opt(argv_show_branch, RUN_GIT_CMD);
}

static struct commit *get_commit_reference(const unsigned char *sha1)
{
	struct commit *r = lookup_commit_reference(sha1);
	if (!r)
		die("Not a valid commit name %s", sha1_to_hex(sha1));
	return r;
}

static struct commit **get_bad_and_good_commits(int *rev_nr)
{
	int len = 1 + good_revs.nr;
	struct commit **rev = xmalloc(len * sizeof(*rev));
	int i, n = 0;

	rev[n++] = get_commit_reference(current_bad_oid->hash);
	for (i = 0; i < good_revs.nr; i++)
		rev[n++] = get_commit_reference(good_revs.sha1[i]);
	*rev_nr = n;

	return rev;
}

static void handle_bad_merge_base(void)
{
	if (is_expected_rev(current_bad_oid)) {
		char *bad_hex = oid_to_hex(current_bad_oid);
		char *good_hex = join_sha1_array_hex(&good_revs, ' ');
		if (!strcmp(term_bad, "bad") && !strcmp(term_good, "good")) {
			fprintf(stderr, "The merge base %s is bad.\n"
				"This means the bug has been fixed "
				"between %s and [%s].\n",
				bad_hex, bad_hex, good_hex);
		} else {
			fprintf(stderr, "The merge base %s is %s.\n"
				"This means the first '%s' commit is "
				"between %s and [%s].\n",
				bad_hex, term_bad, term_good, bad_hex, good_hex);
		}
		exit(3);
	}

	fprintf(stderr, "Some %s revs are not ancestor of the %s rev.\n"
		"git bisect cannot work properly in this case.\n"
		"Maybe you mistook %s and %s revs?\n",
		term_good, term_bad, term_good, term_bad);
	exit(1);
}

static void handle_skipped_merge_base(const unsigned char *mb)
{
	char *mb_hex = sha1_to_hex(mb);
	char *bad_hex = sha1_to_hex(current_bad_oid->hash);
	char *good_hex = join_sha1_array_hex(&good_revs, ' ');

	warning("the merge base between %s and [%s] "
		"must be skipped.\n"
		"So we cannot be sure the first %s commit is "
		"between %s and %s.\n"
		"We continue anyway.",
		bad_hex, good_hex, term_bad, mb_hex, bad_hex);
	free(good_hex);
}

/*
 * "check_merge_bases" checks that merge bases are not "bad".
 *
 * - If one is "bad", it means the user assumed something wrong
 * and we must exit with a non 0 error code.
 * - If one is "good", that's good, we have nothing to do.
 * - If one is "skipped", we can't know but we should warn.
 * - If we don't know, we should check it out and ask the user to test.
 */
static void check_merge_bases(int no_checkout)
{
	struct commit_list *result;
	int rev_nr;
	struct commit **rev = get_bad_and_good_commits(&rev_nr);

	result = get_merge_bases_many(rev[0], rev_nr - 1, rev + 1);

	for (; result; result = result->next) {
		const unsigned char *mb = result->item->object.sha1;
		if (!hashcmp(mb, current_bad_oid->hash)) {
			handle_bad_merge_base();
		} else if (0 <= sha1_array_lookup(&good_revs, mb)) {
			continue;
		} else if (0 <= sha1_array_lookup(&skipped_revs, mb)) {
			handle_skipped_merge_base(mb);
		} else {
			printf("Bisecting: a merge base must be tested\n");
			exit(bisect_checkout(mb, no_checkout));
		}
	}

	free(rev);
	free_commit_list(result);
}

static int check_ancestors(const char *prefix)
{
	struct rev_info revs;
	struct object_array pending_copy;
	int res;

	bisect_rev_setup(&revs, prefix, "^%s", "%s", 0);

	/* Save pending objects, so they can be cleaned up later. */
	pending_copy = revs.pending;
	revs.leak_pending = 1;

	/*
	 * bisect_common calls prepare_revision_walk right away, which
	 * (together with .leak_pending = 1) makes us the sole owner of
	 * the list of pending objects.
	 */
	bisect_common(&revs);
	res = (revs.commits != NULL);

	/* Clean up objects used, as they will be reused. */
	clear_commit_marks_for_object_array(&pending_copy, ALL_REV_FLAGS);
	free(pending_copy.objects);

	return res;
}

/*
 * "check_good_are_ancestors_of_bad" checks that all "good" revs are
 * ancestor of the "bad" rev.
 *
 * If that's not the case, we need to check the merge bases.
 * If a merge base must be tested by the user, its source code will be
 * checked out to be tested by the user and we will exit.
 */
static void check_good_are_ancestors_of_bad(const char *prefix, int no_checkout)
{
	char *filename = git_pathdup("BISECT_ANCESTORS_OK");
	struct stat st;
	int fd;

	if (!current_bad_oid)
		die("a %s revision is needed", term_bad);

	/* Check if file BISECT_ANCESTORS_OK exists. */
	if (!stat(filename, &st) && S_ISREG(st.st_mode))
		goto done;

	/* Bisecting with no good rev is ok. */
	if (good_revs.nr == 0)
		goto done;

	/* Check if all good revs are ancestor of the bad rev. */
	if (check_ancestors(prefix))
		check_merge_bases(no_checkout);

	/* Create file BISECT_ANCESTORS_OK. */
	fd = open(filename, O_CREAT | O_TRUNC | O_WRONLY, 0600);
	if (fd < 0)
		warning("could not create file '%s': %s",
			filename, strerror(errno));
	else
		close(fd);
 done:
	free(filename);
}

/*
 * This does "git diff-tree --pretty COMMIT" without one fork+exec.
 */
static void show_diff_tree(const char *prefix, struct commit *commit)
{
	struct rev_info opt;

	/* diff-tree init */
	init_revisions(&opt, prefix);
	git_config(git_diff_basic_config, NULL); /* no "diff" UI options */
	opt.abbrev = 0;
	opt.diff = 1;

	/* This is what "--pretty" does */
	opt.verbose_header = 1;
	opt.use_terminator = 0;
	opt.commit_format = CMIT_FMT_DEFAULT;

	/* diff-tree init */
	if (!opt.diffopt.output_format)
		opt.diffopt.output_format = DIFF_FORMAT_RAW;

	log_tree_commit(&opt, commit);
}

/*
 * The terms used for this bisect session are stored in BISECT_TERMS.
 * We read them and store them to adapt the messages accordingly.
 * Default is bad/good.
 */
void read_bisect_terms(const char **read_bad, const char **read_good)
{
	struct strbuf str = STRBUF_INIT;
	const char *filename = git_path("BISECT_TERMS");
	FILE *fp = fopen(filename, "r");

	if (!fp) {
		if (errno == ENOENT) {
			*read_bad = "bad";
			*read_good = "good";
			return;
		} else {
			die("could not read file '%s': %s", filename,
				strerror(errno));
		}
	} else {
		strbuf_getline(&str, fp, '\n');
		*read_bad = strbuf_detach(&str, NULL);
		strbuf_getline(&str, fp, '\n');
		*read_good = strbuf_detach(&str, NULL);
	}
	strbuf_release(&str);
	fclose(fp);
}

/*
 * We use the convention that exiting with an exit code 10 means that
 * the bisection process finished successfully.
 * In this case the calling shell script should exit 0.
 *
 * If no_checkout is non-zero, the bisection process does not
 * checkout the trial commit but instead simply updates BISECT_HEAD.
 */
int bisect_next_all(const char *prefix, int no_checkout)
{
	struct rev_info revs;
	struct commit_list *tried;
	int reaches = 0, all = 0, nr, steps;
	const unsigned char *bisect_rev;

	read_bisect_terms(&term_bad, &term_good);
	if (read_bisect_refs())
		die("reading bisect refs failed");

	check_good_are_ancestors_of_bad(prefix, no_checkout);

	bisect_rev_setup(&revs, prefix, "%s", "^%s", 1);
	revs.limited = 1;

	bisect_common(&revs);

	revs.commits = find_bisection(revs.commits, &reaches, &all,
				       !!skipped_revs.nr);
	revs.commits = managed_skipped(revs.commits, &tried);

	if (!revs.commits) {
		/*
		 * We should exit here only if the "bad"
		 * commit is also a "skip" commit.
		 */
		exit_if_skipped_commits(tried, NULL);

		printf("%s was both %s and %s\n",
		       oid_to_hex(current_bad_oid),
		       term_good,
		       term_bad);
		exit(1);
	}

	if (!all) {
		fprintf(stderr, "No testable commit found.\n"
			"Maybe you started with bad path parameters?\n");
		exit(4);
	}

	bisect_rev = revs.commits->item->object.sha1;

	if (!hashcmp(bisect_rev, current_bad_oid->hash)) {
		exit_if_skipped_commits(tried, current_bad_oid);
<<<<<<< HEAD
		printf("%s is the first %s commit\n", bisect_rev_hex,
			term_bad);
=======
		printf("%s is the first bad commit\n", sha1_to_hex(bisect_rev));
>>>>>>> 2c3aed13
		show_diff_tree(prefix, revs.commits->item);
		/* This means the bisection process succeeded. */
		exit(10);
	}

	nr = all - reaches - 1;
	steps = estimate_bisect_steps(all);
	printf("Bisecting: %d revision%s left to test after this "
	       "(roughly %d step%s)\n", nr, (nr == 1 ? "" : "s"),
	       steps, (steps == 1 ? "" : "s"));

	return bisect_checkout(bisect_rev, no_checkout);
}

static inline int log2i(int n)
{
	int log2 = 0;

	for (; n > 1; n >>= 1)
		log2++;

	return log2;
}

static inline int exp2i(int n)
{
	return 1 << n;
}

/*
 * Estimate the number of bisect steps left (after the current step)
 *
 * For any x between 0 included and 2^n excluded, the probability for
 * n - 1 steps left looks like:
 *
 * P(2^n + x) == (2^n - x) / (2^n + x)
 *
 * and P(2^n + x) < 0.5 means 2^n < 3x
 */
int estimate_bisect_steps(int all)
{
	int n, x, e;

	if (all < 3)
		return 0;

	n = log2i(all);
	e = exp2i(n);
	x = all - e;

	return (e < 3 * x) ? n : n - 1;
}<|MERGE_RESOLUTION|>--- conflicted
+++ resolved
@@ -972,12 +972,8 @@
 
 	if (!hashcmp(bisect_rev, current_bad_oid->hash)) {
 		exit_if_skipped_commits(tried, current_bad_oid);
-<<<<<<< HEAD
-		printf("%s is the first %s commit\n", bisect_rev_hex,
+		printf("%s is the first %s commit\n", sha1_to_hex(bisect_rev),
 			term_bad);
-=======
-		printf("%s is the first bad commit\n", sha1_to_hex(bisect_rev));
->>>>>>> 2c3aed13
 		show_diff_tree(prefix, revs.commits->item);
 		/* This means the bisection process succeeded. */
 		exit(10);
