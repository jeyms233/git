#ifndef OBJECT_STORE_H
#define OBJECT_STORE_H

#include "cache.h"
#include "oidmap.h"
#include "list.h"
#include "oid-array.h"
#include "strbuf.h"
#include "thread-utils.h"
#include "khash.h"
#include "dir.h"
#include "oidtree.h"
#include "oidset.h"

struct object_directory {
	struct object_directory *next;

	/*
	 * Used to store the results of readdir(3) calls when we are OK
	 * sacrificing accuracy due to races for speed. That includes
	 * object existence with OBJECT_INFO_QUICK, as well as
	 * our search for unique abbreviated hashes. Don't use it for tasks
	 * requiring greater accuracy!
	 *
	 * Be sure to call odb_load_loose_cache() before using.
	 */
	uint32_t loose_objects_subdir_seen[8]; /* 256 bits */
	struct oidtree *loose_objects_cache;

	/*
	 * This is a temporary object store created by the tmp_objdir
	 * facility. Disable ref updates since the objects in the store
	 * might be discarded on rollback.
	 */
	int disable_ref_updates;

	/*
	 * This object store is ephemeral, so there is no need to fsync.
	 */
	int will_destroy;

	/*
	 * Path to the alternative object store. If this is a relative path,
	 * it is relative to the current working directory.
	 */
	char *path;
};

KHASH_INIT(odb_path_map, const char * /* key: odb_path */,
	struct object_directory *, 1, fspathhash, fspatheq)

void prepare_alt_odb(struct repository *r);
char *compute_alternate_path(const char *path, struct strbuf *err);
struct object_directory *find_odb(struct repository *r, const char *obj_dir);
typedef int alt_odb_fn(struct object_directory *, void *);
int foreach_alt_odb(alt_odb_fn, void*);
typedef void alternate_ref_fn(const struct object_id *oid, void *);
void for_each_alternate_ref(alternate_ref_fn, void *);

/*
 * Add the directory to the on-disk alternates file; the new entry will also
 * take effect in the current process.
 */
void add_to_alternates_file(const char *dir);

/*
 * Add the directory to the in-memory list of alternates (along with any
 * recursive alternates it points to), but do not modify the on-disk alternates
 * file.
 */
void add_to_alternates_memory(const char *dir);

/*
 * Replace the current writable object directory with the specified temporary
 * object directory; returns the former primary object directory.
 */
struct object_directory *set_temporary_primary_odb(const char *dir, int will_destroy);

/*
 * Restore a previous ODB replaced by set_temporary_main_odb.
 */
void restore_primary_odb(struct object_directory *restore_odb, const char *old_path);

/*
 * Populate and return the loose object cache array corresponding to the
 * given object ID.
 */
struct oidtree *odb_loose_cache(struct object_directory *odb,
				  const struct object_id *oid);

/* Empty the loose object cache for the specified object directory. */
void odb_clear_loose_cache(struct object_directory *odb);

/* Clear and free the specified object directory */
void free_object_directory(struct object_directory *odb);

struct packed_git {
	struct hashmap_entry packmap_ent;
	struct packed_git *next;
	struct list_head mru;
	struct pack_window *windows;
	off_t pack_size;
	const void *index_data;
	size_t index_size;
	uint32_t num_objects;
	uint32_t crc_offset;
	struct oidset bad_objects;
	int index_version;
	time_t mtime;
	int pack_fd;
	int index;              /* for builtin/pack-objects.c */
	unsigned pack_local:1,
		 pack_keep:1,
		 pack_keep_in_core:1,
		 freshened:1,
		 do_not_close:1,
		 pack_promisor:1,
		 multi_pack_index:1,
		 is_cruft:1;
	unsigned char hash[GIT_MAX_RAWSZ];
	struct revindex_entry *revindex;
	const uint32_t *revindex_data;
	const uint32_t *revindex_map;
	size_t revindex_size;
	const uint32_t *mtimes_map;
	size_t mtimes_size;
	/* something like ".git/objects/pack/xxxxx.pack" */
	char pack_name[FLEX_ARRAY]; /* more */
};

struct multi_pack_index;

static inline int pack_map_entry_cmp(const void *unused_cmp_data,
				     const struct hashmap_entry *entry,
				     const struct hashmap_entry *entry2,
				     const void *keydata)
{
	const char *key = keydata;
	const struct packed_git *pg1, *pg2;

	pg1 = container_of(entry, const struct packed_git, packmap_ent);
	pg2 = container_of(entry2, const struct packed_git, packmap_ent);

	return strcmp(pg1->pack_name, key ? key : pg2->pack_name);
}

struct raw_object_store {
	/*
	 * Set of all object directories; the main directory is first (and
	 * cannot be NULL after initialization). Subsequent directories are
	 * alternates.
	 */
	struct object_directory *odb;
	struct object_directory **odb_tail;
	kh_odb_path_map_t *odb_by_path;

	int loaded_alternates;

	/*
	 * A list of alternate object directories loaded from the environment;
	 * this should not generally need to be accessed directly, but will
	 * populate the "odb" list when prepare_alt_odb() is run.
	 */
	char *alternate_db;

	/*
	 * Objects that should be substituted by other objects
	 * (see git-replace(1)).
	 */
	struct oidmap *replace_map;
	unsigned replace_map_initialized : 1;
	pthread_mutex_t replace_mutex; /* protect object replace functions */

	struct commit_graph *commit_graph;
	unsigned commit_graph_attempted : 1; /* if loading has been attempted */

	/*
	 * private data
	 *
	 * should only be accessed directly by packfile.c and midx.c
	 */
	struct multi_pack_index *multi_pack_index;

	/*
	 * private data
	 *
	 * should only be accessed directly by packfile.c
	 */

	struct packed_git *packed_git;
	/* A most-recently-used ordered version of the packed_git list. */
	struct list_head packed_git_mru;

	struct {
		struct packed_git **packs;
		unsigned flags;
	} kept_pack_cache;

	/*
	 * A map of packfiles to packed_git structs for tracking which
	 * packs have been loaded already.
	 */
	struct hashmap pack_map;

	/*
	 * A fast, rough count of the number of objects in the repository.
	 * These two fields are not meant for direct access. Use
	 * approximate_object_count() instead.
	 */
	unsigned long approximate_object_count;
	unsigned approximate_object_count_valid : 1;

	/*
	 * Whether packed_git has already been populated with this repository's
	 * packs.
	 */
	unsigned packed_git_initialized : 1;
};

struct raw_object_store *raw_object_store_new(void);
void raw_object_store_clear(struct raw_object_store *o);

/*
 * Put in `buf` the name of the file in the local object database that
 * would be used to store a loose object with the specified oid.
 */
const char *loose_object_path(struct repository *r, struct strbuf *buf,
			      const struct object_id *oid);

void *map_loose_object(struct repository *r, const struct object_id *oid,
		       unsigned long *size);

void *read_object_file_extended(struct repository *r,
				const struct object_id *oid,
				enum object_type *type,
				unsigned long *size, int lookup_replace);
static inline void *repo_read_object_file(struct repository *r,
					  const struct object_id *oid,
					  enum object_type *type,
					  unsigned long *size)
{
	return read_object_file_extended(r, oid, type, size, 1);
}
#ifndef NO_THE_REPOSITORY_COMPATIBILITY_MACROS
#define read_object_file(oid, type, size) repo_read_object_file(the_repository, oid, type, size)
#endif

/* Read and unpack an object file into memory, write memory to an object file */
int oid_object_info(struct repository *r, const struct object_id *, unsigned long *);

void hash_object_file(const struct git_hash_algo *algo, const void *buf,
		      unsigned long len, enum object_type type,
		      struct object_id *oid);

int write_object_file_flags(const void *buf, unsigned long len,
			    enum object_type type, struct object_id *oid,
			    unsigned flags);
static inline int write_object_file(const void *buf, unsigned long len,
				    enum object_type type, struct object_id *oid)
{
	return write_object_file_flags(buf, len, type, oid, 0);
}

int write_object_file_literally(const void *buf, unsigned long len,
				const char *type, struct object_id *oid,
				unsigned flags);

/*
 * Add an object file to the in-memory object store, without writing it
 * to disk.
 *
 * Callers are responsible for calling write_object_file to record the
 * object in persistent storage before writing any other new objects
 * that reference it.
 */
int pretend_object_file(void *, unsigned long, enum object_type,
			struct object_id *oid);

int force_object_loose(const struct object_id *oid, time_t mtime);

/*
 * Open the loose object at path, check its hash, and return the contents,
 * use the "oi" argument to assert things about the object, or e.g. populate its
 * type, and size. If the object is a blob, then "contents" may return NULL,
 * to allow streaming of large blobs.
 *
 * Returns 0 on success, negative on error (details may be written to stderr).
 */
int read_loose_object(const char *path,
		      const struct object_id *expected_oid,
		      struct object_id *real_oid,
		      void **contents,
		      struct object_info *oi);

/* Retry packed storage after checking packed and loose storage */
#define HAS_OBJECT_RECHECK_PACKED 1

/*
 * Returns 1 if the object exists. This function will not lazily fetch objects
 * in a partial clone.
 */
int has_object(struct repository *r, const struct object_id *oid,
	       unsigned flags);

/*
 * These macros and functions are deprecated. If checking existence for an
 * object that is likely to be missing and/or whose absence is relatively
 * inconsequential (or is consequential but the caller is prepared to handle
 * it), use has_object(), which has better defaults (no lazy fetch in a partial
 * clone and no rechecking of packed storage). In the unlikely event that a
 * caller needs to assert existence of an object that it fully expects to
 * exist, and wants to trigger a lazy fetch in a partial clone, use
 * oid_object_info_extended() with a NULL struct object_info.
 *
 * These functions can be removed once all callers have migrated to
 * has_object() and/or oid_object_info_extended().
 */
#ifndef NO_THE_REPOSITORY_COMPATIBILITY_MACROS
#define has_sha1_file_with_flags(sha1, flags) repo_has_sha1_file_with_flags(the_repository, sha1, flags)
#define has_sha1_file(sha1) repo_has_sha1_file(the_repository, sha1)
#endif
int repo_has_object_file(struct repository *r, const struct object_id *oid);
int repo_has_object_file_with_flags(struct repository *r,
				    const struct object_id *oid, int flags);
#ifndef NO_THE_REPOSITORY_COMPATIBILITY_MACROS
#define has_object_file(oid) repo_has_object_file(the_repository, oid)
#define has_object_file_with_flags(oid, flags) repo_has_object_file_with_flags(the_repository, oid, flags)
#endif

/*
 * Return true iff an alternate object database has a loose object
 * with the specified name.  This function does not respect replace
 * references.
 */
int has_loose_object_nonlocal(const struct object_id *);

<<<<<<< HEAD
/**
 * format_object_header() is a thin wrapper around s xsnprintf() that
 * writes the initial "<type> <obj-len>" part of the loose object
 * header. It returns the size that snprintf() returns + 1.
 */
int format_object_header(char *str, size_t size, enum object_type type,
			 size_t objsize);
=======
int has_loose_object(const struct object_id *);
>>>>>>> 09d2a4f5

void assert_oid_type(const struct object_id *oid, enum object_type expect);

/*
 * Enabling the object read lock allows multiple threads to safely call the
 * following functions in parallel: repo_read_object_file(), read_object_file(),
 * read_object_file_extended(), read_object_with_reference(), read_object(),
 * oid_object_info() and oid_object_info_extended().
 *
 * obj_read_lock() and obj_read_unlock() may also be used to protect other
 * section which cannot execute in parallel with object reading. Since the used
 * lock is a recursive mutex, these sections can even contain calls to object
 * reading functions. However, beware that in these cases zlib inflation won't
 * be performed in parallel, losing performance.
 *
 * TODO: oid_object_info_extended()'s call stack has a recursive behavior. If
 * any of its callees end up calling it, this recursive call won't benefit from
 * parallel inflation.
 */
void enable_obj_read_lock(void);
void disable_obj_read_lock(void);

extern int obj_read_use_lock;
extern pthread_mutex_t obj_read_mutex;

static inline void obj_read_lock(void)
{
	if(obj_read_use_lock)
		pthread_mutex_lock(&obj_read_mutex);
}

static inline void obj_read_unlock(void)
{
	if(obj_read_use_lock)
		pthread_mutex_unlock(&obj_read_mutex);
}

struct object_info {
	/* Request */
	enum object_type *typep;
	unsigned long *sizep;
	off_t *disk_sizep;
	struct object_id *delta_base_oid;
	struct strbuf *type_name;
	void **contentp;

	/* Response */
	enum {
		OI_CACHED,
		OI_LOOSE,
		OI_PACKED,
		OI_DBCACHED
	} whence;
	union {
		/*
		 * struct {
		 * 	... Nothing to expose in this case
		 * } cached;
		 * struct {
		 * 	... Nothing to expose in this case
		 * } loose;
		 */
		struct {
			struct packed_git *pack;
			off_t offset;
			unsigned int is_delta;
		} packed;
	} u;
};

/*
 * Initializer for a "struct object_info" that wants no items. You may
 * also memset() the memory to all-zeroes.
 */
#define OBJECT_INFO_INIT { 0 }

/* Invoke lookup_replace_object() on the given hash */
#define OBJECT_INFO_LOOKUP_REPLACE 1
/* Allow reading from a loose object file of unknown/bogus type */
#define OBJECT_INFO_ALLOW_UNKNOWN_TYPE 2
/* Do not retry packed storage after checking packed and loose storage */
#define OBJECT_INFO_QUICK 8
/* Do not check loose object */
#define OBJECT_INFO_IGNORE_LOOSE 16
/*
 * Do not attempt to fetch the object if missing (even if fetch_is_missing is
 * nonzero).
 */
#define OBJECT_INFO_SKIP_FETCH_OBJECT 32
/*
 * This is meant for bulk prefetching of missing blobs in a partial
 * clone. Implies OBJECT_INFO_SKIP_FETCH_OBJECT and OBJECT_INFO_QUICK
 */
#define OBJECT_INFO_FOR_PREFETCH (OBJECT_INFO_SKIP_FETCH_OBJECT | OBJECT_INFO_QUICK)

int oid_object_info_extended(struct repository *r,
			     const struct object_id *,
			     struct object_info *, unsigned flags);

/*
 * Iterate over the files in the loose-object parts of the object
 * directory "path", triggering the following callbacks:
 *
 *  - loose_object is called for each loose object we find.
 *
 *  - loose_cruft is called for any files that do not appear to be
 *    loose objects. Note that we only look in the loose object
 *    directories "objects/[0-9a-f]{2}/", so we will not report
 *    "objects/foobar" as cruft.
 *
 *  - loose_subdir is called for each top-level hashed subdirectory
 *    of the object directory (e.g., "$OBJDIR/f0"). It is called
 *    after the objects in the directory are processed.
 *
 * Any callback that is NULL will be ignored. Callbacks returning non-zero
 * will end the iteration.
 *
 * In the "buf" variant, "path" is a strbuf which will also be used as a
 * scratch buffer, but restored to its original contents before
 * the function returns.
 */
typedef int each_loose_object_fn(const struct object_id *oid,
				 const char *path,
				 void *data);
typedef int each_loose_cruft_fn(const char *basename,
				const char *path,
				void *data);
typedef int each_loose_subdir_fn(unsigned int nr,
				 const char *path,
				 void *data);
int for_each_file_in_obj_subdir(unsigned int subdir_nr,
				struct strbuf *path,
				each_loose_object_fn obj_cb,
				each_loose_cruft_fn cruft_cb,
				each_loose_subdir_fn subdir_cb,
				void *data);
int for_each_loose_file_in_objdir(const char *path,
				  each_loose_object_fn obj_cb,
				  each_loose_cruft_fn cruft_cb,
				  each_loose_subdir_fn subdir_cb,
				  void *data);
int for_each_loose_file_in_objdir_buf(struct strbuf *path,
				      each_loose_object_fn obj_cb,
				      each_loose_cruft_fn cruft_cb,
				      each_loose_subdir_fn subdir_cb,
				      void *data);

/* Flags for for_each_*_object() below. */
enum for_each_object_flags {
	/* Iterate only over local objects, not alternates. */
	FOR_EACH_OBJECT_LOCAL_ONLY = (1<<0),

	/* Only iterate over packs obtained from the promisor remote. */
	FOR_EACH_OBJECT_PROMISOR_ONLY = (1<<1),

	/*
	 * Visit objects within a pack in packfile order rather than .idx order
	 */
	FOR_EACH_OBJECT_PACK_ORDER = (1<<2),

	/* Only iterate over packs that are not marked as kept in-core. */
	FOR_EACH_OBJECT_SKIP_IN_CORE_KEPT_PACKS = (1<<3),

	/* Only iterate over packs that do not have .keep files. */
	FOR_EACH_OBJECT_SKIP_ON_DISK_KEPT_PACKS = (1<<4),
};

/*
 * Iterate over all accessible loose objects without respect to
 * reachability. By default, this includes both local and alternate objects.
 * The order in which objects are visited is unspecified.
 *
 * Any flags specific to packs are ignored.
 */
int for_each_loose_object(each_loose_object_fn, void *,
			  enum for_each_object_flags flags);

/*
 * Iterate over all accessible packed objects without respect to reachability.
 * By default, this includes both local and alternate packs.
 *
 * Note that some objects may appear twice if they are found in multiple packs.
 * Each pack is visited in an unspecified order. By default, objects within a
 * pack are visited in pack-idx order (i.e., sorted by oid).
 */
typedef int each_packed_object_fn(const struct object_id *oid,
				  struct packed_git *pack,
				  uint32_t pos,
				  void *data);
int for_each_object_in_pack(struct packed_git *p,
			    each_packed_object_fn, void *data,
			    enum for_each_object_flags flags);
int for_each_packed_object(each_packed_object_fn, void *,
			   enum for_each_object_flags flags);

#endif /* OBJECT_STORE_H */<|MERGE_RESOLUTION|>--- conflicted
+++ resolved
@@ -334,7 +334,6 @@
  */
 int has_loose_object_nonlocal(const struct object_id *);
 
-<<<<<<< HEAD
 /**
  * format_object_header() is a thin wrapper around s xsnprintf() that
  * writes the initial "<type> <obj-len>" part of the loose object
@@ -342,9 +341,8 @@
  */
 int format_object_header(char *str, size_t size, enum object_type type,
 			 size_t objsize);
-=======
+
 int has_loose_object(const struct object_id *);
->>>>>>> 09d2a4f5
 
 void assert_oid_type(const struct object_id *oid, enum object_type expect);
 
