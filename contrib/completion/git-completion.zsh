--- conflicted
+++ resolved
@@ -10,11 +10,7 @@
 # For example, create a directory '~/.zsh/', copy this file to '~/.zsh/_git',
 # and then add the following to your ~/.zshrc file:
 #
-<<<<<<< HEAD
-#  zstyle ':completion:*:*:git:*' script ~/.git-completion.bash
-=======
 #  fpath=(~/.zsh $fpath)
->>>>>>> af806a2c
 #
 # You need git's bash completion script installed. By default bash-completion's
 # location will be used (e.g. pkg-config --variable=completionsdir bash-completion).
@@ -24,17 +20,6 @@
 #
 #  zstyle ':completion:*:*:git:*' script ~/.git-completion.bash
 #
-<<<<<<< HEAD
-#  fpath=(~/.zsh $fpath)
-#  autoload -Uz compinit && compinit
-
-complete ()
-{
-	# do nothing
-	return 0
-}
-=======
->>>>>>> af806a2c
 
 zstyle -T ':completion:*:*:git:*' tag-order && \
 	zstyle ':completion:*:*:git:*' tag-order 'common-commands'
