#include "cache.h"
#include "config.h"
#include "color.h"
#include "help.h"
#include "string-list.h"

<<<<<<< HEAD
int advice_fetch_show_forced_updates = 1;
int advice_push_update_rejected = 1;
int advice_push_non_ff_current = 1;
int advice_push_non_ff_matching = 1;
int advice_push_already_exists = 1;
int advice_push_fetch_first = 1;
int advice_push_needs_force = 1;
int advice_push_unqualified_ref_name = 1;
int advice_push_ref_needs_update = 1;
int advice_status_hints = 1;
int advice_status_u_option = 1;
int advice_status_ahead_behind_warning = 1;
int advice_commit_before_merge = 1;
int advice_reset_quiet_warning = 1;
int advice_resolve_conflict = 1;
int advice_sequencer_in_use = 1;
int advice_implicit_identity = 1;
int advice_detached_head = 1;
int advice_set_upstream_failure = 1;
int advice_object_name_warning = 1;
int advice_amworkdir = 1;
int advice_rm_hints = 1;
int advice_add_embedded_repo = 1;
int advice_ignored_hook = 1;
int advice_waiting_for_editor = 1;
int advice_graft_file_deprecated = 1;
int advice_checkout_ambiguous_remote_branch_name = 1;
int advice_submodule_alternate_error_strategy_die = 1;
int advice_add_ignored_file = 1;
int advice_add_empty_pathspec = 1;
int advice_skipped_cherry_picks = 1;

=======
>>>>>>> ab628588
static int advice_use_color = -1;
static char advice_colors[][COLOR_MAXLEN] = {
	GIT_COLOR_RESET,
	GIT_COLOR_YELLOW,	/* HINT */
};

enum color_advice {
	ADVICE_COLOR_RESET = 0,
	ADVICE_COLOR_HINT = 1,
};

static int parse_advise_color_slot(const char *slot)
{
	if (!strcasecmp(slot, "reset"))
		return ADVICE_COLOR_RESET;
	if (!strcasecmp(slot, "hint"))
		return ADVICE_COLOR_HINT;
	return -1;
}

static const char *advise_get_color(enum color_advice ix)
{
	if (want_color_stderr(advice_use_color))
		return advice_colors[ix];
	return "";
}

static struct {
<<<<<<< HEAD
	const char *name;
	int *preference;
} advice_config[] = {
	{ "fetchShowForcedUpdates", &advice_fetch_show_forced_updates },
	{ "pushUpdateRejected", &advice_push_update_rejected },
	{ "pushNonFFCurrent", &advice_push_non_ff_current },
	{ "pushNonFFMatching", &advice_push_non_ff_matching },
	{ "pushAlreadyExists", &advice_push_already_exists },
	{ "pushFetchFirst", &advice_push_fetch_first },
	{ "pushNeedsForce", &advice_push_needs_force },
	{ "pushUnqualifiedRefName", &advice_push_unqualified_ref_name },
	{ "pushRefNeedsUpdate", &advice_push_ref_needs_update },
	{ "statusHints", &advice_status_hints },
	{ "statusUoption", &advice_status_u_option },
	{ "statusAheadBehindWarning", &advice_status_ahead_behind_warning },
	{ "commitBeforeMerge", &advice_commit_before_merge },
	{ "resetQuiet", &advice_reset_quiet_warning },
	{ "resolveConflict", &advice_resolve_conflict },
	{ "sequencerInUse", &advice_sequencer_in_use },
	{ "implicitIdentity", &advice_implicit_identity },
	{ "detachedHead", &advice_detached_head },
	{ "setUpstreamFailure", &advice_set_upstream_failure },
	{ "objectNameWarning", &advice_object_name_warning },
	{ "amWorkDir", &advice_amworkdir },
	{ "rmHints", &advice_rm_hints },
	{ "addEmbeddedRepo", &advice_add_embedded_repo },
	{ "ignoredHook", &advice_ignored_hook },
	{ "waitingForEditor", &advice_waiting_for_editor },
	{ "graftFileDeprecated", &advice_graft_file_deprecated },
	{ "checkoutAmbiguousRemoteBranchName", &advice_checkout_ambiguous_remote_branch_name },
	{ "submoduleAlternateErrorStrategyDie", &advice_submodule_alternate_error_strategy_die },
	{ "addIgnoredFile", &advice_add_ignored_file },
	{ "addEmptyPathspec", &advice_add_empty_pathspec },
	{ "skippedCherryPicks", &advice_skipped_cherry_picks },

	/* make this an alias for backward compatibility */
	{ "pushNonFastForward", &advice_push_update_rejected }
};

static struct {
=======
>>>>>>> ab628588
	const char *key;
	int enabled;
} advice_setting[] = {
	[ADVICE_ADD_EMBEDDED_REPO]			= { "addEmbeddedRepo", 1 },
	[ADVICE_ADD_EMPTY_PATHSPEC]			= { "addEmptyPathspec", 1 },
	[ADVICE_ADD_IGNORED_FILE]			= { "addIgnoredFile", 1 },
	[ADVICE_AM_WORK_DIR] 				= { "amWorkDir", 1 },
	[ADVICE_CHECKOUT_AMBIGUOUS_REMOTE_BRANCH_NAME] 	= { "checkoutAmbiguousRemoteBranchName", 1 },
	[ADVICE_COMMIT_BEFORE_MERGE]			= { "commitBeforeMerge", 1 },
	[ADVICE_DETACHED_HEAD]				= { "detachedHead", 1 },
	[ADVICE_FETCH_SHOW_FORCED_UPDATES]		= { "fetchShowForcedUpdates", 1 },
	[ADVICE_GRAFT_FILE_DEPRECATED]			= { "graftFileDeprecated", 1 },
	[ADVICE_IGNORED_HOOK]				= { "ignoredHook", 1 },
	[ADVICE_IMPLICIT_IDENTITY]			= { "implicitIdentity", 1 },
	[ADVICE_NESTED_TAG]				= { "nestedTag", 1 },
	[ADVICE_OBJECT_NAME_WARNING]			= { "objectNameWarning", 1 },
	[ADVICE_PUSH_ALREADY_EXISTS]			= { "pushAlreadyExists", 1 },
	[ADVICE_PUSH_FETCH_FIRST]			= { "pushFetchFirst", 1 },
	[ADVICE_PUSH_NEEDS_FORCE]			= { "pushNeedsForce", 1 },
	[ADVICE_PUSH_REF_NEEDS_UPDATE]			= { "pushRefNeedsUpdate", 1 },

	/* make this an alias for backward compatibility */
	[ADVICE_PUSH_UPDATE_REJECTED_ALIAS]		= { "pushNonFastForward", 1 },

	[ADVICE_PUSH_NON_FF_CURRENT]			= { "pushNonFFCurrent", 1 },
	[ADVICE_PUSH_NON_FF_MATCHING]			= { "pushNonFFMatching", 1 },
	[ADVICE_PUSH_UNQUALIFIED_REF_NAME]		= { "pushUnqualifiedRefName", 1 },
	[ADVICE_PUSH_UPDATE_REJECTED]			= { "pushUpdateRejected", 1 },
	[ADVICE_RESET_QUIET_WARNING]			= { "resetQuiet", 1 },
	[ADVICE_RESOLVE_CONFLICT]			= { "resolveConflict", 1 },
	[ADVICE_RM_HINTS]				= { "rmHints", 1 },
	[ADVICE_SEQUENCER_IN_USE]			= { "sequencerInUse", 1 },
	[ADVICE_SET_UPSTREAM_FAILURE]			= { "setUpstreamFailure", 1 },
	[ADVICE_SKIPPED_CHERRY_PICKS]			= { "skippedCherryPicks", 1 },
	[ADVICE_STATUS_AHEAD_BEHIND_WARNING]		= { "statusAheadBehindWarning", 1 },
	[ADVICE_STATUS_HINTS]				= { "statusHints", 1 },
	[ADVICE_STATUS_U_OPTION]			= { "statusUoption", 1 },
	[ADVICE_SUBMODULE_ALTERNATE_ERROR_STRATEGY_DIE] = { "submoduleAlternateErrorStrategyDie", 1 },
	[ADVICE_UPDATE_SPARSE_PATH]			= { "updateSparsePath", 1 },
	[ADVICE_WAITING_FOR_EDITOR]			= { "waitingForEditor", 1 },
};

static const char turn_off_instructions[] =
N_("\n"
   "Disable this message with \"git config advice.%s false\"");

static void vadvise(const char *advice, int display_instructions,
		    const char *key, va_list params)
{
	struct strbuf buf = STRBUF_INIT;
	const char *cp, *np;

	strbuf_vaddf(&buf, advice, params);

	if (display_instructions)
		strbuf_addf(&buf, turn_off_instructions, key);

	for (cp = buf.buf; *cp; cp = np) {
		np = strchrnul(cp, '\n');
		fprintf(stderr,	_("%shint: %.*s%s\n"),
			advise_get_color(ADVICE_COLOR_HINT),
			(int)(np - cp), cp,
			advise_get_color(ADVICE_COLOR_RESET));
		if (*np)
			np++;
	}
	strbuf_release(&buf);
}

void advise(const char *advice, ...)
{
	va_list params;
	va_start(params, advice);
	vadvise(advice, 0, "", params);
	va_end(params);
}

int advice_enabled(enum advice_type type)
{
	switch(type) {
	case ADVICE_PUSH_UPDATE_REJECTED:
		return advice_setting[ADVICE_PUSH_UPDATE_REJECTED].enabled &&
		       advice_setting[ADVICE_PUSH_UPDATE_REJECTED_ALIAS].enabled;
	default:
		return advice_setting[type].enabled;
	}
}

void advise_if_enabled(enum advice_type type, const char *advice, ...)
{
	va_list params;

	if (!advice_enabled(type))
		return;

	va_start(params, advice);
	vadvise(advice, 1, advice_setting[type].key, params);
	va_end(params);
}

int git_default_advice_config(const char *var, const char *value)
{
	const char *k, *slot_name;
	int i;

	if (!strcmp(var, "color.advice")) {
		advice_use_color = git_config_colorbool(var, value);
		return 0;
	}

	if (skip_prefix(var, "color.advice.", &slot_name)) {
		int slot = parse_advise_color_slot(slot_name);
		if (slot < 0)
			return 0;
		if (!value)
			return config_error_nonbool(var);
		return color_parse(value, advice_colors[slot]);
	}

	if (!skip_prefix(var, "advice.", &k))
		return 0;

	for (i = 0; i < ARRAY_SIZE(advice_setting); i++) {
		if (strcasecmp(k, advice_setting[i].key))
			continue;
		advice_setting[i].enabled = git_config_bool(var, value);
		return 0;
	}

	return 0;
}

void list_config_advices(struct string_list *list, const char *prefix)
{
	int i;

	for (i = 0; i < ARRAY_SIZE(advice_setting); i++)
		list_config_item(list, prefix, advice_setting[i].key);
}

int error_resolve_conflict(const char *me)
{
	if (!strcmp(me, "cherry-pick"))
		error(_("Cherry-picking is not possible because you have unmerged files."));
	else if (!strcmp(me, "commit"))
		error(_("Committing is not possible because you have unmerged files."));
	else if (!strcmp(me, "merge"))
		error(_("Merging is not possible because you have unmerged files."));
	else if (!strcmp(me, "pull"))
		error(_("Pulling is not possible because you have unmerged files."));
	else if (!strcmp(me, "revert"))
		error(_("Reverting is not possible because you have unmerged files."));
	else
		error(_("It is not possible to %s because you have unmerged files."),
			me);

	if (advice_enabled(ADVICE_RESOLVE_CONFLICT))
		/*
		 * Message used both when 'git commit' fails and when
		 * other commands doing a merge do.
		 */
		advise(_("Fix them up in the work tree, and then use 'git add/rm <file>'\n"
			 "as appropriate to mark resolution and make a commit."));
	return -1;
}

void NORETURN die_resolve_conflict(const char *me)
{
	error_resolve_conflict(me);
	die(_("Exiting because of an unresolved conflict."));
}

void NORETURN die_conclude_merge(void)
{
	error(_("You have not concluded your merge (MERGE_HEAD exists)."));
	if (advice_enabled(ADVICE_RESOLVE_CONFLICT))
		advise(_("Please, commit your changes before merging."));
	die(_("Exiting because of unfinished merge."));
}

void NORETURN die_ff_impossible(void)
{
	die(_("Not possible to fast-forward, aborting."));
}

void advise_on_updating_sparse_paths(struct string_list *pathspec_list)
{
	struct string_list_item *item;

	if (!pathspec_list->nr)
		return;

	fprintf(stderr, _("The following pathspecs didn't match any"
			  " eligible path, but they do match index\n"
			  "entries outside the current sparse checkout:\n"));
	for_each_string_list_item(item, pathspec_list)
		fprintf(stderr, "%s\n", item->string);

	advise_if_enabled(ADVICE_UPDATE_SPARSE_PATH,
			  _("Disable or modify the sparsity rules if you intend"
			    " to update such entries."));
}

void detach_advice(const char *new_name)
{
	const char *fmt =
	_("Note: switching to '%s'.\n"
	"\n"
	"You are in 'detached HEAD' state. You can look around, make experimental\n"
	"changes and commit them, and you can discard any commits you make in this\n"
	"state without impacting any branches by switching back to a branch.\n"
	"\n"
	"If you want to create a new branch to retain commits you create, you may\n"
	"do so (now or later) by using -c with the switch command. Example:\n"
	"\n"
	"  git switch -c <new-branch-name>\n"
	"\n"
	"Or undo this operation with:\n"
	"\n"
	"  git switch -\n"
	"\n"
	"Turn off this advice by setting config variable advice.detachedHead to false\n\n");

	fprintf(stderr, fmt, new_name);
}<|MERGE_RESOLUTION|>--- conflicted
+++ resolved
@@ -4,41 +4,6 @@
 #include "help.h"
 #include "string-list.h"
 
-<<<<<<< HEAD
-int advice_fetch_show_forced_updates = 1;
-int advice_push_update_rejected = 1;
-int advice_push_non_ff_current = 1;
-int advice_push_non_ff_matching = 1;
-int advice_push_already_exists = 1;
-int advice_push_fetch_first = 1;
-int advice_push_needs_force = 1;
-int advice_push_unqualified_ref_name = 1;
-int advice_push_ref_needs_update = 1;
-int advice_status_hints = 1;
-int advice_status_u_option = 1;
-int advice_status_ahead_behind_warning = 1;
-int advice_commit_before_merge = 1;
-int advice_reset_quiet_warning = 1;
-int advice_resolve_conflict = 1;
-int advice_sequencer_in_use = 1;
-int advice_implicit_identity = 1;
-int advice_detached_head = 1;
-int advice_set_upstream_failure = 1;
-int advice_object_name_warning = 1;
-int advice_amworkdir = 1;
-int advice_rm_hints = 1;
-int advice_add_embedded_repo = 1;
-int advice_ignored_hook = 1;
-int advice_waiting_for_editor = 1;
-int advice_graft_file_deprecated = 1;
-int advice_checkout_ambiguous_remote_branch_name = 1;
-int advice_submodule_alternate_error_strategy_die = 1;
-int advice_add_ignored_file = 1;
-int advice_add_empty_pathspec = 1;
-int advice_skipped_cherry_picks = 1;
-
-=======
->>>>>>> ab628588
 static int advice_use_color = -1;
 static char advice_colors[][COLOR_MAXLEN] = {
 	GIT_COLOR_RESET,
@@ -67,49 +32,6 @@
 }
 
 static struct {
-<<<<<<< HEAD
-	const char *name;
-	int *preference;
-} advice_config[] = {
-	{ "fetchShowForcedUpdates", &advice_fetch_show_forced_updates },
-	{ "pushUpdateRejected", &advice_push_update_rejected },
-	{ "pushNonFFCurrent", &advice_push_non_ff_current },
-	{ "pushNonFFMatching", &advice_push_non_ff_matching },
-	{ "pushAlreadyExists", &advice_push_already_exists },
-	{ "pushFetchFirst", &advice_push_fetch_first },
-	{ "pushNeedsForce", &advice_push_needs_force },
-	{ "pushUnqualifiedRefName", &advice_push_unqualified_ref_name },
-	{ "pushRefNeedsUpdate", &advice_push_ref_needs_update },
-	{ "statusHints", &advice_status_hints },
-	{ "statusUoption", &advice_status_u_option },
-	{ "statusAheadBehindWarning", &advice_status_ahead_behind_warning },
-	{ "commitBeforeMerge", &advice_commit_before_merge },
-	{ "resetQuiet", &advice_reset_quiet_warning },
-	{ "resolveConflict", &advice_resolve_conflict },
-	{ "sequencerInUse", &advice_sequencer_in_use },
-	{ "implicitIdentity", &advice_implicit_identity },
-	{ "detachedHead", &advice_detached_head },
-	{ "setUpstreamFailure", &advice_set_upstream_failure },
-	{ "objectNameWarning", &advice_object_name_warning },
-	{ "amWorkDir", &advice_amworkdir },
-	{ "rmHints", &advice_rm_hints },
-	{ "addEmbeddedRepo", &advice_add_embedded_repo },
-	{ "ignoredHook", &advice_ignored_hook },
-	{ "waitingForEditor", &advice_waiting_for_editor },
-	{ "graftFileDeprecated", &advice_graft_file_deprecated },
-	{ "checkoutAmbiguousRemoteBranchName", &advice_checkout_ambiguous_remote_branch_name },
-	{ "submoduleAlternateErrorStrategyDie", &advice_submodule_alternate_error_strategy_die },
-	{ "addIgnoredFile", &advice_add_ignored_file },
-	{ "addEmptyPathspec", &advice_add_empty_pathspec },
-	{ "skippedCherryPicks", &advice_skipped_cherry_picks },
-
-	/* make this an alias for backward compatibility */
-	{ "pushNonFastForward", &advice_push_update_rejected }
-};
-
-static struct {
-=======
->>>>>>> ab628588
 	const char *key;
 	int enabled;
 } advice_setting[] = {
