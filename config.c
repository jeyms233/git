/*
 * GIT - The information manager from hell
 *
 * Copyright (C) Linus Torvalds, 2005
 * Copyright (C) Johannes Schindelin, 2005
 *
 */
#include "cache.h"
#include "branch.h"
#include "config.h"
#include "environment.h"
#include "repository.h"
#include "lockfile.h"
#include "exec-cmd.h"
#include "strbuf.h"
#include "quote.h"
#include "hashmap.h"
#include "string-list.h"
#include "object-store.h"
#include "utf8.h"
#include "dir.h"
#include "color.h"
#include "refs.h"

struct config_source {
	struct config_source *prev;
	union {
		FILE *file;
		struct config_buf {
			const char *buf;
			size_t len;
			size_t pos;
		} buf;
	} u;
	enum config_origin_type origin_type;
	const char *name;
	const char *path;
	enum config_error_action default_error_action;
	int linenr;
	int eof;
	size_t total_len;
	struct strbuf value;
	struct strbuf var;
	unsigned subsection_case_sensitive : 1;

	int (*do_fgetc)(struct config_source *c);
	int (*do_ungetc)(int c, struct config_source *conf);
	long (*do_ftell)(struct config_source *c);
};

/*
 * These variables record the "current" config source, which
 * can be accessed by parsing callbacks.
 *
 * The "cf" variable will be non-NULL only when we are actually parsing a real
 * config source (file, blob, cmdline, etc).
 *
 * The "current_config_kvi" variable will be non-NULL only when we are feeding
 * cached config from a configset into a callback.
 *
 * They should generally never be non-NULL at the same time. If they are both
 * NULL, then we aren't parsing anything (and depending on the function looking
 * at the variables, it's either a bug for it to be called in the first place,
 * or it's a function which can be reused for non-config purposes, and should
 * fall back to some sane behavior).
 */
static struct config_source *cf;
static struct key_value_info *current_config_kvi;

/*
 * Similar to the variables above, this gives access to the "scope" of the
 * current value (repo, global, etc). For cached values, it can be found via
 * the current_config_kvi as above. During parsing, the current value can be
 * found in this variable. It's not part of "cf" because it transcends a single
 * file (i.e., a file included from .git/config is still in "repo" scope).
 */
static enum config_scope current_parsing_scope;

static int core_compression_seen;
static int pack_compression_seen;
static int zlib_compression_seen;

static int config_file_fgetc(struct config_source *conf)
{
	return getc_unlocked(conf->u.file);
}

static int config_file_ungetc(int c, struct config_source *conf)
{
	return ungetc(c, conf->u.file);
}

static long config_file_ftell(struct config_source *conf)
{
	return ftell(conf->u.file);
}


static int config_buf_fgetc(struct config_source *conf)
{
	if (conf->u.buf.pos < conf->u.buf.len)
		return conf->u.buf.buf[conf->u.buf.pos++];

	return EOF;
}

static int config_buf_ungetc(int c, struct config_source *conf)
{
	if (conf->u.buf.pos > 0) {
		conf->u.buf.pos--;
		if (conf->u.buf.buf[conf->u.buf.pos] != c)
			BUG("config_buf can only ungetc the same character");
		return c;
	}

	return EOF;
}

static long config_buf_ftell(struct config_source *conf)
{
	return conf->u.buf.pos;
}

#define MAX_INCLUDE_DEPTH 10
static const char include_depth_advice[] = N_(
"exceeded maximum include depth (%d) while including\n"
"	%s\n"
"from\n"
"	%s\n"
"This might be due to circular includes.");
static int handle_path_include(const char *path, struct config_include_data *inc)
{
	int ret = 0;
	struct strbuf buf = STRBUF_INIT;
	char *expanded;

	if (!path)
		return config_error_nonbool("include.path");

	expanded = expand_user_path(path, 0);
	if (!expanded)
		return error(_("could not expand include path '%s'"), path);
	path = expanded;

	/*
	 * Use an absolute path as-is, but interpret relative paths
	 * based on the including config file.
	 */
	if (!is_absolute_path(path)) {
		char *slash;

		if (!cf || !cf->path)
			return error(_("relative config includes must come from files"));

		slash = find_last_dir_sep(cf->path);
		if (slash)
			strbuf_add(&buf, cf->path, slash - cf->path + 1);
		strbuf_addstr(&buf, path);
		path = buf.buf;
	}

	if (!access_or_die(path, R_OK, 0)) {
		if (++inc->depth > MAX_INCLUDE_DEPTH)
			die(_(include_depth_advice), MAX_INCLUDE_DEPTH, path,
			    !cf ? "<unknown>" :
			    cf->name ? cf->name :
			    "the command line");
		ret = git_config_from_file(git_config_include, path, inc);
		inc->depth--;
	}
	strbuf_release(&buf);
	free(expanded);
	return ret;
}

static void add_trailing_starstar_for_dir(struct strbuf *pat)
{
	if (pat->len && is_dir_sep(pat->buf[pat->len - 1]))
		strbuf_addstr(pat, "**");
}

static int prepare_include_condition_pattern(struct strbuf *pat)
{
	struct strbuf path = STRBUF_INIT;
	char *expanded;
	int prefix = 0;

	expanded = expand_user_path(pat->buf, 1);
	if (expanded) {
		strbuf_reset(pat);
		strbuf_addstr(pat, expanded);
		free(expanded);
	}

	if (pat->buf[0] == '.' && is_dir_sep(pat->buf[1])) {
		const char *slash;

		if (!cf || !cf->path)
			return error(_("relative config include "
				       "conditionals must come from files"));

		strbuf_realpath(&path, cf->path, 1);
		slash = find_last_dir_sep(path.buf);
		if (!slash)
			BUG("how is this possible?");
		strbuf_splice(pat, 0, 1, path.buf, slash - path.buf);
		prefix = slash - path.buf + 1 /* slash */;
	} else if (!is_absolute_path(pat->buf))
		strbuf_insertstr(pat, 0, "**/");

	add_trailing_starstar_for_dir(pat);

	strbuf_release(&path);
	return prefix;
}

static int include_by_gitdir(const struct config_options *opts,
			     const char *cond, size_t cond_len, int icase)
{
	struct strbuf text = STRBUF_INIT;
	struct strbuf pattern = STRBUF_INIT;
	int ret = 0, prefix;
	const char *git_dir;
	int already_tried_absolute = 0;

	if (opts->git_dir)
		git_dir = opts->git_dir;
	else
		goto done;

	strbuf_realpath(&text, git_dir, 1);
	strbuf_add(&pattern, cond, cond_len);
	prefix = prepare_include_condition_pattern(&pattern);

again:
	if (prefix < 0)
		goto done;

	if (prefix > 0) {
		/*
		 * perform literal matching on the prefix part so that
		 * any wildcard character in it can't create side effects.
		 */
		if (text.len < prefix)
			goto done;
		if (!icase && strncmp(pattern.buf, text.buf, prefix))
			goto done;
		if (icase && strncasecmp(pattern.buf, text.buf, prefix))
			goto done;
	}

	ret = !wildmatch(pattern.buf + prefix, text.buf + prefix,
			 WM_PATHNAME | (icase ? WM_CASEFOLD : 0));

	if (!ret && !already_tried_absolute) {
		/*
		 * We've tried e.g. matching gitdir:~/work, but if
		 * ~/work is a symlink to /mnt/storage/work
		 * strbuf_realpath() will expand it, so the rule won't
		 * match. Let's match against a
		 * strbuf_add_absolute_path() version of the path,
		 * which'll do the right thing
		 */
		strbuf_reset(&text);
		strbuf_add_absolute_path(&text, git_dir);
		already_tried_absolute = 1;
		goto again;
	}
done:
	strbuf_release(&pattern);
	strbuf_release(&text);
	return ret;
}

static int include_by_branch(const char *cond, size_t cond_len)
{
	int flags;
	int ret;
	struct strbuf pattern = STRBUF_INIT;
	const char *refname = !the_repository->gitdir ?
		NULL : resolve_ref_unsafe("HEAD", 0, NULL, &flags);
	const char *shortname;

	if (!refname || !(flags & REF_ISSYMREF)	||
			!skip_prefix(refname, "refs/heads/", &shortname))
		return 0;

	strbuf_add(&pattern, cond, cond_len);
	add_trailing_starstar_for_dir(&pattern);
	ret = !wildmatch(pattern.buf, shortname, WM_PATHNAME);
	strbuf_release(&pattern);
	return ret;
}

static int include_condition_is_true(const struct config_options *opts,
				     const char *cond, size_t cond_len)
{

	if (skip_prefix_mem(cond, cond_len, "gitdir:", &cond, &cond_len))
		return include_by_gitdir(opts, cond, cond_len, 0);
	else if (skip_prefix_mem(cond, cond_len, "gitdir/i:", &cond, &cond_len))
		return include_by_gitdir(opts, cond, cond_len, 1);
	else if (skip_prefix_mem(cond, cond_len, "onbranch:", &cond, &cond_len))
		return include_by_branch(cond, cond_len);

	/* unknown conditionals are always false */
	return 0;
}

int git_config_include(const char *var, const char *value, void *data)
{
	struct config_include_data *inc = data;
	const char *cond, *key;
	size_t cond_len;
	int ret;

	/*
	 * Pass along all values, including "include" directives; this makes it
	 * possible to query information on the includes themselves.
	 */
	ret = inc->fn(var, value, inc->data);
	if (ret < 0)
		return ret;

	if (!strcmp(var, "include.path"))
		ret = handle_path_include(value, inc);

	if (!parse_config_key(var, "includeif", &cond, &cond_len, &key) &&
	    (cond && include_condition_is_true(inc->opts, cond, cond_len)) &&
	    !strcmp(key, "path"))
		ret = handle_path_include(value, inc);

	return ret;
}

static void git_config_push_split_parameter(const char *key, const char *value)
{
	struct strbuf env = STRBUF_INIT;
	const char *old = getenv(CONFIG_DATA_ENVIRONMENT);
	if (old && *old) {
		strbuf_addstr(&env, old);
		strbuf_addch(&env, ' ');
	}
	sq_quote_buf(&env, key);
	strbuf_addch(&env, '=');
	if (value)
		sq_quote_buf(&env, value);
	setenv(CONFIG_DATA_ENVIRONMENT, env.buf, 1);
	strbuf_release(&env);
}

void git_config_push_parameter(const char *text)
{
	const char *value;

	/*
	 * When we see:
	 *
	 *   section.subsection=with=equals.key=value
	 *
	 * we cannot tell if it means:
	 *
	 *   [section "subsection=with=equals"]
	 *   key = value
	 *
	 * or:
	 *
	 *   [section]
	 *   subsection = with=equals.key=value
	 *
	 * We parse left-to-right for the first "=", meaning we'll prefer to
	 * keep the value intact over the subsection. This is historical, but
	 * also sensible since values are more likely to contain odd or
	 * untrusted input than a section name.
	 *
	 * A missing equals is explicitly allowed (as a bool-only entry).
	 */
	value = strchr(text, '=');
	if (value) {
		char *key = xmemdupz(text, value - text);
		git_config_push_split_parameter(key, value + 1);
		free(key);
	} else {
		git_config_push_split_parameter(text, NULL);
	}
}

void git_config_push_env(const char *spec)
{
	char *key;
	const char *env_name;
	const char *env_value;

	env_name = strrchr(spec, '=');
	if (!env_name)
		die(_("invalid config format: %s"), spec);
	key = xmemdupz(spec, env_name - spec);
	env_name++;
	if (!*env_name)
		die(_("missing environment variable name for configuration '%.*s'"),
		    (int)(env_name - spec - 1), spec);

	env_value = getenv(env_name);
	if (!env_value)
		die(_("missing environment variable '%s' for configuration '%.*s'"),
		    env_name, (int)(env_name - spec - 1), spec);

	git_config_push_split_parameter(key, env_value);
	free(key);
}

static inline int iskeychar(int c)
{
	return isalnum(c) || c == '-';
}

/*
 * Auxiliary function to sanity-check and split the key into the section
 * identifier and variable name.
 *
 * Returns 0 on success, -1 when there is an invalid character in the key and
 * -2 if there is no section name in the key.
 *
 * store_key - pointer to char* which will hold a copy of the key with
 *             lowercase section and variable name
 * baselen - pointer to size_t which will hold the length of the
 *           section + subsection part, can be NULL
 */
static int git_config_parse_key_1(const char *key, char **store_key, size_t *baselen_, int quiet)
{
	size_t i, baselen;
	int dot;
	const char *last_dot = strrchr(key, '.');

	/*
	 * Since "key" actually contains the section name and the real
	 * key name separated by a dot, we have to know where the dot is.
	 */

	if (last_dot == NULL || last_dot == key) {
		if (!quiet)
			error(_("key does not contain a section: %s"), key);
		return -CONFIG_NO_SECTION_OR_NAME;
	}

	if (!last_dot[1]) {
		if (!quiet)
			error(_("key does not contain variable name: %s"), key);
		return -CONFIG_NO_SECTION_OR_NAME;
	}

	baselen = last_dot - key;
	if (baselen_)
		*baselen_ = baselen;

	/*
	 * Validate the key and while at it, lower case it for matching.
	 */
	if (store_key)
		*store_key = xmallocz(strlen(key));

	dot = 0;
	for (i = 0; key[i]; i++) {
		unsigned char c = key[i];
		if (c == '.')
			dot = 1;
		/* Leave the extended basename untouched.. */
		if (!dot || i > baselen) {
			if (!iskeychar(c) ||
			    (i == baselen + 1 && !isalpha(c))) {
				if (!quiet)
					error(_("invalid key: %s"), key);
				goto out_free_ret_1;
			}
			c = tolower(c);
		} else if (c == '\n') {
			if (!quiet)
				error(_("invalid key (newline): %s"), key);
			goto out_free_ret_1;
		}
		if (store_key)
			(*store_key)[i] = c;
	}

	return 0;

out_free_ret_1:
	if (store_key) {
		FREE_AND_NULL(*store_key);
	}
	return -CONFIG_INVALID_KEY;
}

int git_config_parse_key(const char *key, char **store_key, size_t *baselen)
{
	return git_config_parse_key_1(key, store_key, baselen, 0);
}

int git_config_key_is_valid(const char *key)
{
	return !git_config_parse_key_1(key, NULL, NULL, 1);
}

static int config_parse_pair(const char *key, const char *value,
			  config_fn_t fn, void *data)
{
	char *canonical_name;
	int ret;

	if (!strlen(key))
		return error(_("empty config key"));
	if (git_config_parse_key(key, &canonical_name, NULL))
		return -1;

	ret = (fn(canonical_name, value, data) < 0) ? -1 : 0;
	free(canonical_name);
	return ret;
}

int git_config_parse_parameter(const char *text,
			       config_fn_t fn, void *data)
{
	const char *value;
	struct strbuf **pair;
	int ret;

	pair = strbuf_split_str(text, '=', 2);
	if (!pair[0])
		return error(_("bogus config parameter: %s"), text);

	if (pair[0]->len && pair[0]->buf[pair[0]->len - 1] == '=') {
		strbuf_setlen(pair[0], pair[0]->len - 1);
		value = pair[1] ? pair[1]->buf : "";
	} else {
		value = NULL;
	}

	strbuf_trim(pair[0]);
	if (!pair[0]->len) {
		strbuf_list_free(pair);
		return error(_("bogus config parameter: %s"), text);
	}

	ret = config_parse_pair(pair[0]->buf, value, fn, data);
	strbuf_list_free(pair);
	return ret;
}

static int parse_config_env_list(char *env, config_fn_t fn, void *data)
{
	char *cur = env;
	while (cur && *cur) {
		const char *key = sq_dequote_step(cur, &cur);
		if (!key)
			return error(_("bogus format in %s"),
				     CONFIG_DATA_ENVIRONMENT);

		if (!cur || isspace(*cur)) {
			/* old-style 'key=value' */
			if (git_config_parse_parameter(key, fn, data) < 0)
				return -1;
		}
		else if (*cur == '=') {
			/* new-style 'key'='value' */
			const char *value;

			cur++;
			if (*cur == '\'') {
				/* quoted value */
				value = sq_dequote_step(cur, &cur);
				if (!value || (cur && !isspace(*cur))) {
					return error(_("bogus format in %s"),
						     CONFIG_DATA_ENVIRONMENT);
				}
			} else if (!*cur || isspace(*cur)) {
				/* implicit bool: 'key'= */
				value = NULL;
			} else {
				return error(_("bogus format in %s"),
					     CONFIG_DATA_ENVIRONMENT);
			}

			if (config_parse_pair(key, value, fn, data) < 0)
				return -1;
		}
		else {
			/* unknown format */
			return error(_("bogus format in %s"),
				     CONFIG_DATA_ENVIRONMENT);
		}

		if (cur) {
			while (isspace(*cur))
				cur++;
		}
	}
	return 0;
}

int git_config_from_parameters(config_fn_t fn, void *data)
{
	const char *env;
	struct strbuf envvar = STRBUF_INIT;
	struct strvec to_free = STRVEC_INIT;
	int ret = 0;
	char *envw = NULL;
	struct config_source source;

	memset(&source, 0, sizeof(source));
	source.prev = cf;
	source.origin_type = CONFIG_ORIGIN_CMDLINE;
	cf = &source;

	env = getenv(CONFIG_COUNT_ENVIRONMENT);
	if (env) {
		unsigned long count;
		char *endp;
		int i;

		count = strtoul(env, &endp, 10);
		if (*endp) {
			ret = error(_("bogus count in %s"), CONFIG_COUNT_ENVIRONMENT);
			goto out;
		}
		if (count > INT_MAX) {
			ret = error(_("too many entries in %s"), CONFIG_COUNT_ENVIRONMENT);
			goto out;
		}

		for (i = 0; i < count; i++) {
			const char *key, *value;

			strbuf_addf(&envvar, "GIT_CONFIG_KEY_%d", i);
			key = getenv_safe(&to_free, envvar.buf);
			if (!key) {
				ret = error(_("missing config key %s"), envvar.buf);
				goto out;
			}
			strbuf_reset(&envvar);

			strbuf_addf(&envvar, "GIT_CONFIG_VALUE_%d", i);
			value = getenv_safe(&to_free, envvar.buf);
			if (!value) {
				ret = error(_("missing config value %s"), envvar.buf);
				goto out;
			}
			strbuf_reset(&envvar);

			if (config_parse_pair(key, value, fn, data) < 0) {
				ret = -1;
				goto out;
			}
		}
	}

	env = getenv(CONFIG_DATA_ENVIRONMENT);
	if (env) {
		/* sq_dequote will write over it */
		envw = xstrdup(env);
		if (parse_config_env_list(envw, fn, data) < 0) {
			ret = -1;
			goto out;
		}
	}

out:
	strbuf_release(&envvar);
	strvec_clear(&to_free);
	free(envw);
	cf = source.prev;
	return ret;
}

static int get_next_char(void)
{
	int c = cf->do_fgetc(cf);

	if (c == '\r') {
		/* DOS like systems */
		c = cf->do_fgetc(cf);
		if (c != '\n') {
			if (c != EOF)
				cf->do_ungetc(c, cf);
			c = '\r';
		}
	}

	if (c != EOF && ++cf->total_len > INT_MAX) {
		/*
		 * This is an absurdly long config file; refuse to parse
		 * further in order to protect downstream code from integer
		 * overflows. Note that we can't return an error specifically,
		 * but we can mark EOF and put trash in the return value,
		 * which will trigger a parse error.
		 */
		cf->eof = 1;
		return 0;
	}

	if (c == '\n')
		cf->linenr++;
	if (c == EOF) {
		cf->eof = 1;
		cf->linenr++;
		c = '\n';
	}
	return c;
}

static char *parse_value(void)
{
	int quote = 0, comment = 0, space = 0;

	strbuf_reset(&cf->value);
	for (;;) {
		int c = get_next_char();
		if (c == '\n') {
			if (quote) {
				cf->linenr--;
				return NULL;
			}
			return cf->value.buf;
		}
		if (comment)
			continue;
		if (isspace(c) && !quote) {
			if (cf->value.len)
				space++;
			continue;
		}
		if (!quote) {
			if (c == ';' || c == '#') {
				comment = 1;
				continue;
			}
		}
		for (; space; space--)
			strbuf_addch(&cf->value, ' ');
		if (c == '\\') {
			c = get_next_char();
			switch (c) {
			case '\n':
				continue;
			case 't':
				c = '\t';
				break;
			case 'b':
				c = '\b';
				break;
			case 'n':
				c = '\n';
				break;
			/* Some characters escape as themselves */
			case '\\': case '"':
				break;
			/* Reject unknown escape sequences */
			default:
				return NULL;
			}
			strbuf_addch(&cf->value, c);
			continue;
		}
		if (c == '"') {
			quote = 1-quote;
			continue;
		}
		strbuf_addch(&cf->value, c);
	}
}

static int get_value(config_fn_t fn, void *data, struct strbuf *name)
{
	int c;
	char *value;
	int ret;

	/* Get the full name */
	for (;;) {
		c = get_next_char();
		if (cf->eof)
			break;
		if (!iskeychar(c))
			break;
		strbuf_addch(name, tolower(c));
	}

	while (c == ' ' || c == '\t')
		c = get_next_char();

	value = NULL;
	if (c != '\n') {
		if (c != '=')
			return -1;
		value = parse_value();
		if (!value)
			return -1;
	}
	/*
	 * We already consumed the \n, but we need linenr to point to
	 * the line we just parsed during the call to fn to get
	 * accurate line number in error messages.
	 */
	cf->linenr--;
	ret = fn(name->buf, value, data);
	if (ret >= 0)
		cf->linenr++;
	return ret;
}

static int get_extended_base_var(struct strbuf *name, int c)
{
	cf->subsection_case_sensitive = 0;
	do {
		if (c == '\n')
			goto error_incomplete_line;
		c = get_next_char();
	} while (isspace(c));

	/* We require the format to be '[base "extension"]' */
	if (c != '"')
		return -1;
	strbuf_addch(name, '.');

	for (;;) {
		int c = get_next_char();
		if (c == '\n')
			goto error_incomplete_line;
		if (c == '"')
			break;
		if (c == '\\') {
			c = get_next_char();
			if (c == '\n')
				goto error_incomplete_line;
		}
		strbuf_addch(name, c);
	}

	/* Final ']' */
	if (get_next_char() != ']')
		return -1;
	return 0;
error_incomplete_line:
	cf->linenr--;
	return -1;
}

static int get_base_var(struct strbuf *name)
{
	cf->subsection_case_sensitive = 1;
	for (;;) {
		int c = get_next_char();
		if (cf->eof)
			return -1;
		if (c == ']')
			return 0;
		if (isspace(c))
			return get_extended_base_var(name, c);
		if (!iskeychar(c) && c != '.')
			return -1;
		strbuf_addch(name, tolower(c));
	}
}

struct parse_event_data {
	enum config_event_t previous_type;
	size_t previous_offset;
	const struct config_options *opts;
};

static int do_event(enum config_event_t type, struct parse_event_data *data)
{
	size_t offset;

	if (!data->opts || !data->opts->event_fn)
		return 0;

	if (type == CONFIG_EVENT_WHITESPACE &&
	    data->previous_type == type)
		return 0;

	offset = cf->do_ftell(cf);
	/*
	 * At EOF, the parser always "inserts" an extra '\n', therefore
	 * the end offset of the event is the current file position, otherwise
	 * we will already have advanced to the next event.
	 */
	if (type != CONFIG_EVENT_EOF)
		offset--;

	if (data->previous_type != CONFIG_EVENT_EOF &&
	    data->opts->event_fn(data->previous_type, data->previous_offset,
				 offset, data->opts->event_fn_data) < 0)
		return -1;

	data->previous_type = type;
	data->previous_offset = offset;

	return 0;
}

static int git_parse_source(config_fn_t fn, void *data,
			    const struct config_options *opts)
{
	int comment = 0;
	size_t baselen = 0;
	struct strbuf *var = &cf->var;
	int error_return = 0;
	char *error_msg = NULL;

	/* U+FEFF Byte Order Mark in UTF8 */
	const char *bomptr = utf8_bom;

	/* For the parser event callback */
	struct parse_event_data event_data = {
		CONFIG_EVENT_EOF, 0, opts
	};

	for (;;) {
		int c;

		c = get_next_char();
		if (bomptr && *bomptr) {
			/* We are at the file beginning; skip UTF8-encoded BOM
			 * if present. Sane editors won't put this in on their
			 * own, but e.g. Windows Notepad will do it happily. */
			if (c == (*bomptr & 0377)) {
				bomptr++;
				continue;
			} else {
				/* Do not tolerate partial BOM. */
				if (bomptr != utf8_bom)
					break;
				/* No BOM at file beginning. Cool. */
				bomptr = NULL;
			}
		}
		if (c == '\n') {
			if (cf->eof) {
				if (do_event(CONFIG_EVENT_EOF, &event_data) < 0)
					return -1;
				return 0;
			}
			if (do_event(CONFIG_EVENT_WHITESPACE, &event_data) < 0)
				return -1;
			comment = 0;
			continue;
		}
		if (comment)
			continue;
		if (isspace(c)) {
			if (do_event(CONFIG_EVENT_WHITESPACE, &event_data) < 0)
					return -1;
			continue;
		}
		if (c == '#' || c == ';') {
			if (do_event(CONFIG_EVENT_COMMENT, &event_data) < 0)
					return -1;
			comment = 1;
			continue;
		}
		if (c == '[') {
			if (do_event(CONFIG_EVENT_SECTION, &event_data) < 0)
					return -1;

			/* Reset prior to determining a new stem */
			strbuf_reset(var);
			if (get_base_var(var) < 0 || var->len < 1)
				break;
			strbuf_addch(var, '.');
			baselen = var->len;
			continue;
		}
		if (!isalpha(c))
			break;

		if (do_event(CONFIG_EVENT_ENTRY, &event_data) < 0)
			return -1;

		/*
		 * Truncate the var name back to the section header
		 * stem prior to grabbing the suffix part of the name
		 * and the value.
		 */
		strbuf_setlen(var, baselen);
		strbuf_addch(var, tolower(c));
		if (get_value(fn, data, var) < 0)
			break;
	}

	if (do_event(CONFIG_EVENT_ERROR, &event_data) < 0)
		return -1;

	switch (cf->origin_type) {
	case CONFIG_ORIGIN_BLOB:
		error_msg = xstrfmt(_("bad config line %d in blob %s"),
				      cf->linenr, cf->name);
		break;
	case CONFIG_ORIGIN_FILE:
		error_msg = xstrfmt(_("bad config line %d in file %s"),
				      cf->linenr, cf->name);
		break;
	case CONFIG_ORIGIN_STDIN:
		error_msg = xstrfmt(_("bad config line %d in standard input"),
				      cf->linenr);
		break;
	case CONFIG_ORIGIN_SUBMODULE_BLOB:
		error_msg = xstrfmt(_("bad config line %d in submodule-blob %s"),
				       cf->linenr, cf->name);
		break;
	case CONFIG_ORIGIN_CMDLINE:
		error_msg = xstrfmt(_("bad config line %d in command line %s"),
				       cf->linenr, cf->name);
		break;
	default:
		error_msg = xstrfmt(_("bad config line %d in %s"),
				      cf->linenr, cf->name);
	}

	switch (opts && opts->error_action ?
		opts->error_action :
		cf->default_error_action) {
	case CONFIG_ERROR_DIE:
		die("%s", error_msg);
		break;
	case CONFIG_ERROR_ERROR:
		error_return = error("%s", error_msg);
		break;
	case CONFIG_ERROR_SILENT:
		error_return = -1;
		break;
	case CONFIG_ERROR_UNSET:
		BUG("config error action unset");
	}

	free(error_msg);
	return error_return;
}

static uintmax_t get_unit_factor(const char *end)
{
	if (!*end)
		return 1;
	else if (!strcasecmp(end, "k"))
		return 1024;
	else if (!strcasecmp(end, "m"))
		return 1024 * 1024;
	else if (!strcasecmp(end, "g"))
		return 1024 * 1024 * 1024;
	return 0;
}

static int git_parse_signed(const char *value, intmax_t *ret, intmax_t max)
{
	if (value && *value) {
		char *end;
		intmax_t val;
		uintmax_t uval;
		uintmax_t factor;

		errno = 0;
		val = strtoimax(value, &end, 0);
		if (errno == ERANGE)
			return 0;
		factor = get_unit_factor(end);
		if (!factor) {
			errno = EINVAL;
			return 0;
		}
		uval = val < 0 ? -val : val;
		if (unsigned_mult_overflows(factor, uval) ||
		    factor * uval > max) {
			errno = ERANGE;
			return 0;
		}
		val *= factor;
		*ret = val;
		return 1;
	}
	errno = EINVAL;
	return 0;
}

static int git_parse_unsigned(const char *value, uintmax_t *ret, uintmax_t max)
{
	if (value && *value) {
		char *end;
		uintmax_t val;
		uintmax_t factor;

		errno = 0;
		val = strtoumax(value, &end, 0);
		if (errno == ERANGE)
			return 0;
		factor = get_unit_factor(end);
		if (!factor) {
			errno = EINVAL;
			return 0;
		}
		if (unsigned_mult_overflows(factor, val) ||
		    factor * val > max) {
			errno = ERANGE;
			return 0;
		}
		val *= factor;
		*ret = val;
		return 1;
	}
	errno = EINVAL;
	return 0;
}

static int git_parse_int(const char *value, int *ret)
{
	intmax_t tmp;
	if (!git_parse_signed(value, &tmp, maximum_signed_value_of_type(int)))
		return 0;
	*ret = tmp;
	return 1;
}

static int git_parse_int64(const char *value, int64_t *ret)
{
	intmax_t tmp;
	if (!git_parse_signed(value, &tmp, maximum_signed_value_of_type(int64_t)))
		return 0;
	*ret = tmp;
	return 1;
}

int git_parse_ulong(const char *value, unsigned long *ret)
{
	uintmax_t tmp;
	if (!git_parse_unsigned(value, &tmp, maximum_unsigned_value_of_type(long)))
		return 0;
	*ret = tmp;
	return 1;
}

int git_parse_ssize_t(const char *value, ssize_t *ret)
{
	intmax_t tmp;
	if (!git_parse_signed(value, &tmp, maximum_signed_value_of_type(ssize_t)))
		return 0;
	*ret = tmp;
	return 1;
}

NORETURN
static void die_bad_number(const char *name, const char *value)
{
	const char *error_type = (errno == ERANGE) ?
		N_("out of range") : N_("invalid unit");
	const char *bad_numeric = N_("bad numeric config value '%s' for '%s': %s");

	if (!value)
		value = "";

	if (!(cf && cf->name))
		die(_(bad_numeric), value, name, _(error_type));

	switch (cf->origin_type) {
	case CONFIG_ORIGIN_BLOB:
		die(_("bad numeric config value '%s' for '%s' in blob %s: %s"),
		    value, name, cf->name, _(error_type));
	case CONFIG_ORIGIN_FILE:
		die(_("bad numeric config value '%s' for '%s' in file %s: %s"),
		    value, name, cf->name, _(error_type));
	case CONFIG_ORIGIN_STDIN:
		die(_("bad numeric config value '%s' for '%s' in standard input: %s"),
		    value, name, _(error_type));
	case CONFIG_ORIGIN_SUBMODULE_BLOB:
		die(_("bad numeric config value '%s' for '%s' in submodule-blob %s: %s"),
		    value, name, cf->name, _(error_type));
	case CONFIG_ORIGIN_CMDLINE:
		die(_("bad numeric config value '%s' for '%s' in command line %s: %s"),
		    value, name, cf->name, _(error_type));
	default:
		die(_("bad numeric config value '%s' for '%s' in %s: %s"),
		    value, name, cf->name, _(error_type));
	}
}

NORETURN
static void die_bad_bool(const char *name, const char *value)
{
	if (!strcmp(name, "GIT_TEST_GETTEXT_POISON"))
		/*
		 * We explicitly *don't* use _() here since it would
		 * cause an infinite loop with _() needing to call
		 * use_gettext_poison().
		 */
		die("bad boolean config value '%s' for '%s'", value, name);
	else
		die(_("bad boolean config value '%s' for '%s'"), value, name);
}

int git_config_int(const char *name, const char *value)
{
	int ret;
	if (!git_parse_int(value, &ret))
		die_bad_number(name, value);
	return ret;
}

int64_t git_config_int64(const char *name, const char *value)
{
	int64_t ret;
	if (!git_parse_int64(value, &ret))
		die_bad_number(name, value);
	return ret;
}

unsigned long git_config_ulong(const char *name, const char *value)
{
	unsigned long ret;
	if (!git_parse_ulong(value, &ret))
		die_bad_number(name, value);
	return ret;
}

ssize_t git_config_ssize_t(const char *name, const char *value)
{
	ssize_t ret;
	if (!git_parse_ssize_t(value, &ret))
		die_bad_number(name, value);
	return ret;
}

static int git_parse_maybe_bool_text(const char *value)
{
	if (!value)
		return 1;
	if (!*value)
		return 0;
	if (!strcasecmp(value, "true")
	    || !strcasecmp(value, "yes")
	    || !strcasecmp(value, "on"))
		return 1;
	if (!strcasecmp(value, "false")
	    || !strcasecmp(value, "no")
	    || !strcasecmp(value, "off"))
		return 0;
	return -1;
}

int git_parse_maybe_bool(const char *value)
{
	int v = git_parse_maybe_bool_text(value);
	if (0 <= v)
		return v;
	if (git_parse_int(value, &v))
		return !!v;
	return -1;
}

int git_config_bool_or_int(const char *name, const char *value, int *is_bool)
{
	int v = git_parse_maybe_bool_text(value);
	if (0 <= v) {
		*is_bool = 1;
		return v;
	}
	*is_bool = 0;
	return git_config_int(name, value);
}

int git_config_bool(const char *name, const char *value)
{
	int v = git_parse_maybe_bool(value);
	if (v < 0)
<<<<<<< HEAD
		die(_("bad boolean config value '%s' for '%s'"), value, name);
=======
		die_bad_bool(name, value);
>>>>>>> e7580b93
	return v;
}

int git_config_string(const char **dest, const char *var, const char *value)
{
	if (!value)
		return config_error_nonbool(var);
	*dest = xstrdup(value);
	return 0;
}

int git_config_pathname(const char **dest, const char *var, const char *value)
{
	if (!value)
		return config_error_nonbool(var);
	*dest = expand_user_path(value, 0);
	if (!*dest)
		die(_("failed to expand user dir in: '%s'"), value);
	return 0;
}

int git_config_expiry_date(timestamp_t *timestamp, const char *var, const char *value)
{
	if (!value)
		return config_error_nonbool(var);
	if (parse_expiry_date(value, timestamp))
		return error(_("'%s' for '%s' is not a valid timestamp"),
			     value, var);
	return 0;
}

int git_config_color(char *dest, const char *var, const char *value)
{
	if (!value)
		return config_error_nonbool(var);
	if (color_parse(value, dest) < 0)
		return -1;
	return 0;
}

static int git_default_core_config(const char *var, const char *value, void *cb)
{
	/* This needs a better name */
	if (!strcmp(var, "core.filemode")) {
		trust_executable_bit = git_config_bool(var, value);
		return 0;
	}
	if (!strcmp(var, "core.trustctime")) {
		trust_ctime = git_config_bool(var, value);
		return 0;
	}
	if (!strcmp(var, "core.checkstat")) {
		if (!strcasecmp(value, "default"))
			check_stat = 1;
		else if (!strcasecmp(value, "minimal"))
			check_stat = 0;
	}

	if (!strcmp(var, "core.quotepath")) {
		quote_path_fully = git_config_bool(var, value);
		return 0;
	}

	if (!strcmp(var, "core.symlinks")) {
		has_symlinks = git_config_bool(var, value);
		return 0;
	}

	if (!strcmp(var, "core.ignorecase")) {
		ignore_case = git_config_bool(var, value);
		return 0;
	}

	if (!strcmp(var, "core.attributesfile"))
		return git_config_pathname(&git_attributes_file, var, value);

	if (!strcmp(var, "core.hookspath"))
		return git_config_pathname(&git_hooks_path, var, value);

	if (!strcmp(var, "core.bare")) {
		is_bare_repository_cfg = git_config_bool(var, value);
		return 0;
	}

	if (!strcmp(var, "core.ignorestat")) {
		assume_unchanged = git_config_bool(var, value);
		return 0;
	}

	if (!strcmp(var, "core.prefersymlinkrefs")) {
		prefer_symlink_refs = git_config_bool(var, value);
		return 0;
	}

	if (!strcmp(var, "core.logallrefupdates")) {
		if (value && !strcasecmp(value, "always"))
			log_all_ref_updates = LOG_REFS_ALWAYS;
		else if (git_config_bool(var, value))
			log_all_ref_updates = LOG_REFS_NORMAL;
		else
			log_all_ref_updates = LOG_REFS_NONE;
		return 0;
	}

	if (!strcmp(var, "core.warnambiguousrefs")) {
		warn_ambiguous_refs = git_config_bool(var, value);
		return 0;
	}

	if (!strcmp(var, "core.abbrev")) {
		if (!value)
			return config_error_nonbool(var);
		if (!strcasecmp(value, "auto"))
			default_abbrev = -1;
		else if (!git_parse_maybe_bool_text(value))
			default_abbrev = the_hash_algo->hexsz;
		else {
			int abbrev = git_config_int(var, value);
			if (abbrev < minimum_abbrev || abbrev > the_hash_algo->hexsz)
				return error(_("abbrev length out of range: %d"), abbrev);
			default_abbrev = abbrev;
		}
		return 0;
	}

	if (!strcmp(var, "core.disambiguate"))
		return set_disambiguate_hint_config(var, value);

	if (!strcmp(var, "core.loosecompression")) {
		int level = git_config_int(var, value);
		if (level == -1)
			level = Z_DEFAULT_COMPRESSION;
		else if (level < 0 || level > Z_BEST_COMPRESSION)
			die(_("bad zlib compression level %d"), level);
		zlib_compression_level = level;
		zlib_compression_seen = 1;
		return 0;
	}

	if (!strcmp(var, "core.compression")) {
		int level = git_config_int(var, value);
		if (level == -1)
			level = Z_DEFAULT_COMPRESSION;
		else if (level < 0 || level > Z_BEST_COMPRESSION)
			die(_("bad zlib compression level %d"), level);
		core_compression_level = level;
		core_compression_seen = 1;
		if (!zlib_compression_seen)
			zlib_compression_level = level;
		if (!pack_compression_seen)
			pack_compression_level = level;
		return 0;
	}

	if (!strcmp(var, "core.packedgitwindowsize")) {
		int pgsz_x2 = getpagesize() * 2;
		packed_git_window_size = git_config_ulong(var, value);

		/* This value must be multiple of (pagesize * 2) */
		packed_git_window_size /= pgsz_x2;
		if (packed_git_window_size < 1)
			packed_git_window_size = 1;
		packed_git_window_size *= pgsz_x2;
		return 0;
	}

	if (!strcmp(var, "core.bigfilethreshold")) {
		big_file_threshold = git_config_ulong(var, value);
		return 0;
	}

	if (!strcmp(var, "core.packedgitlimit")) {
		packed_git_limit = git_config_ulong(var, value);
		return 0;
	}

	if (!strcmp(var, "core.deltabasecachelimit")) {
		delta_base_cache_limit = git_config_ulong(var, value);
		return 0;
	}

	if (!strcmp(var, "core.autocrlf")) {
		if (value && !strcasecmp(value, "input")) {
			auto_crlf = AUTO_CRLF_INPUT;
			return 0;
		}
		auto_crlf = git_config_bool(var, value);
		return 0;
	}

	if (!strcmp(var, "core.safecrlf")) {
		int eol_rndtrp_die;
		if (value && !strcasecmp(value, "warn")) {
			global_conv_flags_eol = CONV_EOL_RNDTRP_WARN;
			return 0;
		}
		eol_rndtrp_die = git_config_bool(var, value);
		global_conv_flags_eol = eol_rndtrp_die ?
			CONV_EOL_RNDTRP_DIE : 0;
		return 0;
	}

	if (!strcmp(var, "core.eol")) {
		if (value && !strcasecmp(value, "lf"))
			core_eol = EOL_LF;
		else if (value && !strcasecmp(value, "crlf"))
			core_eol = EOL_CRLF;
		else if (value && !strcasecmp(value, "native"))
			core_eol = EOL_NATIVE;
		else
			core_eol = EOL_UNSET;
		return 0;
	}

	if (!strcmp(var, "core.checkroundtripencoding")) {
		check_roundtrip_encoding = xstrdup(value);
		return 0;
	}

	if (!strcmp(var, "core.notesref")) {
		notes_ref_name = xstrdup(value);
		return 0;
	}

	if (!strcmp(var, "core.editor"))
		return git_config_string(&editor_program, var, value);

	if (!strcmp(var, "core.commentchar")) {
		if (!value)
			return config_error_nonbool(var);
		else if (!strcasecmp(value, "auto"))
			auto_comment_line_char = 1;
		else if (value[0] && !value[1]) {
			comment_line_char = value[0];
			auto_comment_line_char = 0;
		} else
			return error(_("core.commentChar should only be one character"));
		return 0;
	}

	if (!strcmp(var, "core.askpass"))
		return git_config_string(&askpass_program, var, value);

	if (!strcmp(var, "core.excludesfile"))
		return git_config_pathname(&excludes_file, var, value);

	if (!strcmp(var, "core.whitespace")) {
		if (!value)
			return config_error_nonbool(var);
		whitespace_rule_cfg = parse_whitespace_rule(value);
		return 0;
	}

	if (!strcmp(var, "core.fsyncobjectfiles")) {
		fsync_object_files = git_config_bool(var, value);
		return 0;
	}

	if (!strcmp(var, "core.preloadindex")) {
		core_preload_index = git_config_bool(var, value);
		return 0;
	}

	if (!strcmp(var, "core.createobject")) {
		if (!strcmp(value, "rename"))
			object_creation_mode = OBJECT_CREATION_USES_RENAMES;
		else if (!strcmp(value, "link"))
			object_creation_mode = OBJECT_CREATION_USES_HARDLINKS;
		else
			die(_("invalid mode for object creation: %s"), value);
		return 0;
	}

	if (!strcmp(var, "core.sparsecheckout")) {
		core_apply_sparse_checkout = git_config_bool(var, value);
		return 0;
	}

	if (!strcmp(var, "core.sparsecheckoutcone")) {
		core_sparse_checkout_cone = git_config_bool(var, value);
		return 0;
	}

	if (!strcmp(var, "core.precomposeunicode")) {
		precomposed_unicode = git_config_bool(var, value);
		return 0;
	}

	if (!strcmp(var, "core.protecthfs")) {
		protect_hfs = git_config_bool(var, value);
		return 0;
	}

	if (!strcmp(var, "core.protectntfs")) {
		protect_ntfs = git_config_bool(var, value);
		return 0;
	}

	if (!strcmp(var, "core.usereplacerefs")) {
		read_replace_refs = git_config_bool(var, value);
		return 0;
	}

	/* Add other config variables here and to Documentation/config.txt. */
	return platform_core_config(var, value, cb);
}

static int git_default_i18n_config(const char *var, const char *value)
{
	if (!strcmp(var, "i18n.commitencoding"))
		return git_config_string(&git_commit_encoding, var, value);

	if (!strcmp(var, "i18n.logoutputencoding"))
		return git_config_string(&git_log_output_encoding, var, value);

	/* Add other config variables here and to Documentation/config.txt. */
	return 0;
}

static int git_default_branch_config(const char *var, const char *value)
{
	if (!strcmp(var, "branch.autosetupmerge")) {
		if (value && !strcasecmp(value, "always")) {
			git_branch_track = BRANCH_TRACK_ALWAYS;
			return 0;
		}
		git_branch_track = git_config_bool(var, value);
		return 0;
	}
	if (!strcmp(var, "branch.autosetuprebase")) {
		if (!value)
			return config_error_nonbool(var);
		else if (!strcmp(value, "never"))
			autorebase = AUTOREBASE_NEVER;
		else if (!strcmp(value, "local"))
			autorebase = AUTOREBASE_LOCAL;
		else if (!strcmp(value, "remote"))
			autorebase = AUTOREBASE_REMOTE;
		else if (!strcmp(value, "always"))
			autorebase = AUTOREBASE_ALWAYS;
		else
			return error(_("malformed value for %s"), var);
		return 0;
	}

	/* Add other config variables here and to Documentation/config.txt. */
	return 0;
}

static int git_default_push_config(const char *var, const char *value)
{
	if (!strcmp(var, "push.default")) {
		if (!value)
			return config_error_nonbool(var);
		else if (!strcmp(value, "nothing"))
			push_default = PUSH_DEFAULT_NOTHING;
		else if (!strcmp(value, "matching"))
			push_default = PUSH_DEFAULT_MATCHING;
		else if (!strcmp(value, "simple"))
			push_default = PUSH_DEFAULT_SIMPLE;
		else if (!strcmp(value, "upstream"))
			push_default = PUSH_DEFAULT_UPSTREAM;
		else if (!strcmp(value, "tracking")) /* deprecated */
			push_default = PUSH_DEFAULT_UPSTREAM;
		else if (!strcmp(value, "current"))
			push_default = PUSH_DEFAULT_CURRENT;
		else {
			error(_("malformed value for %s: %s"), var, value);
			return error(_("must be one of nothing, matching, simple, "
				       "upstream or current"));
		}
		return 0;
	}

	/* Add other config variables here and to Documentation/config.txt. */
	return 0;
}

static int git_default_mailmap_config(const char *var, const char *value)
{
	if (!strcmp(var, "mailmap.file"))
		return git_config_pathname(&git_mailmap_file, var, value);
	if (!strcmp(var, "mailmap.blob"))
		return git_config_string(&git_mailmap_blob, var, value);

	/* Add other config variables here and to Documentation/config.txt. */
	return 0;
}

int git_default_config(const char *var, const char *value, void *cb)
{
	if (starts_with(var, "core."))
		return git_default_core_config(var, value, cb);

	if (starts_with(var, "user.") ||
	    starts_with(var, "author.") ||
	    starts_with(var, "committer."))
		return git_ident_config(var, value, cb);

	if (starts_with(var, "i18n."))
		return git_default_i18n_config(var, value);

	if (starts_with(var, "branch."))
		return git_default_branch_config(var, value);

	if (starts_with(var, "push."))
		return git_default_push_config(var, value);

	if (starts_with(var, "mailmap."))
		return git_default_mailmap_config(var, value);

	if (starts_with(var, "advice.") || starts_with(var, "color.advice"))
		return git_default_advice_config(var, value);

	if (!strcmp(var, "pager.color") || !strcmp(var, "color.pager")) {
		pager_use_color = git_config_bool(var,value);
		return 0;
	}

	if (!strcmp(var, "pack.packsizelimit")) {
		pack_size_limit_cfg = git_config_ulong(var, value);
		return 0;
	}

	if (!strcmp(var, "pack.compression")) {
		int level = git_config_int(var, value);
		if (level == -1)
			level = Z_DEFAULT_COMPRESSION;
		else if (level < 0 || level > Z_BEST_COMPRESSION)
			die(_("bad pack compression level %d"), level);
		pack_compression_level = level;
		pack_compression_seen = 1;
		return 0;
	}

	/* Add other config variables here and to Documentation/config.txt. */
	return 0;
}

/*
 * All source specific fields in the union, die_on_error, name and the callbacks
 * fgetc, ungetc, ftell of top need to be initialized before calling
 * this function.
 */
static int do_config_from(struct config_source *top, config_fn_t fn, void *data,
			  const struct config_options *opts)
{
	int ret;

	/* push config-file parsing state stack */
	top->prev = cf;
	top->linenr = 1;
	top->eof = 0;
	top->total_len = 0;
	strbuf_init(&top->value, 1024);
	strbuf_init(&top->var, 1024);
	cf = top;

	ret = git_parse_source(fn, data, opts);

	/* pop config-file parsing state stack */
	strbuf_release(&top->value);
	strbuf_release(&top->var);
	cf = top->prev;

	return ret;
}

static int do_config_from_file(config_fn_t fn,
		const enum config_origin_type origin_type,
		const char *name, const char *path, FILE *f,
		void *data, const struct config_options *opts)
{
	struct config_source top;
	int ret;

	top.u.file = f;
	top.origin_type = origin_type;
	top.name = name;
	top.path = path;
	top.default_error_action = CONFIG_ERROR_DIE;
	top.do_fgetc = config_file_fgetc;
	top.do_ungetc = config_file_ungetc;
	top.do_ftell = config_file_ftell;

	flockfile(f);
	ret = do_config_from(&top, fn, data, opts);
	funlockfile(f);
	return ret;
}

static int git_config_from_stdin(config_fn_t fn, void *data)
{
	return do_config_from_file(fn, CONFIG_ORIGIN_STDIN, "", NULL, stdin,
				   data, NULL);
}

int git_config_from_file_with_options(config_fn_t fn, const char *filename,
				      void *data,
				      const struct config_options *opts)
{
	int ret = -1;
	FILE *f;

	f = fopen_or_warn(filename, "r");
	if (f) {
		ret = do_config_from_file(fn, CONFIG_ORIGIN_FILE, filename,
					  filename, f, data, opts);
		fclose(f);
	}
	return ret;
}

int git_config_from_file(config_fn_t fn, const char *filename, void *data)
{
	return git_config_from_file_with_options(fn, filename, data, NULL);
}

int git_config_from_mem(config_fn_t fn,
			const enum config_origin_type origin_type,
			const char *name, const char *buf, size_t len,
			void *data, const struct config_options *opts)
{
	struct config_source top;

	top.u.buf.buf = buf;
	top.u.buf.len = len;
	top.u.buf.pos = 0;
	top.origin_type = origin_type;
	top.name = name;
	top.path = NULL;
	top.default_error_action = CONFIG_ERROR_ERROR;
	top.do_fgetc = config_buf_fgetc;
	top.do_ungetc = config_buf_ungetc;
	top.do_ftell = config_buf_ftell;

	return do_config_from(&top, fn, data, opts);
}

int git_config_from_blob_oid(config_fn_t fn,
			      const char *name,
			      const struct object_id *oid,
			      void *data)
{
	enum object_type type;
	char *buf;
	unsigned long size;
	int ret;

	buf = read_object_file(oid, &type, &size);
	if (!buf)
		return error(_("unable to load config blob object '%s'"), name);
	if (type != OBJ_BLOB) {
		free(buf);
		return error(_("reference '%s' does not point to a blob"), name);
	}

	ret = git_config_from_mem(fn, CONFIG_ORIGIN_BLOB, name, buf, size,
				  data, NULL);
	free(buf);

	return ret;
}

static int git_config_from_blob_ref(config_fn_t fn,
				    const char *name,
				    void *data)
{
	struct object_id oid;

	if (get_oid(name, &oid) < 0)
		return error(_("unable to resolve config blob '%s'"), name);
	return git_config_from_blob_oid(fn, name, &oid, data);
}

char *git_system_config(void)
{
	char *system_config = xstrdup_or_null(getenv("GIT_CONFIG_SYSTEM"));
	if (system_config)
		return system_config;
	return system_path(ETC_GITCONFIG);
}

void git_global_config(char **user_out, char **xdg_out)
{
	char *user_config = xstrdup_or_null(getenv("GIT_CONFIG_GLOBAL"));
	char *xdg_config = NULL;

	if (!user_config) {
		user_config = expand_user_path("~/.gitconfig", 0);
		xdg_config = xdg_config_home("config");
	}

	*user_out = user_config;
	*xdg_out = xdg_config;
}

/*
 * Parse environment variable 'k' as a boolean (in various
 * possible spellings); if missing, use the default value 'def'.
 */
int git_env_bool(const char *k, int def)
{
	const char *v = getenv(k);
	return v ? git_config_bool(k, v) : def;
}

/*
 * Parse environment variable 'k' as ulong with possibly a unit
 * suffix; if missing, use the default value 'val'.
 */
unsigned long git_env_ulong(const char *k, unsigned long val)
{
	const char *v = getenv(k);
	if (v && !git_parse_ulong(v, &val))
		die(_("failed to parse %s"), k);
	return val;
}

int git_config_system(void)
{
	return !git_env_bool("GIT_CONFIG_NOSYSTEM", 0);
}

static int do_git_config_sequence(const struct config_options *opts,
				  config_fn_t fn, void *data)
{
	int ret = 0;
	char *system_config = git_system_config();
	char *xdg_config = NULL;
	char *user_config = NULL;
	char *repo_config;
	enum config_scope prev_parsing_scope = current_parsing_scope;

	if (opts->commondir)
		repo_config = mkpathdup("%s/config", opts->commondir);
	else if (opts->git_dir)
		BUG("git_dir without commondir");
	else
		repo_config = NULL;

	current_parsing_scope = CONFIG_SCOPE_SYSTEM;
	if (git_config_system() && system_config &&
	    !access_or_die(system_config, R_OK,
			   opts->system_gently ? ACCESS_EACCES_OK : 0))
		ret += git_config_from_file(fn, system_config, data);

	current_parsing_scope = CONFIG_SCOPE_GLOBAL;
	git_global_config(&user_config, &xdg_config);

	if (xdg_config && !access_or_die(xdg_config, R_OK, ACCESS_EACCES_OK))
		ret += git_config_from_file(fn, xdg_config, data);

	if (user_config && !access_or_die(user_config, R_OK, ACCESS_EACCES_OK))
		ret += git_config_from_file(fn, user_config, data);

	current_parsing_scope = CONFIG_SCOPE_LOCAL;
	if (!opts->ignore_repo && repo_config &&
	    !access_or_die(repo_config, R_OK, 0))
		ret += git_config_from_file(fn, repo_config, data);

	current_parsing_scope = CONFIG_SCOPE_WORKTREE;
	if (!opts->ignore_worktree && repository_format_worktree_config) {
		char *path = git_pathdup("config.worktree");
		if (!access_or_die(path, R_OK, 0))
			ret += git_config_from_file(fn, path, data);
		free(path);
	}

	current_parsing_scope = CONFIG_SCOPE_COMMAND;
	if (!opts->ignore_cmdline && git_config_from_parameters(fn, data) < 0)
		die(_("unable to parse command-line config"));

	current_parsing_scope = prev_parsing_scope;
	free(system_config);
	free(xdg_config);
	free(user_config);
	free(repo_config);
	return ret;
}

int config_with_options(config_fn_t fn, void *data,
			struct git_config_source *config_source,
			const struct config_options *opts)
{
	struct config_include_data inc = CONFIG_INCLUDE_INIT;

	if (opts->respect_includes) {
		inc.fn = fn;
		inc.data = data;
		inc.opts = opts;
		fn = git_config_include;
		data = &inc;
	}

	if (config_source)
		current_parsing_scope = config_source->scope;

	/*
	 * If we have a specific filename, use it. Otherwise, follow the
	 * regular lookup sequence.
	 */
	if (config_source && config_source->use_stdin)
		return git_config_from_stdin(fn, data);
	else if (config_source && config_source->file)
		return git_config_from_file(fn, config_source->file, data);
	else if (config_source && config_source->blob)
		return git_config_from_blob_ref(fn, config_source->blob, data);

	return do_git_config_sequence(opts, fn, data);
}

static void configset_iter(struct config_set *cs, config_fn_t fn, void *data)
{
	int i, value_index;
	struct string_list *values;
	struct config_set_element *entry;
	struct configset_list *list = &cs->list;

	for (i = 0; i < list->nr; i++) {
		entry = list->items[i].e;
		value_index = list->items[i].value_index;
		values = &entry->value_list;

		current_config_kvi = values->items[value_index].util;

		if (fn(entry->key, values->items[value_index].string, data) < 0)
			git_die_config_linenr(entry->key,
					      current_config_kvi->filename,
					      current_config_kvi->linenr);

		current_config_kvi = NULL;
	}
}

void read_early_config(config_fn_t cb, void *data)
{
	struct config_options opts = {0};
	struct strbuf commondir = STRBUF_INIT;
	struct strbuf gitdir = STRBUF_INIT;

	opts.respect_includes = 1;

	if (have_git_dir()) {
		opts.commondir = get_git_common_dir();
		opts.git_dir = get_git_dir();
	/*
	 * When setup_git_directory() was not yet asked to discover the
	 * GIT_DIR, we ask discover_git_directory() to figure out whether there
	 * is any repository config we should use (but unlike
	 * setup_git_directory_gently(), no global state is changed, most
	 * notably, the current working directory is still the same after the
	 * call).
	 */
	} else if (!discover_git_directory(&commondir, &gitdir)) {
		opts.commondir = commondir.buf;
		opts.git_dir = gitdir.buf;
	}

	config_with_options(cb, data, NULL, &opts);

	strbuf_release(&commondir);
	strbuf_release(&gitdir);
}

/*
 * Read config but only enumerate system and global settings.
 * Omit any repo-local, worktree-local, or command-line settings.
 */
void read_very_early_config(config_fn_t cb, void *data)
{
	struct config_options opts = { 0 };

	opts.respect_includes = 1;
	opts.ignore_repo = 1;
	opts.ignore_worktree = 1;
	opts.ignore_cmdline = 1;
	opts.system_gently = 1;

	config_with_options(cb, data, NULL, &opts);
}

static struct config_set_element *configset_find_element(struct config_set *cs, const char *key)
{
	struct config_set_element k;
	struct config_set_element *found_entry;
	char *normalized_key;
	/*
	 * `key` may come from the user, so normalize it before using it
	 * for querying entries from the hashmap.
	 */
	if (git_config_parse_key(key, &normalized_key, NULL))
		return NULL;

	hashmap_entry_init(&k.ent, strhash(normalized_key));
	k.key = normalized_key;
	found_entry = hashmap_get_entry(&cs->config_hash, &k, ent, NULL);
	free(normalized_key);
	return found_entry;
}

static int configset_add_value(struct config_set *cs, const char *key, const char *value)
{
	struct config_set_element *e;
	struct string_list_item *si;
	struct configset_list_item *l_item;
	struct key_value_info *kv_info = xmalloc(sizeof(*kv_info));

	e = configset_find_element(cs, key);
	/*
	 * Since the keys are being fed by git_config*() callback mechanism, they
	 * are already normalized. So simply add them without any further munging.
	 */
	if (!e) {
		e = xmalloc(sizeof(*e));
		hashmap_entry_init(&e->ent, strhash(key));
		e->key = xstrdup(key);
		string_list_init(&e->value_list, 1);
		hashmap_add(&cs->config_hash, &e->ent);
	}
	si = string_list_append_nodup(&e->value_list, xstrdup_or_null(value));

	ALLOC_GROW(cs->list.items, cs->list.nr + 1, cs->list.alloc);
	l_item = &cs->list.items[cs->list.nr++];
	l_item->e = e;
	l_item->value_index = e->value_list.nr - 1;

	if (!cf)
		BUG("configset_add_value has no source");
	if (cf->name) {
		kv_info->filename = strintern(cf->name);
		kv_info->linenr = cf->linenr;
		kv_info->origin_type = cf->origin_type;
	} else {
		/* for values read from `git_config_from_parameters()` */
		kv_info->filename = NULL;
		kv_info->linenr = -1;
		kv_info->origin_type = CONFIG_ORIGIN_CMDLINE;
	}
	kv_info->scope = current_parsing_scope;
	si->util = kv_info;

	return 0;
}

static int config_set_element_cmp(const void *unused_cmp_data,
				  const struct hashmap_entry *eptr,
				  const struct hashmap_entry *entry_or_key,
				  const void *unused_keydata)
{
	const struct config_set_element *e1, *e2;

	e1 = container_of(eptr, const struct config_set_element, ent);
	e2 = container_of(entry_or_key, const struct config_set_element, ent);

	return strcmp(e1->key, e2->key);
}

void git_configset_init(struct config_set *cs)
{
	hashmap_init(&cs->config_hash, config_set_element_cmp, NULL, 0);
	cs->hash_initialized = 1;
	cs->list.nr = 0;
	cs->list.alloc = 0;
	cs->list.items = NULL;
}

void git_configset_clear(struct config_set *cs)
{
	struct config_set_element *entry;
	struct hashmap_iter iter;
	if (!cs->hash_initialized)
		return;

	hashmap_for_each_entry(&cs->config_hash, &iter, entry,
				ent /* member name */) {
		free(entry->key);
		string_list_clear(&entry->value_list, 1);
	}
	hashmap_clear_and_free(&cs->config_hash, struct config_set_element, ent);
	cs->hash_initialized = 0;
	free(cs->list.items);
	cs->list.nr = 0;
	cs->list.alloc = 0;
	cs->list.items = NULL;
}

static int config_set_callback(const char *key, const char *value, void *cb)
{
	struct config_set *cs = cb;
	configset_add_value(cs, key, value);
	return 0;
}

int git_configset_add_file(struct config_set *cs, const char *filename)
{
	return git_config_from_file(config_set_callback, filename, cs);
}

int git_configset_get_value(struct config_set *cs, const char *key, const char **value)
{
	const struct string_list *values = NULL;
	/*
	 * Follows "last one wins" semantic, i.e., if there are multiple matches for the
	 * queried key in the files of the configset, the value returned will be the last
	 * value in the value list for that key.
	 */
	values = git_configset_get_value_multi(cs, key);

	if (!values)
		return 1;
	assert(values->nr > 0);
	*value = values->items[values->nr - 1].string;
	return 0;
}

const struct string_list *git_configset_get_value_multi(struct config_set *cs, const char *key)
{
	struct config_set_element *e = configset_find_element(cs, key);
	return e ? &e->value_list : NULL;
}

int git_configset_get_string(struct config_set *cs, const char *key, char **dest)
{
	const char *value;
	if (!git_configset_get_value(cs, key, &value))
		return git_config_string((const char **)dest, key, value);
	else
		return 1;
}

int git_configset_get_string_tmp(struct config_set *cs, const char *key,
				 const char **dest)
{
	const char *value;
	if (!git_configset_get_value(cs, key, &value)) {
		if (!value)
			return config_error_nonbool(key);
		*dest = value;
		return 0;
	} else {
		return 1;
	}
}

int git_configset_get_int(struct config_set *cs, const char *key, int *dest)
{
	const char *value;
	if (!git_configset_get_value(cs, key, &value)) {
		*dest = git_config_int(key, value);
		return 0;
	} else
		return 1;
}

int git_configset_get_ulong(struct config_set *cs, const char *key, unsigned long *dest)
{
	const char *value;
	if (!git_configset_get_value(cs, key, &value)) {
		*dest = git_config_ulong(key, value);
		return 0;
	} else
		return 1;
}

int git_configset_get_bool(struct config_set *cs, const char *key, int *dest)
{
	const char *value;
	if (!git_configset_get_value(cs, key, &value)) {
		*dest = git_config_bool(key, value);
		return 0;
	} else
		return 1;
}

int git_configset_get_bool_or_int(struct config_set *cs, const char *key,
				int *is_bool, int *dest)
{
	const char *value;
	if (!git_configset_get_value(cs, key, &value)) {
		*dest = git_config_bool_or_int(key, value, is_bool);
		return 0;
	} else
		return 1;
}

int git_configset_get_maybe_bool(struct config_set *cs, const char *key, int *dest)
{
	const char *value;
	if (!git_configset_get_value(cs, key, &value)) {
		*dest = git_parse_maybe_bool(value);
		if (*dest == -1)
			return -1;
		return 0;
	} else
		return 1;
}

int git_configset_get_pathname(struct config_set *cs, const char *key, const char **dest)
{
	const char *value;
	if (!git_configset_get_value(cs, key, &value))
		return git_config_pathname(dest, key, value);
	else
		return 1;
}

/* Functions use to read configuration from a repository */
static void repo_read_config(struct repository *repo)
{
	struct config_options opts = { 0 };

	opts.respect_includes = 1;
	opts.commondir = repo->commondir;
	opts.git_dir = repo->gitdir;

	if (!repo->config)
		CALLOC_ARRAY(repo->config, 1);
	else
		git_configset_clear(repo->config);

	git_configset_init(repo->config);

	if (config_with_options(config_set_callback, repo->config, NULL, &opts) < 0)
		/*
		 * config_with_options() normally returns only
		 * zero, as most errors are fatal, and
		 * non-fatal potential errors are guarded by "if"
		 * statements that are entered only when no error is
		 * possible.
		 *
		 * If we ever encounter a non-fatal error, it means
		 * something went really wrong and we should stop
		 * immediately.
		 */
		die(_("unknown error occurred while reading the configuration files"));
}

static void git_config_check_init(struct repository *repo)
{
	if (repo->config && repo->config->hash_initialized)
		return;
	repo_read_config(repo);
}

static void repo_config_clear(struct repository *repo)
{
	if (!repo->config || !repo->config->hash_initialized)
		return;
	git_configset_clear(repo->config);
}

void repo_config(struct repository *repo, config_fn_t fn, void *data)
{
	git_config_check_init(repo);
	configset_iter(repo->config, fn, data);
}

int repo_config_get_value(struct repository *repo,
			  const char *key, const char **value)
{
	git_config_check_init(repo);
	return git_configset_get_value(repo->config, key, value);
}

const struct string_list *repo_config_get_value_multi(struct repository *repo,
						      const char *key)
{
	git_config_check_init(repo);
	return git_configset_get_value_multi(repo->config, key);
}

int repo_config_get_string(struct repository *repo,
			   const char *key, char **dest)
{
	int ret;
	git_config_check_init(repo);
	ret = git_configset_get_string(repo->config, key, dest);
	if (ret < 0)
		git_die_config(key, NULL);
	return ret;
}

int repo_config_get_string_tmp(struct repository *repo,
			       const char *key, const char **dest)
{
	int ret;
	git_config_check_init(repo);
	ret = git_configset_get_string_tmp(repo->config, key, dest);
	if (ret < 0)
		git_die_config(key, NULL);
	return ret;
}

int repo_config_get_int(struct repository *repo,
			const char *key, int *dest)
{
	git_config_check_init(repo);
	return git_configset_get_int(repo->config, key, dest);
}

int repo_config_get_ulong(struct repository *repo,
			  const char *key, unsigned long *dest)
{
	git_config_check_init(repo);
	return git_configset_get_ulong(repo->config, key, dest);
}

int repo_config_get_bool(struct repository *repo,
			 const char *key, int *dest)
{
	git_config_check_init(repo);
	return git_configset_get_bool(repo->config, key, dest);
}

int repo_config_get_bool_or_int(struct repository *repo,
				const char *key, int *is_bool, int *dest)
{
	git_config_check_init(repo);
	return git_configset_get_bool_or_int(repo->config, key, is_bool, dest);
}

int repo_config_get_maybe_bool(struct repository *repo,
			       const char *key, int *dest)
{
	git_config_check_init(repo);
	return git_configset_get_maybe_bool(repo->config, key, dest);
}

int repo_config_get_pathname(struct repository *repo,
			     const char *key, const char **dest)
{
	int ret;
	git_config_check_init(repo);
	ret = git_configset_get_pathname(repo->config, key, dest);
	if (ret < 0)
		git_die_config(key, NULL);
	return ret;
}

/* Functions used historically to read configuration from 'the_repository' */
void git_config(config_fn_t fn, void *data)
{
	repo_config(the_repository, fn, data);
}

void git_config_clear(void)
{
	repo_config_clear(the_repository);
}

int git_config_get_value(const char *key, const char **value)
{
	return repo_config_get_value(the_repository, key, value);
}

const struct string_list *git_config_get_value_multi(const char *key)
{
	return repo_config_get_value_multi(the_repository, key);
}

int git_config_get_string(const char *key, char **dest)
{
	return repo_config_get_string(the_repository, key, dest);
}

int git_config_get_string_tmp(const char *key, const char **dest)
{
	return repo_config_get_string_tmp(the_repository, key, dest);
}

int git_config_get_int(const char *key, int *dest)
{
	return repo_config_get_int(the_repository, key, dest);
}

int git_config_get_ulong(const char *key, unsigned long *dest)
{
	return repo_config_get_ulong(the_repository, key, dest);
}

int git_config_get_bool(const char *key, int *dest)
{
	return repo_config_get_bool(the_repository, key, dest);
}

int git_config_get_bool_or_int(const char *key, int *is_bool, int *dest)
{
	return repo_config_get_bool_or_int(the_repository, key, is_bool, dest);
}

int git_config_get_maybe_bool(const char *key, int *dest)
{
	return repo_config_get_maybe_bool(the_repository, key, dest);
}

int git_config_get_pathname(const char *key, const char **dest)
{
	return repo_config_get_pathname(the_repository, key, dest);
}

int git_config_get_expiry(const char *key, const char **output)
{
	int ret = git_config_get_string(key, (char **)output);
	if (ret)
		return ret;
	if (strcmp(*output, "now")) {
		timestamp_t now = approxidate("now");
		if (approxidate(*output) >= now)
			git_die_config(key, _("Invalid %s: '%s'"), key, *output);
	}
	return ret;
}

int git_config_get_expiry_in_days(const char *key, timestamp_t *expiry, timestamp_t now)
{
	const char *expiry_string;
	intmax_t days;
	timestamp_t when;

	if (git_config_get_string_tmp(key, &expiry_string))
		return 1; /* no such thing */

	if (git_parse_signed(expiry_string, &days, maximum_signed_value_of_type(int))) {
		const int scale = 86400;
		*expiry = now - days * scale;
		return 0;
	}

	if (!parse_expiry_date(expiry_string, &when)) {
		*expiry = when;
		return 0;
	}
	return -1; /* thing exists but cannot be parsed */
}

int git_config_get_split_index(void)
{
	int val;

	if (!git_config_get_maybe_bool("core.splitindex", &val))
		return val;

	return -1; /* default value */
}

int git_config_get_max_percent_split_change(void)
{
	int val = -1;

	if (!git_config_get_int("splitindex.maxpercentchange", &val)) {
		if (0 <= val && val <= 100)
			return val;

		return error(_("splitIndex.maxPercentChange value '%d' "
			       "should be between 0 and 100"), val);
	}

	return -1; /* default value */
}

int repo_config_get_fsmonitor(struct repository *r)
{
	if (!r->worktree) {
		/* FSMonitor makes no sense in bare repositories */
		core_fsmonitor = NULL;
		return 1;
	}

	if (r->settings.use_builtin_fsmonitor > 0) {
		core_fsmonitor = "(built-in daemon)";
		return 1;
	}

	if (repo_config_get_pathname(r, "core.fsmonitor", &core_fsmonitor))
		core_fsmonitor = getenv("GIT_TEST_FSMONITOR");

	if (core_fsmonitor && !*core_fsmonitor)
		core_fsmonitor = NULL;

	if (core_fsmonitor)
		return 1;

	return 0;
}

int git_config_get_index_threads(int *dest)
{
	int is_bool, val;

	val = git_env_ulong("GIT_TEST_INDEX_THREADS", 0);
	if (val) {
		*dest = val;
		return 0;
	}

	if (!git_config_get_bool_or_int("index.threads", &is_bool, &val)) {
		if (is_bool)
			*dest = val ? 0 : 1;
		else
			*dest = val;
		return 0;
	}

	return 1;
}

NORETURN
void git_die_config_linenr(const char *key, const char *filename, int linenr)
{
	if (!filename)
		die(_("unable to parse '%s' from command-line config"), key);
	else
		die(_("bad config variable '%s' in file '%s' at line %d"),
		    key, filename, linenr);
}

NORETURN __attribute__((format(printf, 2, 3)))
void git_die_config(const char *key, const char *err, ...)
{
	const struct string_list *values;
	struct key_value_info *kv_info;

	if (err) {
		va_list params;
		va_start(params, err);
		vreportf("error: ", err, params);
		va_end(params);
	}
	values = git_config_get_value_multi(key);
	kv_info = values->items[values->nr - 1].util;
	git_die_config_linenr(key, kv_info->filename, kv_info->linenr);
}

/*
 * Find all the stuff for git_config_set() below.
 */

struct config_store_data {
	size_t baselen;
	char *key;
	int do_not_match;
	const char *fixed_value;
	regex_t *value_pattern;
	int multi_replace;
	struct {
		size_t begin, end;
		enum config_event_t type;
		int is_keys_section;
	} *parsed;
	unsigned int parsed_nr, parsed_alloc, *seen, seen_nr, seen_alloc;
	unsigned int key_seen:1, section_seen:1, is_keys_section:1;
};

static void config_store_data_clear(struct config_store_data *store)
{
	free(store->key);
	if (store->value_pattern != NULL &&
	    store->value_pattern != CONFIG_REGEX_NONE) {
		regfree(store->value_pattern);
		free(store->value_pattern);
	}
	free(store->parsed);
	free(store->seen);
	memset(store, 0, sizeof(*store));
}

static int matches(const char *key, const char *value,
		   const struct config_store_data *store)
{
	if (strcmp(key, store->key))
		return 0; /* not ours */
	if (store->fixed_value)
		return !strcmp(store->fixed_value, value);
	if (!store->value_pattern)
		return 1; /* always matches */
	if (store->value_pattern == CONFIG_REGEX_NONE)
		return 0; /* never matches */

	return store->do_not_match ^
		(value && !regexec(store->value_pattern, value, 0, NULL, 0));
}

static int store_aux_event(enum config_event_t type,
			   size_t begin, size_t end, void *data)
{
	struct config_store_data *store = data;

	ALLOC_GROW(store->parsed, store->parsed_nr + 1, store->parsed_alloc);
	store->parsed[store->parsed_nr].begin = begin;
	store->parsed[store->parsed_nr].end = end;
	store->parsed[store->parsed_nr].type = type;

	if (type == CONFIG_EVENT_SECTION) {
		int (*cmpfn)(const char *, const char *, size_t);

		if (cf->var.len < 2 || cf->var.buf[cf->var.len - 1] != '.')
			return error(_("invalid section name '%s'"), cf->var.buf);

		if (cf->subsection_case_sensitive)
			cmpfn = strncasecmp;
		else
			cmpfn = strncmp;

		/* Is this the section we were looking for? */
		store->is_keys_section =
			store->parsed[store->parsed_nr].is_keys_section =
			cf->var.len - 1 == store->baselen &&
			!cmpfn(cf->var.buf, store->key, store->baselen);
		if (store->is_keys_section) {
			store->section_seen = 1;
			ALLOC_GROW(store->seen, store->seen_nr + 1,
				   store->seen_alloc);
			store->seen[store->seen_nr] = store->parsed_nr;
		}
	}

	store->parsed_nr++;

	return 0;
}

static int store_aux(const char *key, const char *value, void *cb)
{
	struct config_store_data *store = cb;

	if (store->key_seen) {
		if (matches(key, value, store)) {
			if (store->seen_nr == 1 && store->multi_replace == 0) {
				warning(_("%s has multiple values"), key);
			}

			ALLOC_GROW(store->seen, store->seen_nr + 1,
				   store->seen_alloc);

			store->seen[store->seen_nr] = store->parsed_nr;
			store->seen_nr++;
		}
	} else if (store->is_keys_section) {
		/*
		 * Do not increment matches yet: this may not be a match, but we
		 * are in the desired section.
		 */
		ALLOC_GROW(store->seen, store->seen_nr + 1, store->seen_alloc);
		store->seen[store->seen_nr] = store->parsed_nr;
		store->section_seen = 1;

		if (matches(key, value, store)) {
			store->seen_nr++;
			store->key_seen = 1;
		}
	}

	return 0;
}

static int write_error(const char *filename)
{
	error(_("failed to write new configuration file %s"), filename);

	/* Same error code as "failed to rename". */
	return 4;
}

static struct strbuf store_create_section(const char *key,
					  const struct config_store_data *store)
{
	const char *dot;
	size_t i;
	struct strbuf sb = STRBUF_INIT;

	dot = memchr(key, '.', store->baselen);
	if (dot) {
		strbuf_addf(&sb, "[%.*s \"", (int)(dot - key), key);
		for (i = dot - key + 1; i < store->baselen; i++) {
			if (key[i] == '"' || key[i] == '\\')
				strbuf_addch(&sb, '\\');
			strbuf_addch(&sb, key[i]);
		}
		strbuf_addstr(&sb, "\"]\n");
	} else {
		strbuf_addch(&sb, '[');
		strbuf_add(&sb, key, store->baselen);
		strbuf_addstr(&sb, "]\n");
	}

	return sb;
}

static ssize_t write_section(int fd, const char *key,
			     const struct config_store_data *store)
{
	struct strbuf sb = store_create_section(key, store);
	ssize_t ret;

	ret = write_in_full(fd, sb.buf, sb.len);
	strbuf_release(&sb);

	return ret;
}

static ssize_t write_pair(int fd, const char *key, const char *value,
			  const struct config_store_data *store)
{
	int i;
	ssize_t ret;
	const char *quote = "";
	struct strbuf sb = STRBUF_INIT;

	/*
	 * Check to see if the value needs to be surrounded with a dq pair.
	 * Note that problematic characters are always backslash-quoted; this
	 * check is about not losing leading or trailing SP and strings that
	 * follow beginning-of-comment characters (i.e. ';' and '#') by the
	 * configuration parser.
	 */
	if (value[0] == ' ')
		quote = "\"";
	for (i = 0; value[i]; i++)
		if (value[i] == ';' || value[i] == '#')
			quote = "\"";
	if (i && value[i - 1] == ' ')
		quote = "\"";

	strbuf_addf(&sb, "\t%s = %s", key + store->baselen + 1, quote);

	for (i = 0; value[i]; i++)
		switch (value[i]) {
		case '\n':
			strbuf_addstr(&sb, "\\n");
			break;
		case '\t':
			strbuf_addstr(&sb, "\\t");
			break;
		case '"':
		case '\\':
			strbuf_addch(&sb, '\\');
			/* fallthrough */
		default:
			strbuf_addch(&sb, value[i]);
			break;
		}
	strbuf_addf(&sb, "%s\n", quote);

	ret = write_in_full(fd, sb.buf, sb.len);
	strbuf_release(&sb);

	return ret;
}

/*
 * If we are about to unset the last key(s) in a section, and if there are
 * no comments surrounding (or included in) the section, we will want to
 * extend begin/end to remove the entire section.
 *
 * Note: the parameter `seen_ptr` points to the index into the store.seen
 * array.  * This index may be incremented if a section has more than one
 * entry (which all are to be removed).
 */
static void maybe_remove_section(struct config_store_data *store,
				 size_t *begin_offset, size_t *end_offset,
				 int *seen_ptr)
{
	size_t begin;
	int i, seen, section_seen = 0;

	/*
	 * First, ensure that this is the first key, and that there are no
	 * comments before the entry nor before the section header.
	 */
	seen = *seen_ptr;
	for (i = store->seen[seen]; i > 0; i--) {
		enum config_event_t type = store->parsed[i - 1].type;

		if (type == CONFIG_EVENT_COMMENT)
			/* There is a comment before this entry or section */
			return;
		if (type == CONFIG_EVENT_ENTRY) {
			if (!section_seen)
				/* This is not the section's first entry. */
				return;
			/* We encountered no comment before the section. */
			break;
		}
		if (type == CONFIG_EVENT_SECTION) {
			if (!store->parsed[i - 1].is_keys_section)
				break;
			section_seen = 1;
		}
	}
	begin = store->parsed[i].begin;

	/*
	 * Next, make sure that we are removing he last key(s) in the section,
	 * and that there are no comments that are possibly about the current
	 * section.
	 */
	for (i = store->seen[seen] + 1; i < store->parsed_nr; i++) {
		enum config_event_t type = store->parsed[i].type;

		if (type == CONFIG_EVENT_COMMENT)
			return;
		if (type == CONFIG_EVENT_SECTION) {
			if (store->parsed[i].is_keys_section)
				continue;
			break;
		}
		if (type == CONFIG_EVENT_ENTRY) {
			if (++seen < store->seen_nr &&
			    i == store->seen[seen])
				/* We want to remove this entry, too */
				continue;
			/* There is another entry in this section. */
			return;
		}
	}

	/*
	 * We are really removing the last entry/entries from this section, and
	 * there are no enclosed or surrounding comments. Remove the entire,
	 * now-empty section.
	 */
	*seen_ptr = seen;
	*begin_offset = begin;
	if (i < store->parsed_nr)
		*end_offset = store->parsed[i].begin;
	else
		*end_offset = store->parsed[store->parsed_nr - 1].end;
}

int git_config_set_in_file_gently(const char *config_filename,
				  const char *key, const char *value)
{
	return git_config_set_multivar_in_file_gently(config_filename, key, value, NULL, 0);
}

void git_config_set_in_file(const char *config_filename,
			    const char *key, const char *value)
{
	git_config_set_multivar_in_file(config_filename, key, value, NULL, 0);
}

int git_config_set_gently(const char *key, const char *value)
{
	return git_config_set_multivar_gently(key, value, NULL, 0);
}

void git_config_set(const char *key, const char *value)
{
	git_config_set_multivar(key, value, NULL, 0);

	trace2_cmd_set_config(key, value);
}

/*
 * If value==NULL, unset in (remove from) config,
 * if value_pattern!=NULL, disregard key/value pairs where value does not match.
 * if value_pattern==CONFIG_REGEX_NONE, do not match any existing values
 *     (only add a new one)
 * if flags contains the CONFIG_FLAGS_MULTI_REPLACE flag, all matching
 *     key/values are removed before a single new pair is written. If the
 *     flag is not present, then replace only the first match.
 *
 * Returns 0 on success.
 *
 * This function does this:
 *
 * - it locks the config file by creating ".git/config.lock"
 *
 * - it then parses the config using store_aux() as validator to find
 *   the position on the key/value pair to replace. If it is to be unset,
 *   it must be found exactly once.
 *
 * - the config file is mmap()ed and the part before the match (if any) is
 *   written to the lock file, then the changed part and the rest.
 *
 * - the config file is removed and the lock file rename()d to it.
 *
 */
int git_config_set_multivar_in_file_gently(const char *config_filename,
					   const char *key, const char *value,
					   const char *value_pattern,
					   unsigned flags)
{
	int fd = -1, in_fd = -1;
	int ret;
	struct lock_file lock = LOCK_INIT;
	char *filename_buf = NULL;
	char *contents = NULL;
	size_t contents_sz;
	struct config_store_data store;

	memset(&store, 0, sizeof(store));

	/* parse-key returns negative; flip the sign to feed exit(3) */
	ret = 0 - git_config_parse_key(key, &store.key, &store.baselen);
	if (ret)
		goto out_free;

	store.multi_replace = (flags & CONFIG_FLAGS_MULTI_REPLACE) != 0;

	if (!config_filename)
		config_filename = filename_buf = git_pathdup("config");

	/*
	 * The lock serves a purpose in addition to locking: the new
	 * contents of .git/config will be written into it.
	 */
	fd = hold_lock_file_for_update(&lock, config_filename, 0);
	if (fd < 0) {
		error_errno(_("could not lock config file %s"), config_filename);
		ret = CONFIG_NO_LOCK;
		goto out_free;
	}

	/*
	 * If .git/config does not exist yet, write a minimal version.
	 */
	in_fd = open(config_filename, O_RDONLY);
	if ( in_fd < 0 ) {
		if ( ENOENT != errno ) {
			error_errno(_("opening %s"), config_filename);
			ret = CONFIG_INVALID_FILE; /* same as "invalid config file" */
			goto out_free;
		}
		/* if nothing to unset, error out */
		if (value == NULL) {
			ret = CONFIG_NOTHING_SET;
			goto out_free;
		}

		free(store.key);
		store.key = xstrdup(key);
		if (write_section(fd, key, &store) < 0 ||
		    write_pair(fd, key, value, &store) < 0)
			goto write_err_out;
	} else {
		struct stat st;
		size_t copy_begin, copy_end;
		int i, new_line = 0;
		struct config_options opts;

		if (value_pattern == NULL)
			store.value_pattern = NULL;
		else if (value_pattern == CONFIG_REGEX_NONE)
			store.value_pattern = CONFIG_REGEX_NONE;
		else if (flags & CONFIG_FLAGS_FIXED_VALUE)
			store.fixed_value = value_pattern;
		else {
			if (value_pattern[0] == '!') {
				store.do_not_match = 1;
				value_pattern++;
			} else
				store.do_not_match = 0;

			store.value_pattern = (regex_t*)xmalloc(sizeof(regex_t));
			if (regcomp(store.value_pattern, value_pattern,
					REG_EXTENDED)) {
				error(_("invalid pattern: %s"), value_pattern);
				FREE_AND_NULL(store.value_pattern);
				ret = CONFIG_INVALID_PATTERN;
				goto out_free;
			}
		}

		ALLOC_GROW(store.parsed, 1, store.parsed_alloc);
		store.parsed[0].end = 0;

		memset(&opts, 0, sizeof(opts));
		opts.event_fn = store_aux_event;
		opts.event_fn_data = &store;

		/*
		 * After this, store.parsed will contain offsets of all the
		 * parsed elements, and store.seen will contain a list of
		 * matches, as indices into store.parsed.
		 *
		 * As a side effect, we make sure to transform only a valid
		 * existing config file.
		 */
		if (git_config_from_file_with_options(store_aux,
						      config_filename,
						      &store, &opts)) {
			error(_("invalid config file %s"), config_filename);
			ret = CONFIG_INVALID_FILE;
			goto out_free;
		}

		/* if nothing to unset, or too many matches, error out */
		if ((store.seen_nr == 0 && value == NULL) ||
		    (store.seen_nr > 1 && !store.multi_replace)) {
			ret = CONFIG_NOTHING_SET;
			goto out_free;
		}

		if (fstat(in_fd, &st) == -1) {
			error_errno(_("fstat on %s failed"), config_filename);
			ret = CONFIG_INVALID_FILE;
			goto out_free;
		}

		contents_sz = xsize_t(st.st_size);
		contents = xmmap_gently(NULL, contents_sz, PROT_READ,
					MAP_PRIVATE, in_fd, 0);
		if (contents == MAP_FAILED) {
			if (errno == ENODEV && S_ISDIR(st.st_mode))
				errno = EISDIR;
			error_errno(_("unable to mmap '%s'"), config_filename);
			ret = CONFIG_INVALID_FILE;
			contents = NULL;
			goto out_free;
		}
		close(in_fd);
		in_fd = -1;

		if (chmod(get_lock_file_path(&lock), st.st_mode & 07777) < 0) {
			error_errno(_("chmod on %s failed"), get_lock_file_path(&lock));
			ret = CONFIG_NO_WRITE;
			goto out_free;
		}

		if (store.seen_nr == 0) {
			if (!store.seen_alloc) {
				/* Did not see key nor section */
				ALLOC_GROW(store.seen, 1, store.seen_alloc);
				store.seen[0] = store.parsed_nr
					- !!store.parsed_nr;
			}
			store.seen_nr = 1;
		}

		for (i = 0, copy_begin = 0; i < store.seen_nr; i++) {
			size_t replace_end;
			int j = store.seen[i];

			new_line = 0;
			if (!store.key_seen) {
				copy_end = store.parsed[j].end;
				/* include '\n' when copying section header */
				if (copy_end > 0 && copy_end < contents_sz &&
				    contents[copy_end - 1] != '\n' &&
				    contents[copy_end] == '\n')
					copy_end++;
				replace_end = copy_end;
			} else {
				replace_end = store.parsed[j].end;
				copy_end = store.parsed[j].begin;
				if (!value)
					maybe_remove_section(&store,
							     &copy_end,
							     &replace_end, &i);
				/*
				 * Swallow preceding white-space on the same
				 * line.
				 */
				while (copy_end > 0 ) {
					char c = contents[copy_end - 1];

					if (isspace(c) && c != '\n')
						copy_end--;
					else
						break;
				}
			}

			if (copy_end > 0 && contents[copy_end-1] != '\n')
				new_line = 1;

			/* write the first part of the config */
			if (copy_end > copy_begin) {
				if (write_in_full(fd, contents + copy_begin,
						  copy_end - copy_begin) < 0)
					goto write_err_out;
				if (new_line &&
				    write_str_in_full(fd, "\n") < 0)
					goto write_err_out;
			}
			copy_begin = replace_end;
		}

		/* write the pair (value == NULL means unset) */
		if (value != NULL) {
			if (!store.section_seen) {
				if (write_section(fd, key, &store) < 0)
					goto write_err_out;
			}
			if (write_pair(fd, key, value, &store) < 0)
				goto write_err_out;
		}

		/* write the rest of the config */
		if (copy_begin < contents_sz)
			if (write_in_full(fd, contents + copy_begin,
					  contents_sz - copy_begin) < 0)
				goto write_err_out;

		munmap(contents, contents_sz);
		contents = NULL;
	}

	if (commit_lock_file(&lock) < 0) {
		error_errno(_("could not write config file %s"), config_filename);
		ret = CONFIG_NO_WRITE;
		goto out_free;
	}

	ret = 0;

	/* Invalidate the config cache */
	git_config_clear();

out_free:
	rollback_lock_file(&lock);
	free(filename_buf);
	if (contents)
		munmap(contents, contents_sz);
	if (in_fd >= 0)
		close(in_fd);
	config_store_data_clear(&store);
	return ret;

write_err_out:
	ret = write_error(get_lock_file_path(&lock));
	goto out_free;

}

void git_config_set_multivar_in_file(const char *config_filename,
				     const char *key, const char *value,
				     const char *value_pattern, unsigned flags)
{
	if (!git_config_set_multivar_in_file_gently(config_filename, key, value,
						    value_pattern, flags))
		return;
	if (value)
		die(_("could not set '%s' to '%s'"), key, value);
	else
		die(_("could not unset '%s'"), key);
}

int git_config_set_multivar_gently(const char *key, const char *value,
				   const char *value_pattern, unsigned flags)
{
	return git_config_set_multivar_in_file_gently(NULL, key, value, value_pattern,
						      flags);
}

void git_config_set_multivar(const char *key, const char *value,
			     const char *value_pattern, unsigned flags)
{
	git_config_set_multivar_in_file(NULL, key, value, value_pattern,
					flags);
}

static int section_name_match (const char *buf, const char *name)
{
	int i = 0, j = 0, dot = 0;
	if (buf[i] != '[')
		return 0;
	for (i = 1; buf[i] && buf[i] != ']'; i++) {
		if (!dot && isspace(buf[i])) {
			dot = 1;
			if (name[j++] != '.')
				break;
			for (i++; isspace(buf[i]); i++)
				; /* do nothing */
			if (buf[i] != '"')
				break;
			continue;
		}
		if (buf[i] == '\\' && dot)
			i++;
		else if (buf[i] == '"' && dot) {
			for (i++; isspace(buf[i]); i++)
				; /* do_nothing */
			break;
		}
		if (buf[i] != name[j++])
			break;
	}
	if (buf[i] == ']' && name[j] == 0) {
		/*
		 * We match, now just find the right length offset by
		 * gobbling up any whitespace after it, as well
		 */
		i++;
		for (; buf[i] && isspace(buf[i]); i++)
			; /* do nothing */
		return i;
	}
	return 0;
}

static int section_name_is_ok(const char *name)
{
	/* Empty section names are bogus. */
	if (!*name)
		return 0;

	/*
	 * Before a dot, we must be alphanumeric or dash. After the first dot,
	 * anything goes, so we can stop checking.
	 */
	for (; *name && *name != '.'; name++)
		if (*name != '-' && !isalnum(*name))
			return 0;
	return 1;
}

/* if new_name == NULL, the section is removed instead */
static int git_config_copy_or_rename_section_in_file(const char *config_filename,
				      const char *old_name,
				      const char *new_name, int copy)
{
	int ret = 0, remove = 0;
	char *filename_buf = NULL;
	struct lock_file lock = LOCK_INIT;
	int out_fd;
	char buf[1024];
	FILE *config_file = NULL;
	struct stat st;
	struct strbuf copystr = STRBUF_INIT;
	struct config_store_data store;

	memset(&store, 0, sizeof(store));

	if (new_name && !section_name_is_ok(new_name)) {
		ret = error(_("invalid section name: %s"), new_name);
		goto out_no_rollback;
	}

	if (!config_filename)
		config_filename = filename_buf = git_pathdup("config");

	out_fd = hold_lock_file_for_update(&lock, config_filename, 0);
	if (out_fd < 0) {
		ret = error(_("could not lock config file %s"), config_filename);
		goto out;
	}

	if (!(config_file = fopen(config_filename, "rb"))) {
		ret = warn_on_fopen_errors(config_filename);
		if (ret)
			goto out;
		/* no config file means nothing to rename, no error */
		goto commit_and_out;
	}

	if (fstat(fileno(config_file), &st) == -1) {
		ret = error_errno(_("fstat on %s failed"), config_filename);
		goto out;
	}

	if (chmod(get_lock_file_path(&lock), st.st_mode & 07777) < 0) {
		ret = error_errno(_("chmod on %s failed"),
				  get_lock_file_path(&lock));
		goto out;
	}

	while (fgets(buf, sizeof(buf), config_file)) {
		unsigned i;
		int length;
		int is_section = 0;
		char *output = buf;
		for (i = 0; buf[i] && isspace(buf[i]); i++)
			; /* do nothing */
		if (buf[i] == '[') {
			/* it's a section */
			int offset;
			is_section = 1;

			/*
			 * When encountering a new section under -c we
			 * need to flush out any section we're already
			 * coping and begin anew. There might be
			 * multiple [branch "$name"] sections.
			 */
			if (copystr.len > 0) {
				if (write_in_full(out_fd, copystr.buf, copystr.len) < 0) {
					ret = write_error(get_lock_file_path(&lock));
					goto out;
				}
				strbuf_reset(&copystr);
			}

			offset = section_name_match(&buf[i], old_name);
			if (offset > 0) {
				ret++;
				if (new_name == NULL) {
					remove = 1;
					continue;
				}
				store.baselen = strlen(new_name);
				if (!copy) {
					if (write_section(out_fd, new_name, &store) < 0) {
						ret = write_error(get_lock_file_path(&lock));
						goto out;
					}
					/*
					 * We wrote out the new section, with
					 * a newline, now skip the old
					 * section's length
					 */
					output += offset + i;
					if (strlen(output) > 0) {
						/*
						 * More content means there's
						 * a declaration to put on the
						 * next line; indent with a
						 * tab
						 */
						output -= 1;
						output[0] = '\t';
					}
				} else {
					copystr = store_create_section(new_name, &store);
				}
			}
			remove = 0;
		}
		if (remove)
			continue;
		length = strlen(output);

		if (!is_section && copystr.len > 0) {
			strbuf_add(&copystr, output, length);
		}

		if (write_in_full(out_fd, output, length) < 0) {
			ret = write_error(get_lock_file_path(&lock));
			goto out;
		}
	}

	/*
	 * Copy a trailing section at the end of the config, won't be
	 * flushed by the usual "flush because we have a new section
	 * logic in the loop above.
	 */
	if (copystr.len > 0) {
		if (write_in_full(out_fd, copystr.buf, copystr.len) < 0) {
			ret = write_error(get_lock_file_path(&lock));
			goto out;
		}
		strbuf_reset(&copystr);
	}

	fclose(config_file);
	config_file = NULL;
commit_and_out:
	if (commit_lock_file(&lock) < 0)
		ret = error_errno(_("could not write config file %s"),
				  config_filename);
out:
	if (config_file)
		fclose(config_file);
	rollback_lock_file(&lock);
out_no_rollback:
	free(filename_buf);
	config_store_data_clear(&store);
	return ret;
}

int git_config_rename_section_in_file(const char *config_filename,
				      const char *old_name, const char *new_name)
{
	return git_config_copy_or_rename_section_in_file(config_filename,
					 old_name, new_name, 0);
}

int git_config_rename_section(const char *old_name, const char *new_name)
{
	return git_config_rename_section_in_file(NULL, old_name, new_name);
}

int git_config_copy_section_in_file(const char *config_filename,
				      const char *old_name, const char *new_name)
{
	return git_config_copy_or_rename_section_in_file(config_filename,
					 old_name, new_name, 1);
}

int git_config_copy_section(const char *old_name, const char *new_name)
{
	return git_config_copy_section_in_file(NULL, old_name, new_name);
}

/*
 * Call this to report error for your variable that should not
 * get a boolean value (i.e. "[my] var" means "true").
 */
#undef config_error_nonbool
int config_error_nonbool(const char *var)
{
	return error(_("missing value for '%s'"), var);
}

int parse_config_key(const char *var,
		     const char *section,
		     const char **subsection, size_t *subsection_len,
		     const char **key)
{
	const char *dot;

	/* Does it start with "section." ? */
	if (!skip_prefix(var, section, &var) || *var != '.')
		return -1;

	/*
	 * Find the key; we don't know yet if we have a subsection, but we must
	 * parse backwards from the end, since the subsection may have dots in
	 * it, too.
	 */
	dot = strrchr(var, '.');
	*key = dot + 1;

	/* Did we have a subsection at all? */
	if (dot == var) {
		if (subsection) {
			*subsection = NULL;
			*subsection_len = 0;
		}
	}
	else {
		if (!subsection)
			return -1;
		*subsection = var + 1;
		*subsection_len = dot - *subsection;
	}

	return 0;
}

const char *current_config_origin_type(void)
{
	int type;
	if (current_config_kvi)
		type = current_config_kvi->origin_type;
	else if(cf)
		type = cf->origin_type;
	else
		BUG("current_config_origin_type called outside config callback");

	switch (type) {
	case CONFIG_ORIGIN_BLOB:
		return "blob";
	case CONFIG_ORIGIN_FILE:
		return "file";
	case CONFIG_ORIGIN_STDIN:
		return "standard input";
	case CONFIG_ORIGIN_SUBMODULE_BLOB:
		return "submodule-blob";
	case CONFIG_ORIGIN_CMDLINE:
		return "command line";
	default:
		BUG("unknown config origin type");
	}
}

const char *config_scope_name(enum config_scope scope)
{
	switch (scope) {
	case CONFIG_SCOPE_SYSTEM:
		return "system";
	case CONFIG_SCOPE_GLOBAL:
		return "global";
	case CONFIG_SCOPE_LOCAL:
		return "local";
	case CONFIG_SCOPE_WORKTREE:
		return "worktree";
	case CONFIG_SCOPE_COMMAND:
		return "command";
	case CONFIG_SCOPE_SUBMODULE:
		return "submodule";
	default:
		return "unknown";
	}
}

const char *current_config_name(void)
{
	const char *name;
	if (current_config_kvi)
		name = current_config_kvi->filename;
	else if (cf)
		name = cf->name;
	else
		BUG("current_config_name called outside config callback");
	return name ? name : "";
}

enum config_scope current_config_scope(void)
{
	if (current_config_kvi)
		return current_config_kvi->scope;
	else
		return current_parsing_scope;
}

int current_config_line(void)
{
	if (current_config_kvi)
		return current_config_kvi->linenr;
	else
		return cf->linenr;
}

int lookup_config(const char **mapping, int nr_mapping, const char *var)
{
	int i;

	for (i = 0; i < nr_mapping; i++) {
		const char *name = mapping[i];

		if (name && !strcasecmp(var, name))
			return i;
	}
	return -1;
}<|MERGE_RESOLUTION|>--- conflicted
+++ resolved
@@ -1180,20 +1180,6 @@
 	}
 }
 
-NORETURN
-static void die_bad_bool(const char *name, const char *value)
-{
-	if (!strcmp(name, "GIT_TEST_GETTEXT_POISON"))
-		/*
-		 * We explicitly *don't* use _() here since it would
-		 * cause an infinite loop with _() needing to call
-		 * use_gettext_poison().
-		 */
-		die("bad boolean config value '%s' for '%s'", value, name);
-	else
-		die(_("bad boolean config value '%s' for '%s'"), value, name);
-}
-
 int git_config_int(const char *name, const char *value)
 {
 	int ret;
@@ -1268,11 +1254,7 @@
 {
 	int v = git_parse_maybe_bool(value);
 	if (v < 0)
-<<<<<<< HEAD
 		die(_("bad boolean config value '%s' for '%s'"), value, name);
-=======
-		die_bad_bool(name, value);
->>>>>>> e7580b93
 	return v;
 }
 
