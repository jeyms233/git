--- conflicted
+++ resolved
@@ -775,8 +775,8 @@
                 decoded_entry = {}
                 for key, value in entry.items():
                     key = key.decode()
-<<<<<<< HEAD
-                    if isinstance(value, bytes) and not (key in ('data', 'path', 'clientFile') or key.startswith('depotFile')):
+                    if isinstance(value, bytes) and (key in text_keys or
+                            any(filter(key.startswith, text_key_prefixes))):
                         try:
                             value = value.decode()
                         except UnicodeDecodeError:
@@ -787,11 +787,6 @@
                                 value = value.decode(errors='replace')
                             else:
                                 value = value.decode(encoding=fallbackEncoding)
-=======
-                    if isinstance(value, bytes) and (key in text_keys or
-                            any(filter(key.startswith, text_key_prefixes))):
-                        value = value.decode()
->>>>>>> ac9cdb5f
                     decoded_entry[key] = value
                 # Parse out data if it's an error response
                 if decoded_entry.get('code') == 'error' and 'data' in decoded_entry:
