--- conflicted
+++ resolved
@@ -2277,20 +2277,7 @@
 	struct stat st;
 
 	if (o->index_only || !o->update)
-<<<<<<< HEAD
 		return 0;
-
-	if (o->reset == UNPACK_RESET_OVERWRITE_UNTRACKED) {
-		/* Avoid nuking startup_info->original_cwd... */
-		if (startup_info->original_cwd &&
-		    !strcmp(startup_info->original_cwd, ce->name))
-			return add_rejected_path(o, ERROR_CWD_IN_THE_WAY,
-						 ce->name);
-		/* ...but nuke anything else. */
-=======
->>>>>>> ecc7c884
-		return 0;
-	}
 
 	if (o->reset == UNPACK_RESET_OVERWRITE_UNTRACKED) {
 		/* Avoid nuking startup_info->original_cwd... */
