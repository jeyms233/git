#include "cache.h"
#include "advice.h"
#include "strvec.h"
#include "repository.h"
#include "config.h"
#include "dir.h"
#include "environment.h"
#include "gettext.h"
#include "hex.h"
#include "tree.h"
#include "tree-walk.h"
#include "cache-tree.h"
#include "unpack-trees.h"
#include "progress.h"
#include "refs.h"
#include "attr.h"
#include "split-index.h"
#include "sparse-index.h"
#include "submodule.h"
#include "submodule-config.h"
#include "trace2.h"
#include "fsmonitor.h"
#include "object-store.h"
#include "promisor-remote.h"
#include "entry.h"
#include "parallel-checkout.h"
#include "setup.h"

/*
 * Error messages expected by scripts out of plumbing commands such as
 * read-tree.  Non-scripted Porcelain is not required to use these messages
 * and in fact are encouraged to reword them to better suit their particular
 * situation better.  See how "git checkout" and "git merge" replaces
 * them using setup_unpack_trees_porcelain(), for example.
 */
static const char *unpack_plumbing_errors[NB_UNPACK_TREES_WARNING_TYPES] = {
	/* ERROR_WOULD_OVERWRITE */
	"Entry '%s' would be overwritten by merge. Cannot merge.",

	/* ERROR_NOT_UPTODATE_FILE */
	"Entry '%s' not uptodate. Cannot merge.",

	/* ERROR_NOT_UPTODATE_DIR */
	"Updating '%s' would lose untracked files in it",

	/* ERROR_CWD_IN_THE_WAY */
	"Refusing to remove '%s' since it is the current working directory.",

	/* ERROR_WOULD_LOSE_UNTRACKED_OVERWRITTEN */
	"Untracked working tree file '%s' would be overwritten by merge.",

	/* ERROR_WOULD_LOSE_UNTRACKED_REMOVED */
	"Untracked working tree file '%s' would be removed by merge.",

	/* ERROR_BIND_OVERLAP */
	"Entry '%s' overlaps with '%s'.  Cannot bind.",

	/* ERROR_WOULD_LOSE_SUBMODULE */
	"Submodule '%s' cannot checkout new HEAD.",

	/* NB_UNPACK_TREES_ERROR_TYPES; just a meta value */
	"",

	/* WARNING_SPARSE_NOT_UPTODATE_FILE */
	"Path '%s' not uptodate; will not remove from working tree.",

	/* WARNING_SPARSE_UNMERGED_FILE */
	"Path '%s' unmerged; will not remove from working tree.",

	/* WARNING_SPARSE_ORPHANED_NOT_OVERWRITTEN */
	"Path '%s' already present; will not overwrite with sparse update.",
};

#define ERRORMSG(o,type) \
	( ((o) && (o)->internal.msgs[(type)]) \
	  ? ((o)->internal.msgs[(type)])      \
	  : (unpack_plumbing_errors[(type)]) )

static const char *super_prefixed(const char *path, const char *super_prefix)
{
	/*
	 * It is necessary and sufficient to have two static buffers
	 * here, as the return value of this function is fed to
	 * error() using the unpack_*_errors[] templates we see above.
	 */
	static struct strbuf buf[2] = {STRBUF_INIT, STRBUF_INIT};
	static int super_prefix_len = -1;
	static unsigned idx = ARRAY_SIZE(buf) - 1;

	if (super_prefix_len < 0) {
		if (!super_prefix) {
			super_prefix_len = 0;
		} else {
			int i;
			for (i = 0; i < ARRAY_SIZE(buf); i++)
				strbuf_addstr(&buf[i], super_prefix);
			super_prefix_len = buf[0].len;
		}
	}

	if (!super_prefix_len)
		return path;

	if (++idx >= ARRAY_SIZE(buf))
		idx = 0;

	strbuf_setlen(&buf[idx], super_prefix_len);
	strbuf_addstr(&buf[idx], path);

	return buf[idx].buf;
}

void setup_unpack_trees_porcelain(struct unpack_trees_options *opts,
				  const char *cmd)
{
	int i;
	const char **msgs = opts->internal.msgs;
	const char *msg;

	strvec_init(&opts->internal.msgs_to_free);

	if (!strcmp(cmd, "checkout"))
		msg = advice_enabled(ADVICE_COMMIT_BEFORE_MERGE)
		      ? _("Your local changes to the following files would be overwritten by checkout:\n%%s"
			  "Please commit your changes or stash them before you switch branches.")
		      : _("Your local changes to the following files would be overwritten by checkout:\n%%s");
	else if (!strcmp(cmd, "merge"))
		msg = advice_enabled(ADVICE_COMMIT_BEFORE_MERGE)
		      ? _("Your local changes to the following files would be overwritten by merge:\n%%s"
			  "Please commit your changes or stash them before you merge.")
		      : _("Your local changes to the following files would be overwritten by merge:\n%%s");
	else
		msg = advice_enabled(ADVICE_COMMIT_BEFORE_MERGE)
		      ? _("Your local changes to the following files would be overwritten by %s:\n%%s"
			  "Please commit your changes or stash them before you %s.")
		      : _("Your local changes to the following files would be overwritten by %s:\n%%s");
	msgs[ERROR_WOULD_OVERWRITE] = msgs[ERROR_NOT_UPTODATE_FILE] =
		strvec_pushf(&opts->internal.msgs_to_free, msg, cmd, cmd);

	msgs[ERROR_NOT_UPTODATE_DIR] =
		_("Updating the following directories would lose untracked files in them:\n%s");

	msgs[ERROR_CWD_IN_THE_WAY] =
		_("Refusing to remove the current working directory:\n%s");

	if (!strcmp(cmd, "checkout"))
		msg = advice_enabled(ADVICE_COMMIT_BEFORE_MERGE)
		      ? _("The following untracked working tree files would be removed by checkout:\n%%s"
			  "Please move or remove them before you switch branches.")
		      : _("The following untracked working tree files would be removed by checkout:\n%%s");
	else if (!strcmp(cmd, "merge"))
		msg = advice_enabled(ADVICE_COMMIT_BEFORE_MERGE)
		      ? _("The following untracked working tree files would be removed by merge:\n%%s"
			  "Please move or remove them before you merge.")
		      : _("The following untracked working tree files would be removed by merge:\n%%s");
	else
		msg = advice_enabled(ADVICE_COMMIT_BEFORE_MERGE)
		      ? _("The following untracked working tree files would be removed by %s:\n%%s"
			  "Please move or remove them before you %s.")
		      : _("The following untracked working tree files would be removed by %s:\n%%s");
	msgs[ERROR_WOULD_LOSE_UNTRACKED_REMOVED] =
		strvec_pushf(&opts->internal.msgs_to_free, msg, cmd, cmd);

	if (!strcmp(cmd, "checkout"))
		msg = advice_enabled(ADVICE_COMMIT_BEFORE_MERGE)
		      ? _("The following untracked working tree files would be overwritten by checkout:\n%%s"
			  "Please move or remove them before you switch branches.")
		      : _("The following untracked working tree files would be overwritten by checkout:\n%%s");
	else if (!strcmp(cmd, "merge"))
		msg = advice_enabled(ADVICE_COMMIT_BEFORE_MERGE)
		      ? _("The following untracked working tree files would be overwritten by merge:\n%%s"
			  "Please move or remove them before you merge.")
		      : _("The following untracked working tree files would be overwritten by merge:\n%%s");
	else
		msg = advice_enabled(ADVICE_COMMIT_BEFORE_MERGE)
		      ? _("The following untracked working tree files would be overwritten by %s:\n%%s"
			  "Please move or remove them before you %s.")
		      : _("The following untracked working tree files would be overwritten by %s:\n%%s");
	msgs[ERROR_WOULD_LOSE_UNTRACKED_OVERWRITTEN] =
		strvec_pushf(&opts->internal.msgs_to_free, msg, cmd, cmd);

	/*
	 * Special case: ERROR_BIND_OVERLAP refers to a pair of paths, we
	 * cannot easily display it as a list.
	 */
	msgs[ERROR_BIND_OVERLAP] = _("Entry '%s' overlaps with '%s'.  Cannot bind.");

	msgs[ERROR_WOULD_LOSE_SUBMODULE] =
		_("Cannot update submodule:\n%s");

	msgs[WARNING_SPARSE_NOT_UPTODATE_FILE] =
		_("The following paths are not up to date and were left despite sparse patterns:\n%s");
	msgs[WARNING_SPARSE_UNMERGED_FILE] =
		_("The following paths are unmerged and were left despite sparse patterns:\n%s");
	msgs[WARNING_SPARSE_ORPHANED_NOT_OVERWRITTEN] =
		_("The following paths were already present and thus not updated despite sparse patterns:\n%s");

	opts->internal.show_all_errors = 1;
	/* rejected paths may not have a static buffer */
	for (i = 0; i < ARRAY_SIZE(opts->internal.unpack_rejects); i++)
		opts->internal.unpack_rejects[i].strdup_strings = 1;
}

void clear_unpack_trees_porcelain(struct unpack_trees_options *opts)
{
	strvec_clear(&opts->internal.msgs_to_free);
	memset(opts->internal.msgs, 0, sizeof(opts->internal.msgs));
}

static int do_add_entry(struct unpack_trees_options *o, struct cache_entry *ce,
			 unsigned int set, unsigned int clear)
{
	clear |= CE_HASHED;

	if (set & CE_REMOVE)
		set |= CE_WT_REMOVE;

	ce->ce_flags = (ce->ce_flags & ~clear) | set;
	return add_index_entry(&o->internal.result, ce,
			       ADD_CACHE_OK_TO_ADD | ADD_CACHE_OK_TO_REPLACE);
}

static void add_entry(struct unpack_trees_options *o,
		      const struct cache_entry *ce,
		      unsigned int set, unsigned int clear)
{
	do_add_entry(o, dup_cache_entry(ce, &o->internal.result), set, clear);
}

/*
 * add error messages on path <path>
 * corresponding to the type <e> with the message <msg>
 * indicating if it should be display in porcelain or not
 */
static int add_rejected_path(struct unpack_trees_options *o,
			     enum unpack_trees_error_types e,
			     const char *path)
{
	if (o->quiet)
		return -1;

	if (!o->internal.show_all_errors)
		return error(ERRORMSG(o, e), super_prefixed(path,
							    o->super_prefix));

	/*
	 * Otherwise, insert in a list for future display by
	 * display_(error|warning)_msgs()
	 */
	string_list_append(&o->internal.unpack_rejects[e], path);
	return -1;
}

/*
 * display all the error messages stored in a nice way
 */
static void display_error_msgs(struct unpack_trees_options *o)
{
	int e;
	unsigned error_displayed = 0;
	for (e = 0; e < NB_UNPACK_TREES_ERROR_TYPES; e++) {
		struct string_list *rejects = &o->internal.unpack_rejects[e];

		if (rejects->nr > 0) {
			int i;
			struct strbuf path = STRBUF_INIT;

			error_displayed = 1;
			for (i = 0; i < rejects->nr; i++)
				strbuf_addf(&path, "\t%s\n", rejects->items[i].string);
			error(ERRORMSG(o, e), super_prefixed(path.buf,
							     o->super_prefix));
			strbuf_release(&path);
		}
		string_list_clear(rejects, 0);
	}
	if (error_displayed)
		fprintf(stderr, _("Aborting\n"));
}

/*
 * display all the warning messages stored in a nice way
 */
static void display_warning_msgs(struct unpack_trees_options *o)
{
	int e;
	unsigned warning_displayed = 0;
	for (e = NB_UNPACK_TREES_ERROR_TYPES + 1;
	     e < NB_UNPACK_TREES_WARNING_TYPES; e++) {
		struct string_list *rejects = &o->internal.unpack_rejects[e];

		if (rejects->nr > 0) {
			int i;
			struct strbuf path = STRBUF_INIT;

			warning_displayed = 1;
			for (i = 0; i < rejects->nr; i++)
				strbuf_addf(&path, "\t%s\n", rejects->items[i].string);
			warning(ERRORMSG(o, e), super_prefixed(path.buf,
							       o->super_prefix));
			strbuf_release(&path);
		}
		string_list_clear(rejects, 0);
	}
	if (warning_displayed)
		fprintf(stderr, _("After fixing the above paths, you may want to run `git sparse-checkout reapply`.\n"));
}
static int check_submodule_move_head(const struct cache_entry *ce,
				     const char *old_id,
				     const char *new_id,
				     struct unpack_trees_options *o)
{
	unsigned flags = SUBMODULE_MOVE_HEAD_DRY_RUN;
	const struct submodule *sub = submodule_from_ce(ce);

	if (!sub)
		return 0;

	if (o->reset)
		flags |= SUBMODULE_MOVE_HEAD_FORCE;

	if (submodule_move_head(ce->name, o->super_prefix, old_id, new_id,
				flags))
		return add_rejected_path(o, ERROR_WOULD_LOSE_SUBMODULE, ce->name);
	return 0;
}

/*
 * Perform the loading of the repository's gitmodules file.  This function is
 * used by 'check_update()' to perform loading of the gitmodules file in two
 * different situations:
 * (1) before removing entries from the working tree if the gitmodules file has
 *     been marked for removal.  This situation is specified by 'state' == NULL.
 * (2) before checking out entries to the working tree if the gitmodules file
 *     has been marked for update.  This situation is specified by 'state' != NULL.
 */
static void load_gitmodules_file(struct index_state *index,
				 struct checkout *state)
{
	int pos = index_name_pos(index, GITMODULES_FILE, strlen(GITMODULES_FILE));

	if (pos >= 0) {
		struct cache_entry *ce = index->cache[pos];
		if (!state && ce->ce_flags & CE_WT_REMOVE) {
			repo_read_gitmodules(the_repository, 0);
		} else if (state && (ce->ce_flags & CE_UPDATE)) {
			submodule_free(the_repository);
			checkout_entry(ce, state, NULL, NULL);
			repo_read_gitmodules(the_repository, 0);
		}
	}
}

static struct progress *get_progress(struct unpack_trees_options *o,
				     struct index_state *index)
{
	unsigned cnt = 0, total = 0;

	if (!o->update || !o->verbose_update)
		return NULL;

	for (; cnt < index->cache_nr; cnt++) {
		const struct cache_entry *ce = index->cache[cnt];
		if (ce->ce_flags & (CE_UPDATE | CE_WT_REMOVE))
			total++;
	}

	return start_delayed_progress(_("Updating files"), total);
}

static void setup_collided_checkout_detection(struct checkout *state,
					      struct index_state *index)
{
	int i;

	state->clone = 1;
	for (i = 0; i < index->cache_nr; i++)
		index->cache[i]->ce_flags &= ~CE_MATCHED;
}

static void report_collided_checkout(struct index_state *index)
{
	struct string_list list = STRING_LIST_INIT_NODUP;
	int i;

	for (i = 0; i < index->cache_nr; i++) {
		struct cache_entry *ce = index->cache[i];

		if (!(ce->ce_flags & CE_MATCHED))
			continue;

		string_list_append(&list, ce->name);
		ce->ce_flags &= ~CE_MATCHED;
	}

	list.cmp = fspathcmp;
	string_list_sort(&list);

	if (list.nr) {
		warning(_("the following paths have collided (e.g. case-sensitive paths\n"
			  "on a case-insensitive filesystem) and only one from the same\n"
			  "colliding group is in the working tree:\n"));

		for (i = 0; i < list.nr; i++)
			fprintf(stderr, "  '%s'\n", list.items[i].string);
	}

	string_list_clear(&list, 0);
}

static int must_checkout(const struct cache_entry *ce)
{
	return ce->ce_flags & CE_UPDATE;
}

static int check_updates(struct unpack_trees_options *o,
			 struct index_state *index)
{
	unsigned cnt = 0;
	int errs = 0;
	struct progress *progress;
	struct checkout state = CHECKOUT_INIT;
	int i, pc_workers, pc_threshold;

	trace_performance_enter();
	state.super_prefix = o->super_prefix;
	state.force = 1;
	state.quiet = 1;
	state.refresh_cache = 1;
	state.istate = index;
	clone_checkout_metadata(&state.meta, &o->meta, NULL);

	if (!o->update || o->dry_run) {
		remove_marked_cache_entries(index, 0);
		trace_performance_leave("check_updates");
		return 0;
	}

	if (o->clone)
		setup_collided_checkout_detection(&state, index);

	progress = get_progress(o, index);

	/* Start with clean cache to avoid using any possibly outdated info. */
	invalidate_lstat_cache();

	git_attr_set_direction(GIT_ATTR_CHECKOUT);

	if (should_update_submodules())
		load_gitmodules_file(index, NULL);

	for (i = 0; i < index->cache_nr; i++) {
		const struct cache_entry *ce = index->cache[i];

		if (ce->ce_flags & CE_WT_REMOVE) {
			display_progress(progress, ++cnt);
			unlink_entry(ce, o->super_prefix);
		}
	}

	remove_marked_cache_entries(index, 0);
	remove_scheduled_dirs();

	if (should_update_submodules())
		load_gitmodules_file(index, &state);

	if (repo_has_promisor_remote(the_repository))
		/*
		 * Prefetch the objects that are to be checked out in the loop
		 * below.
		 */
		prefetch_cache_entries(index, must_checkout);

	get_parallel_checkout_configs(&pc_workers, &pc_threshold);

	enable_delayed_checkout(&state);
	if (pc_workers > 1)
		init_parallel_checkout();
	for (i = 0; i < index->cache_nr; i++) {
		struct cache_entry *ce = index->cache[i];

		if (must_checkout(ce)) {
			size_t last_pc_queue_size = pc_queue_size();

			if (ce->ce_flags & CE_WT_REMOVE)
				BUG("both update and delete flags are set on %s",
				    ce->name);
			ce->ce_flags &= ~CE_UPDATE;
			errs |= checkout_entry(ce, &state, NULL, NULL);

			if (last_pc_queue_size == pc_queue_size())
				display_progress(progress, ++cnt);
		}
	}
	if (pc_workers > 1)
		errs |= run_parallel_checkout(&state, pc_workers, pc_threshold,
					      progress, &cnt);
	stop_progress(&progress);
	errs |= finish_delayed_checkout(&state, o->verbose_update);
	git_attr_set_direction(GIT_ATTR_CHECKIN);

	if (o->clone)
		report_collided_checkout(index);

	trace_performance_leave("check_updates");
	return errs != 0;
}

static int verify_uptodate_sparse(const struct cache_entry *ce,
				  struct unpack_trees_options *o);
static int verify_absent_sparse(const struct cache_entry *ce,
				enum unpack_trees_error_types,
				struct unpack_trees_options *o);

static int apply_sparse_checkout(struct index_state *istate,
				 struct cache_entry *ce,
				 struct unpack_trees_options *o)
{
	int was_skip_worktree = ce_skip_worktree(ce);

	if (ce->ce_flags & CE_NEW_SKIP_WORKTREE)
		ce->ce_flags |= CE_SKIP_WORKTREE;
	else
		ce->ce_flags &= ~CE_SKIP_WORKTREE;
	if (was_skip_worktree != ce_skip_worktree(ce)) {
		ce->ce_flags |= CE_UPDATE_IN_BASE;
		mark_fsmonitor_invalid(istate, ce);
		istate->cache_changed |= CE_ENTRY_CHANGED;
	}

	/*
	 * if (!was_skip_worktree && !ce_skip_worktree()) {
	 *	This is perfectly normal. Move on;
	 * }
	 */

	/*
	 * Merge strategies may set CE_UPDATE|CE_REMOVE outside checkout
	 * area as a result of ce_skip_worktree() shortcuts in
	 * verify_absent() and verify_uptodate().
	 * Make sure they don't modify worktree if they are already
	 * outside checkout area
	 */
	if (was_skip_worktree && ce_skip_worktree(ce)) {
		ce->ce_flags &= ~CE_UPDATE;

		/*
		 * By default, when CE_REMOVE is on, CE_WT_REMOVE is also
		 * on to get that file removed from both index and worktree.
		 * If that file is already outside worktree area, don't
		 * bother remove it.
		 */
		if (ce->ce_flags & CE_REMOVE)
			ce->ce_flags &= ~CE_WT_REMOVE;
	}

	if (!was_skip_worktree && ce_skip_worktree(ce)) {
		/*
		 * If CE_UPDATE is set, verify_uptodate() must be called already
		 * also stat info may have lost after merged_entry() so calling
		 * verify_uptodate() again may fail
		 */
		if (!(ce->ce_flags & CE_UPDATE) &&
		    verify_uptodate_sparse(ce, o)) {
			ce->ce_flags &= ~CE_SKIP_WORKTREE;
			return -1;
		}
		ce->ce_flags |= CE_WT_REMOVE;
		ce->ce_flags &= ~CE_UPDATE;
	}
	if (was_skip_worktree && !ce_skip_worktree(ce)) {
		if (verify_absent_sparse(ce, WARNING_SPARSE_ORPHANED_NOT_OVERWRITTEN, o))
			return -1;
		ce->ce_flags |= CE_UPDATE;
	}
	return 0;
}

static int warn_conflicted_path(struct index_state *istate,
				int i,
				struct unpack_trees_options *o)
{
	char *conflicting_path = istate->cache[i]->name;
	int count = 0;

	add_rejected_path(o, WARNING_SPARSE_UNMERGED_FILE, conflicting_path);

	/* Find out how many higher stage entries are at same path */
	while ((++count) + i < istate->cache_nr &&
	       !strcmp(conflicting_path, istate->cache[count + i]->name))
		; /* do nothing */

	return count;
}

static inline int call_unpack_fn(const struct cache_entry * const *src,
				 struct unpack_trees_options *o)
{
	int ret = o->fn(src, o);
	if (ret > 0)
		ret = 0;
	return ret;
}

static void mark_ce_used(struct cache_entry *ce, struct unpack_trees_options *o)
{
	ce->ce_flags |= CE_UNPACKED;

	if (o->internal.cache_bottom < o->src_index->cache_nr &&
	    o->src_index->cache[o->internal.cache_bottom] == ce) {
		int bottom = o->internal.cache_bottom;

		while (bottom < o->src_index->cache_nr &&
		       o->src_index->cache[bottom]->ce_flags & CE_UNPACKED)
			bottom++;
		o->internal.cache_bottom = bottom;
	}
}

static void mark_all_ce_unused(struct index_state *index)
{
	int i;
	for (i = 0; i < index->cache_nr; i++)
		index->cache[i]->ce_flags &= ~(CE_UNPACKED | CE_ADDED | CE_NEW_SKIP_WORKTREE);
}

static int locate_in_src_index(const struct cache_entry *ce,
			       struct unpack_trees_options *o)
{
	struct index_state *index = o->src_index;
	int len = ce_namelen(ce);
	int pos = index_name_pos(index, ce->name, len);
	if (pos < 0)
		pos = -1 - pos;
	return pos;
}

/*
 * We call unpack_index_entry() with an unmerged cache entry
 * only in diff-index, and it wants a single callback.  Skip
 * the other unmerged entry with the same name.
 */
static void mark_ce_used_same_name(struct cache_entry *ce,
				   struct unpack_trees_options *o)
{
	struct index_state *index = o->src_index;
	int len = ce_namelen(ce);
	int pos;

	for (pos = locate_in_src_index(ce, o); pos < index->cache_nr; pos++) {
		struct cache_entry *next = index->cache[pos];
		if (len != ce_namelen(next) ||
		    memcmp(ce->name, next->name, len))
			break;
		mark_ce_used(next, o);
	}
}

static struct cache_entry *next_cache_entry(struct unpack_trees_options *o)
{
	const struct index_state *index = o->src_index;
	int pos = o->internal.cache_bottom;

	while (pos < index->cache_nr) {
		struct cache_entry *ce = index->cache[pos];
		if (!(ce->ce_flags & CE_UNPACKED))
			return ce;
		pos++;
	}
	return NULL;
}

static void add_same_unmerged(const struct cache_entry *ce,
			      struct unpack_trees_options *o)
{
	struct index_state *index = o->src_index;
	int len = ce_namelen(ce);
	int pos = index_name_pos(index, ce->name, len);

	if (0 <= pos)
		die("programming error in a caller of mark_ce_used_same_name");
	for (pos = -pos - 1; pos < index->cache_nr; pos++) {
		struct cache_entry *next = index->cache[pos];
		if (len != ce_namelen(next) ||
		    memcmp(ce->name, next->name, len))
			break;
		add_entry(o, next, 0, 0);
		mark_ce_used(next, o);
	}
}

static int unpack_index_entry(struct cache_entry *ce,
			      struct unpack_trees_options *o)
{
	const struct cache_entry *src[MAX_UNPACK_TREES + 1] = { NULL, };
	int ret;

	src[0] = ce;

	mark_ce_used(ce, o);
	if (ce_stage(ce)) {
		if (o->skip_unmerged) {
			add_entry(o, ce, 0, 0);
			return 0;
		}
	}
	ret = call_unpack_fn(src, o);
	if (ce_stage(ce))
		mark_ce_used_same_name(ce, o);
	return ret;
}

static int find_cache_pos(struct traverse_info *, const char *p, size_t len);

static void restore_cache_bottom(struct traverse_info *info, int bottom)
{
	struct unpack_trees_options *o = info->data;

	if (o->diff_index_cached)
		return;
	o->internal.cache_bottom = bottom;
}

static int switch_cache_bottom(struct traverse_info *info)
{
	struct unpack_trees_options *o = info->data;
	int ret, pos;

	if (o->diff_index_cached)
		return 0;
	ret = o->internal.cache_bottom;
	pos = find_cache_pos(info->prev, info->name, info->namelen);

	if (pos < -1)
		o->internal.cache_bottom = -2 - pos;
	else if (pos < 0)
		o->internal.cache_bottom = o->src_index->cache_nr;
	return ret;
}

static inline int are_same_oid(struct name_entry *name_j, struct name_entry *name_k)
{
	return !is_null_oid(&name_j->oid) && !is_null_oid(&name_k->oid) && oideq(&name_j->oid, &name_k->oid);
}

static int all_trees_same_as_cache_tree(int n, unsigned long dirmask,
					struct name_entry *names,
					struct traverse_info *info)
{
	struct unpack_trees_options *o = info->data;
	int i;

	if (!o->merge || dirmask != ((1 << n) - 1))
		return 0;

	for (i = 1; i < n; i++)
		if (!are_same_oid(names, names + i))
			return 0;

	return cache_tree_matches_traversal(o->src_index->cache_tree, names, info);
}

static int index_pos_by_traverse_info(struct name_entry *names,
				      struct traverse_info *info)
{
	struct unpack_trees_options *o = info->data;
	struct strbuf name = STRBUF_INIT;
	int pos;

	strbuf_make_traverse_path(&name, info, names->path, names->pathlen);
	strbuf_addch(&name, '/');
	pos = index_name_pos(o->src_index, name.buf, name.len);
	if (pos >= 0) {
		if (!o->src_index->sparse_index ||
		    !(o->src_index->cache[pos]->ce_flags & CE_SKIP_WORKTREE))
			BUG("This is a directory and should not exist in index");
	} else {
		pos = -pos - 1;
	}
	if (pos >= o->src_index->cache_nr ||
	    !starts_with(o->src_index->cache[pos]->name, name.buf) ||
	    (pos > 0 && starts_with(o->src_index->cache[pos-1]->name, name.buf)))
		BUG("pos %d doesn't point to the first entry of %s in index",
		    pos, name.buf);
	strbuf_release(&name);
	return pos;
}

/*
 * Fast path if we detect that all trees are the same as cache-tree at this
 * path. We'll walk these trees in an iterative loop using cache-tree/index
 * instead of ODB since we already know what these trees contain.
 */
static int traverse_by_cache_tree(int pos, int nr_entries, int nr_names,
				  struct traverse_info *info)
{
	struct cache_entry *src[MAX_UNPACK_TREES + 1] = { NULL, };
	struct unpack_trees_options *o = info->data;
	struct cache_entry *tree_ce = NULL;
	int ce_len = 0;
	int i, d;

	if (!o->merge)
		BUG("We need cache-tree to do this optimization");

	/*
	 * Do what unpack_callback() and unpack_single_entry() normally
	 * do. But we walk all paths in an iterative loop instead.
	 *
	 * D/F conflicts and higher stage entries are not a concern
	 * because cache-tree would be invalidated and we would never
	 * get here in the first place.
	 */
	for (i = 0; i < nr_entries; i++) {
		int new_ce_len, len, rc;

		src[0] = o->src_index->cache[pos + i];

		len = ce_namelen(src[0]);
		new_ce_len = cache_entry_size(len);

		if (new_ce_len > ce_len) {
			new_ce_len <<= 1;
			tree_ce = xrealloc(tree_ce, new_ce_len);
			memset(tree_ce, 0, new_ce_len);
			ce_len = new_ce_len;

			tree_ce->ce_flags = create_ce_flags(0);

			for (d = 1; d <= nr_names; d++)
				src[d] = tree_ce;
		}

		tree_ce->ce_mode = src[0]->ce_mode;
		tree_ce->ce_namelen = len;
		oidcpy(&tree_ce->oid, &src[0]->oid);
		memcpy(tree_ce->name, src[0]->name, len + 1);

		rc = call_unpack_fn((const struct cache_entry * const *)src, o);
		if (rc < 0) {
			free(tree_ce);
			return rc;
		}

		mark_ce_used(src[0], o);
	}
	free(tree_ce);
	if (o->internal.debug_unpack)
		printf("Unpacked %d entries from %s to %s using cache-tree\n",
		       nr_entries,
		       o->src_index->cache[pos]->name,
		       o->src_index->cache[pos + nr_entries - 1]->name);
	return 0;
}

static int traverse_trees_recursive(int n, unsigned long dirmask,
				    unsigned long df_conflicts,
				    struct name_entry *names,
				    struct traverse_info *info)
{
	struct unpack_trees_options *o = info->data;
	int i, ret, bottom;
	int nr_buf = 0;
	struct tree_desc t[MAX_UNPACK_TREES];
	void *buf[MAX_UNPACK_TREES];
	struct traverse_info newinfo;
	struct name_entry *p;
	int nr_entries;

	nr_entries = all_trees_same_as_cache_tree(n, dirmask, names, info);
	if (nr_entries > 0) {
		int pos = index_pos_by_traverse_info(names, info);

		if (!o->merge || df_conflicts)
			BUG("Wrong condition to get here buddy");

		/*
		 * All entries up to 'pos' must have been processed
		 * (i.e. marked CE_UNPACKED) at this point. But to be safe,
		 * save and restore cache_bottom anyway to not miss
		 * unprocessed entries before 'pos'.
		 */
		bottom = o->internal.cache_bottom;
		ret = traverse_by_cache_tree(pos, nr_entries, n, info);
		o->internal.cache_bottom = bottom;
		return ret;
	}

	p = names;
	while (!p->mode)
		p++;

	newinfo = *info;
	newinfo.prev = info;
	newinfo.pathspec = info->pathspec;
	newinfo.name = p->path;
	newinfo.namelen = p->pathlen;
	newinfo.mode = p->mode;
	newinfo.pathlen = st_add3(newinfo.pathlen, tree_entry_len(p), 1);
	newinfo.df_conflicts |= df_conflicts;

	/*
	 * Fetch the tree from the ODB for each peer directory in the
	 * n commits.
	 *
	 * For 2- and 3-way traversals, we try to avoid hitting the
	 * ODB twice for the same OID.  This should yield a nice speed
	 * up in checkouts and merges when the commits are similar.
	 *
	 * We don't bother doing the full O(n^2) search for larger n,
	 * because wider traversals don't happen that often and we
	 * avoid the search setup.
	 *
	 * When 2 peer OIDs are the same, we just copy the tree
	 * descriptor data.  This implicitly borrows the buffer
	 * data from the earlier cell.
	 */
	for (i = 0; i < n; i++, dirmask >>= 1) {
		if (i > 0 && are_same_oid(&names[i], &names[i - 1]))
			t[i] = t[i - 1];
		else if (i > 1 && are_same_oid(&names[i], &names[i - 2]))
			t[i] = t[i - 2];
		else {
			const struct object_id *oid = NULL;
			if (dirmask & 1)
				oid = &names[i].oid;
			buf[nr_buf++] = fill_tree_descriptor(the_repository, t + i, oid);
		}
	}

	bottom = switch_cache_bottom(&newinfo);
	ret = traverse_trees(o->src_index, n, t, &newinfo);
	restore_cache_bottom(&newinfo, bottom);

	for (i = 0; i < nr_buf; i++)
		free(buf[i]);

	return ret;
}

/*
 * Compare the traverse-path to the cache entry without actually
 * having to generate the textual representation of the traverse
 * path.
 *
 * NOTE! This *only* compares up to the size of the traverse path
 * itself - the caller needs to do the final check for the cache
 * entry having more data at the end!
 */
static int do_compare_entry_piecewise(const struct cache_entry *ce,
				      const struct traverse_info *info,
				      const char *name, size_t namelen,
				      unsigned mode)
{
	int pathlen, ce_len;
	const char *ce_name;

	if (info->prev) {
		int cmp = do_compare_entry_piecewise(ce, info->prev,
						     info->name, info->namelen,
						     info->mode);
		if (cmp)
			return cmp;
	}
	pathlen = info->pathlen;
	ce_len = ce_namelen(ce);

	/* If ce_len < pathlen then we must have previously hit "name == directory" entry */
	if (ce_len < pathlen)
		return -1;

	ce_len -= pathlen;
	ce_name = ce->name + pathlen;

	return df_name_compare(ce_name, ce_len, S_IFREG, name, namelen, mode);
}

static int do_compare_entry(const struct cache_entry *ce,
			    const struct traverse_info *info,
			    const char *name, size_t namelen,
			    unsigned mode)
{
	int pathlen, ce_len;
	const char *ce_name;
	int cmp;
	unsigned ce_mode;

	/*
	 * If we have not precomputed the traverse path, it is quicker
	 * to avoid doing so.  But if we have precomputed it,
	 * it is quicker to use the precomputed version.
	 */
	if (!info->traverse_path)
		return do_compare_entry_piecewise(ce, info, name, namelen, mode);

	cmp = strncmp(ce->name, info->traverse_path, info->pathlen);
	if (cmp)
		return cmp;

	pathlen = info->pathlen;
	ce_len = ce_namelen(ce);

	if (ce_len < pathlen)
		return -1;

	ce_len -= pathlen;
	ce_name = ce->name + pathlen;

	ce_mode = S_ISSPARSEDIR(ce->ce_mode) ? S_IFDIR : S_IFREG;
	return df_name_compare(ce_name, ce_len, ce_mode, name, namelen, mode);
}

static int compare_entry(const struct cache_entry *ce, const struct traverse_info *info, const struct name_entry *n)
{
	int cmp = do_compare_entry(ce, info, n->path, n->pathlen, n->mode);
	if (cmp)
		return cmp;

	/*
	 * At this point, we know that we have a prefix match. If ce
	 * is a sparse directory, then allow an exact match. This only
	 * works when the input name is a directory, since ce->name
	 * ends in a directory separator.
	 */
	if (S_ISSPARSEDIR(ce->ce_mode) &&
	    ce->ce_namelen == traverse_path_len(info, tree_entry_len(n)) + 1)
		return 0;

	/*
	 * Even if the beginning compared identically, the ce should
	 * compare as bigger than a directory leading up to it!
	 */
	return ce_namelen(ce) > traverse_path_len(info, tree_entry_len(n));
}

static int ce_in_traverse_path(const struct cache_entry *ce,
			       const struct traverse_info *info)
{
	if (!info->prev)
		return 1;
	if (do_compare_entry(ce, info->prev,
			     info->name, info->namelen, info->mode))
		return 0;
	/*
	 * If ce (blob) is the same name as the path (which is a tree
	 * we will be descending into), it won't be inside it.
	 */
	return (info->pathlen < ce_namelen(ce));
}

static struct cache_entry *create_ce_entry(const struct traverse_info *info,
	const struct name_entry *n,
	int stage,
	struct index_state *istate,
	int is_transient,
	int is_sparse_directory)
{
	size_t len = traverse_path_len(info, tree_entry_len(n));
	size_t alloc_len = is_sparse_directory ? len + 1 : len;
	struct cache_entry *ce =
		is_transient ?
		make_empty_transient_cache_entry(alloc_len, NULL) :
		make_empty_cache_entry(istate, alloc_len);

	ce->ce_mode = create_ce_mode(n->mode);
	ce->ce_flags = create_ce_flags(stage);
	ce->ce_namelen = len;
	oidcpy(&ce->oid, &n->oid);
	/* len+1 because the cache_entry allocates space for NUL */
	make_traverse_path(ce->name, len + 1, info, n->path, n->pathlen);

	if (is_sparse_directory) {
		ce->name[len] = '/';
		ce->name[len + 1] = '\0';
		ce->ce_namelen++;
		ce->ce_flags |= CE_SKIP_WORKTREE;
	}

	return ce;
}

/*
 * Determine whether the path specified by 'p' should be unpacked as a new
 * sparse directory in a sparse index. A new sparse directory 'A/':
 * - must be outside the sparse cone.
 * - must not already be in the index (i.e., no index entry with name 'A/'
 *   exists).
 * - must not have any child entries in the index (i.e., no index entry
 *   'A/<something>' exists).
 * If 'p' meets the above requirements, return 1; otherwise, return 0.
 */
static int entry_is_new_sparse_dir(const struct traverse_info *info,
				   const struct name_entry *p)
{
	int res, pos;
	struct strbuf dirpath = STRBUF_INIT;
	struct unpack_trees_options *o = info->data;

	if (!S_ISDIR(p->mode))
		return 0;

	/*
	 * If the path is inside the sparse cone, it can't be a sparse directory.
	 */
	strbuf_add(&dirpath, info->traverse_path, info->pathlen);
	strbuf_add(&dirpath, p->path, p->pathlen);
	strbuf_addch(&dirpath, '/');
	if (path_in_cone_mode_sparse_checkout(dirpath.buf, o->src_index)) {
		res = 0;
		goto cleanup;
	}

	pos = index_name_pos_sparse(o->src_index, dirpath.buf, dirpath.len);
	if (pos >= 0) {
		/* Path is already in the index, not a new sparse dir */
		res = 0;
		goto cleanup;
	}

	/* Where would this sparse dir be inserted into the index? */
	pos = -pos - 1;
	if (pos >= o->src_index->cache_nr) {
		/*
		 * Sparse dir would be inserted at the end of the index, so we
		 * know it has no child entries.
		 */
		res = 1;
		goto cleanup;
	}

	/*
	 * If the dir has child entries in the index, the first would be at the
	 * position the sparse directory would be inserted. If the entry at this
	 * position is inside the dir, not a new sparse dir.
	 */
	res = strncmp(o->src_index->cache[pos]->name, dirpath.buf, dirpath.len);

cleanup:
	strbuf_release(&dirpath);
	return res;
}

/*
 * Note that traverse_by_cache_tree() duplicates some logic in this function
 * without actually calling it. If you change the logic here you may need to
 * check and change there as well.
 */
static int unpack_single_entry(int n, unsigned long mask,
			       unsigned long dirmask,
			       struct cache_entry **src,
			       const struct name_entry *names,
			       const struct traverse_info *info,
			       int *is_new_sparse_dir)
{
	int i;
	struct unpack_trees_options *o = info->data;
	unsigned long conflicts = info->df_conflicts | dirmask;
	const struct name_entry *p = names;

	*is_new_sparse_dir = 0;
	if (mask == dirmask && !src[0]) {
		/*
		 * If we're not in a sparse index, we can't unpack a directory
		 * without recursing into it, so we return.
		 */
		if (!o->src_index->sparse_index)
			return 0;

		/* Find first entry with a real name (we could use "mask" too) */
		while (!p->mode)
			p++;

		/*
		 * If the directory is completely missing from the index but
		 * would otherwise be a sparse directory, we should unpack it.
		 * If not, we'll return and continue recursively traversing the
		 * tree.
		 */
		*is_new_sparse_dir = entry_is_new_sparse_dir(info, p);
		if (!*is_new_sparse_dir)
			return 0;
	}

	/*
	 * When we are unpacking a sparse directory, then this isn't necessarily
	 * a directory-file conflict.
	 */
	if (mask == dirmask &&
	    (*is_new_sparse_dir || (src[0] && S_ISSPARSEDIR(src[0]->ce_mode))))
		conflicts = 0;

	/*
	 * Ok, we've filled in up to any potential index entry in src[0],
	 * now do the rest.
	 */
	for (i = 0; i < n; i++) {
		int stage;
		unsigned int bit = 1ul << i;
		if (conflicts & bit) {
			src[i + o->merge] = o->df_conflict_entry;
			continue;
		}
		if (!(mask & bit))
			continue;
		if (!o->merge)
			stage = 0;
		else if (i + 1 < o->head_idx)
			stage = 1;
		else if (i + 1 > o->head_idx)
			stage = 3;
		else
			stage = 2;

		/*
		 * If the merge bit is set, then the cache entries are
		 * discarded in the following block.  In this case,
		 * construct "transient" cache_entries, as they are
		 * not stored in the index.  otherwise construct the
		 * cache entry from the index aware logic.
		 */
		src[i + o->merge] = create_ce_entry(info, names + i, stage,
						    &o->internal.result,
						    o->merge, bit & dirmask);
	}

	if (o->merge) {
		int rc = call_unpack_fn((const struct cache_entry * const *)src,
					o);
		for (i = 0; i < n; i++) {
			struct cache_entry *ce = src[i + o->merge];
			if (ce != o->df_conflict_entry)
				discard_cache_entry(ce);
		}
		return rc;
	}

	for (i = 0; i < n; i++)
		if (src[i] && src[i] != o->df_conflict_entry)
			if (do_add_entry(o, src[i], 0, 0))
				return -1;

	return 0;
}

static int unpack_failed(struct unpack_trees_options *o, const char *message)
{
	discard_index(&o->internal.result);
	if (!o->quiet && !o->exiting_early) {
		if (message)
			return error("%s", message);
		return -1;
	}
	return -1;
}

/*
 * The tree traversal is looking at name p.  If we have a matching entry,
 * return it.  If name p is a directory in the index, do not return
 * anything, as we will want to match it when the traversal descends into
 * the directory.
 */
static int find_cache_pos(struct traverse_info *info,
			  const char *p, size_t p_len)
{
	int pos;
	struct unpack_trees_options *o = info->data;
	struct index_state *index = o->src_index;
	int pfxlen = info->pathlen;

	for (pos = o->internal.cache_bottom; pos < index->cache_nr; pos++) {
		const struct cache_entry *ce = index->cache[pos];
		const char *ce_name, *ce_slash;
		int cmp, ce_len;

		if (ce->ce_flags & CE_UNPACKED) {
			/*
			 * cache_bottom entry is already unpacked, so
			 * we can never match it; don't check it
			 * again.
			 */
			if (pos == o->internal.cache_bottom)
				++o->internal.cache_bottom;
			continue;
		}
		if (!ce_in_traverse_path(ce, info)) {
			/*
			 * Check if we can skip future cache checks
			 * (because we're already past all possible
			 * entries in the traverse path).
			 */
			if (info->traverse_path) {
				if (strncmp(ce->name, info->traverse_path,
					    info->pathlen) > 0)
					break;
			}
			continue;
		}
		ce_name = ce->name + pfxlen;
		ce_slash = strchr(ce_name, '/');
		if (ce_slash)
			ce_len = ce_slash - ce_name;
		else
			ce_len = ce_namelen(ce) - pfxlen;
		cmp = name_compare(p, p_len, ce_name, ce_len);
		/*
		 * Exact match; if we have a directory we need to
		 * delay returning it.
		 */
		if (!cmp)
			return ce_slash ? -2 - pos : pos;
		if (0 < cmp)
			continue; /* keep looking */
		/*
		 * ce_name sorts after p->path; could it be that we
		 * have files under p->path directory in the index?
		 * E.g.  ce_name == "t-i", and p->path == "t"; we may
		 * have "t/a" in the index.
		 */
		if (p_len < ce_len && !memcmp(ce_name, p, p_len) &&
		    ce_name[p_len] < '/')
			continue; /* keep looking */
		break;
	}
	return -1;
}

/*
 * Given a sparse directory entry 'ce', compare ce->name to
 * info->traverse_path + p->path + '/' if info->traverse_path
 * is non-empty.
 *
 * Compare ce->name to p->path + '/' otherwise. Note that
 * ce->name must end in a trailing '/' because it is a sparse
 * directory entry.
 */
static int sparse_dir_matches_path(const struct cache_entry *ce,
				   struct traverse_info *info,
				   const struct name_entry *p)
{
	assert(S_ISSPARSEDIR(ce->ce_mode));
	assert(ce->name[ce->ce_namelen - 1] == '/');

	if (info->pathlen)
		return ce->ce_namelen == info->pathlen + p->pathlen + 1 &&
		       ce->name[info->pathlen - 1] == '/' &&
		       !strncmp(ce->name, info->traverse_path, info->pathlen) &&
		       !strncmp(ce->name + info->pathlen, p->path, p->pathlen);
	return ce->ce_namelen == p->pathlen + 1 &&
	       !strncmp(ce->name, p->path, p->pathlen);
}

static struct cache_entry *find_cache_entry(struct traverse_info *info,
					    const struct name_entry *p)
{
	const char *path;
	int pos = find_cache_pos(info, p->path, p->pathlen);
	struct unpack_trees_options *o = info->data;

	if (0 <= pos)
		return o->src_index->cache[pos];

	/*
	 * Check for a sparse-directory entry named "path/".
	 * Due to the input p->path not having a trailing
	 * slash, the negative 'pos' value overshoots the
	 * expected position, hence "-2" instead of "-1".
	 */
	pos = -pos - 2;

	if (pos < 0 || pos >= o->src_index->cache_nr)
		return NULL;

	/*
	 * Due to lexicographic sorting and sparse directory
	 * entries ending with a trailing slash, our path as a
	 * sparse directory (e.g "subdir/") and	our path as a
	 * file (e.g. "subdir") might be separated by other
	 * paths (e.g. "subdir-").
	 */
	while (pos >= 0) {
		struct cache_entry *ce = o->src_index->cache[pos];

		if (!skip_prefix(ce->name, info->traverse_path, &path) ||
		    strncmp(path, p->path, p->pathlen) ||
		    path[p->pathlen] != '/')
			return NULL;

		if (S_ISSPARSEDIR(ce->ce_mode) &&
		    sparse_dir_matches_path(ce, info, p))
			return ce;

		pos--;
	}

	return NULL;
}

static void debug_path(struct traverse_info *info)
{
	if (info->prev) {
		debug_path(info->prev);
		if (*info->prev->name)
			putchar('/');
	}
	printf("%s", info->name);
}

static void debug_name_entry(int i, struct name_entry *n)
{
	printf("ent#%d %06o %s\n", i,
	       n->path ? n->mode : 0,
	       n->path ? n->path : "(missing)");
}

static void debug_unpack_callback(int n,
				  unsigned long mask,
				  unsigned long dirmask,
				  struct name_entry *names,
				  struct traverse_info *info)
{
	int i;
	printf("* unpack mask %lu, dirmask %lu, cnt %d ",
	       mask, dirmask, n);
	debug_path(info);
	putchar('\n');
	for (i = 0; i < n; i++)
		debug_name_entry(i, names + i);
}

/*
 * Returns true if and only if the given cache_entry is a
 * sparse-directory entry that matches the given name_entry
 * from the tree walk at the given traverse_info.
 */
static int is_sparse_directory_entry(struct cache_entry *ce,
				     const struct name_entry *name,
				     struct traverse_info *info)
{
	if (!ce || !name || !S_ISSPARSEDIR(ce->ce_mode))
		return 0;

	return sparse_dir_matches_path(ce, info, name);
}

static int unpack_sparse_callback(int n, unsigned long mask, unsigned long dirmask, struct name_entry *names, struct traverse_info *info)
{
	struct cache_entry *src[MAX_UNPACK_TREES + 1] = { NULL, };
	struct unpack_trees_options *o = info->data;
	int ret, is_new_sparse_dir;

	assert(o->merge);

	/*
	 * Unlike in 'unpack_callback', where src[0] is derived from the index when
	 * merging, src[0] is a transient cache entry derived from the first tree
	 * provided. Create the temporary entry as if it came from a non-sparse index.
	 */
	if (!is_null_oid(&names[0].oid)) {
		src[0] = create_ce_entry(info, &names[0], 0,
					&o->internal.result, 1,
					dirmask & (1ul << 0));
		src[0]->ce_flags |= (CE_SKIP_WORKTREE | CE_NEW_SKIP_WORKTREE);
	}

	/*
	 * 'unpack_single_entry' assumes that src[0] is derived directly from
	 * the index, rather than from an entry in 'names'. This is *not* true when
	 * merging a sparse directory, in which case names[0] is the "index" source
	 * entry. To match the expectations of 'unpack_single_entry', shift past the
	 * "index" tree (i.e., names[0]) and adjust 'names', 'n', 'mask', and
	 * 'dirmask' accordingly.
	 */
	ret = unpack_single_entry(n - 1, mask >> 1, dirmask >> 1, src, names + 1, info, &is_new_sparse_dir);

	if (src[0])
		discard_cache_entry(src[0]);

	return ret >= 0 ? mask : -1;
}

/*
 * Note that traverse_by_cache_tree() duplicates some logic in this function
 * without actually calling it. If you change the logic here you may need to
 * check and change there as well.
 */
static int unpack_callback(int n, unsigned long mask, unsigned long dirmask, struct name_entry *names, struct traverse_info *info)
{
	struct cache_entry *src[MAX_UNPACK_TREES + 1] = { NULL, };
	struct unpack_trees_options *o = info->data;
	const struct name_entry *p = names;
	int is_new_sparse_dir;

	/* Find first entry with a real name (we could use "mask" too) */
	while (!p->mode)
		p++;

	if (o->internal.debug_unpack)
		debug_unpack_callback(n, mask, dirmask, names, info);

	/* Are we supposed to look at the index too? */
	if (o->merge) {
		while (1) {
			int cmp;
			struct cache_entry *ce;

			if (o->diff_index_cached)
				ce = next_cache_entry(o);
			else
				ce = find_cache_entry(info, p);

			if (!ce)
				break;
			cmp = compare_entry(ce, info, p);
			if (cmp < 0) {
				if (unpack_index_entry(ce, o) < 0)
					return unpack_failed(o, NULL);
				continue;
			}
			if (!cmp) {
				if (ce_stage(ce)) {
					/*
					 * If we skip unmerged index
					 * entries, we'll skip this
					 * entry *and* the tree
					 * entries associated with it!
					 */
					if (o->skip_unmerged) {
						add_same_unmerged(ce, o);
						return mask;
					}
				}
				src[0] = ce;
			}
			break;
		}
	}

	if (unpack_single_entry(n, mask, dirmask, src, names, info, &is_new_sparse_dir))
		return -1;

	if (o->merge && src[0]) {
		if (ce_stage(src[0]))
			mark_ce_used_same_name(src[0], o);
		else
			mark_ce_used(src[0], o);
	}

	/* Now handle any directories.. */
	if (dirmask) {
		/* special case: "diff-index --cached" looking at a tree */
		if (o->diff_index_cached &&
		    n == 1 && dirmask == 1 && S_ISDIR(names->mode)) {
			int matches;
			matches = cache_tree_matches_traversal(o->src_index->cache_tree,
							       names, info);
			/*
			 * Everything under the name matches; skip the
			 * entire hierarchy.  diff_index_cached codepath
			 * special cases D/F conflicts in such a way that
			 * it does not do any look-ahead, so this is safe.
			 */
			if (matches) {
				/*
				 * Only increment the cache_bottom if the
				 * directory isn't a sparse directory index
				 * entry (if it is, it was already incremented)
				 * in 'mark_ce_used()'
				 */
				if (!src[0] || !S_ISSPARSEDIR(src[0]->ce_mode))
					o->internal.cache_bottom += matches;
				return mask;
			}
		}

		if (!is_sparse_directory_entry(src[0], p, info) &&
		    !is_new_sparse_dir &&
		    traverse_trees_recursive(n, dirmask, mask & ~dirmask,
						    names, info) < 0) {
			return -1;
		}

		return mask;
	}

	return mask;
}

static int clear_ce_flags_1(struct index_state *istate,
			    struct cache_entry **cache, int nr,
			    struct strbuf *prefix,
			    int select_mask, int clear_mask,
			    struct pattern_list *pl,
			    enum pattern_match_result default_match,
			    int progress_nr);

/* Whole directory matching */
static int clear_ce_flags_dir(struct index_state *istate,
			      struct cache_entry **cache, int nr,
			      struct strbuf *prefix,
			      char *basename,
			      int select_mask, int clear_mask,
			      struct pattern_list *pl,
			      enum pattern_match_result default_match,
			      int progress_nr)
{
	struct cache_entry **cache_end;
	int dtype = DT_DIR;
	int rc;
	enum pattern_match_result ret, orig_ret;
	orig_ret = path_matches_pattern_list(prefix->buf, prefix->len,
					     basename, &dtype, pl, istate);

	strbuf_addch(prefix, '/');

	/* If undecided, use matching result of parent dir in defval */
	if (orig_ret == UNDECIDED)
		ret = default_match;
	else
		ret = orig_ret;

	for (cache_end = cache; cache_end != cache + nr; cache_end++) {
		struct cache_entry *ce = *cache_end;
		if (strncmp(ce->name, prefix->buf, prefix->len))
			break;
	}

	if (pl->use_cone_patterns && orig_ret == MATCHED_RECURSIVE) {
		struct cache_entry **ce = cache;
		rc = cache_end - cache;

		while (ce < cache_end) {
			(*ce)->ce_flags &= ~clear_mask;
			ce++;
		}
	} else if (pl->use_cone_patterns && orig_ret == NOT_MATCHED) {
		rc = cache_end - cache;
	} else {
		rc = clear_ce_flags_1(istate, cache, cache_end - cache,
				      prefix,
				      select_mask, clear_mask,
				      pl, ret,
				      progress_nr);
	}

	strbuf_setlen(prefix, prefix->len - 1);
	return rc;
}

/*
 * Traverse the index, find every entry that matches according to
 * o->pl. Do "ce_flags &= ~clear_mask" on those entries. Return the
 * number of traversed entries.
 *
 * If select_mask is non-zero, only entries whose ce_flags has on of
 * those bits enabled are traversed.
 *
 * cache	: pointer to an index entry
 * prefix_len	: an offset to its path
 *
 * The current path ("prefix") including the trailing '/' is
 *   cache[0]->name[0..(prefix_len-1)]
 * Top level path has prefix_len zero.
 */
static int clear_ce_flags_1(struct index_state *istate,
			    struct cache_entry **cache, int nr,
			    struct strbuf *prefix,
			    int select_mask, int clear_mask,
			    struct pattern_list *pl,
			    enum pattern_match_result default_match,
			    int progress_nr)
{
	struct cache_entry **cache_end = nr ? cache + nr : cache;

	/*
	 * Process all entries that have the given prefix and meet
	 * select_mask condition
	 */
	while(cache != cache_end) {
		struct cache_entry *ce = *cache;
		const char *name, *slash;
		int len, dtype;
		enum pattern_match_result ret;

		display_progress(istate->progress, progress_nr);

		if (select_mask && !(ce->ce_flags & select_mask)) {
			cache++;
			progress_nr++;
			continue;
		}

		if (prefix->len && strncmp(ce->name, prefix->buf, prefix->len))
			break;

		name = ce->name + prefix->len;
		slash = strchr(name, '/');

		/* If it's a directory, try whole directory match first */
		if (slash) {
			int processed;

			len = slash - name;
			strbuf_add(prefix, name, len);

			processed = clear_ce_flags_dir(istate, cache, cache_end - cache,
						       prefix,
						       prefix->buf + prefix->len - len,
						       select_mask, clear_mask,
						       pl, default_match,
						       progress_nr);

			/* clear_c_f_dir eats a whole dir already? */
			if (processed) {
				cache += processed;
				progress_nr += processed;
				strbuf_setlen(prefix, prefix->len - len);
				continue;
			}

			strbuf_addch(prefix, '/');
			processed = clear_ce_flags_1(istate, cache, cache_end - cache,
						     prefix,
						     select_mask, clear_mask, pl,
						     default_match, progress_nr);

			cache += processed;
			progress_nr += processed;

			strbuf_setlen(prefix, prefix->len - len - 1);
			continue;
		}

		/* Non-directory */
		dtype = ce_to_dtype(ce);
		ret = path_matches_pattern_list(ce->name,
						ce_namelen(ce),
						name, &dtype, pl, istate);
		if (ret == UNDECIDED)
			ret = default_match;
		if (ret == MATCHED || ret == MATCHED_RECURSIVE)
			ce->ce_flags &= ~clear_mask;
		cache++;
		progress_nr++;
	}

	display_progress(istate->progress, progress_nr);
	return nr - (cache_end - cache);
}

static int clear_ce_flags(struct index_state *istate,
			  int select_mask, int clear_mask,
			  struct pattern_list *pl,
			  int show_progress)
{
	static struct strbuf prefix = STRBUF_INIT;
	char label[100];
	int rval;

	strbuf_reset(&prefix);
	if (show_progress)
		istate->progress = start_delayed_progress(
					_("Updating index flags"),
					istate->cache_nr);

	xsnprintf(label, sizeof(label), "clear_ce_flags(0x%08lx,0x%08lx)",
		  (unsigned long)select_mask, (unsigned long)clear_mask);
	trace2_region_enter("unpack_trees", label, the_repository);
	rval = clear_ce_flags_1(istate,
				istate->cache,
				istate->cache_nr,
				&prefix,
				select_mask, clear_mask,
				pl, 0, 0);
	trace2_region_leave("unpack_trees", label, the_repository);

	stop_progress(&istate->progress);
	return rval;
}

/*
 * Set/Clear CE_NEW_SKIP_WORKTREE according to $GIT_DIR/info/sparse-checkout
 */
static void mark_new_skip_worktree(struct pattern_list *pl,
				   struct index_state *istate,
				   int select_flag, int skip_wt_flag,
				   int show_progress)
{
	int i;

	/*
	 * 1. Pretend the narrowest worktree: only unmerged entries
	 * are checked out
	 */
	for (i = 0; i < istate->cache_nr; i++) {
		struct cache_entry *ce = istate->cache[i];

		if (select_flag && !(ce->ce_flags & select_flag))
			continue;

		if (!ce_stage(ce) && !(ce->ce_flags & CE_CONFLICTED))
			ce->ce_flags |= skip_wt_flag;
		else
			ce->ce_flags &= ~skip_wt_flag;
	}

	/*
	 * 2. Widen worktree according to sparse-checkout file.
	 * Matched entries will have skip_wt_flag cleared (i.e. "in")
	 */
	clear_ce_flags(istate, select_flag, skip_wt_flag, pl, show_progress);
}

static void populate_from_existing_patterns(struct unpack_trees_options *o,
					    struct pattern_list *pl)
{
	if (get_sparse_checkout_patterns(pl) < 0)
		o->skip_sparse_checkout = 1;
	else
		o->internal.pl = pl;
}

static void update_sparsity_for_prefix(const char *prefix,
				       struct index_state *istate)
{
	int prefix_len = strlen(prefix);
	struct strbuf ce_prefix = STRBUF_INIT;

	if (!istate->sparse_index)
		return;

	while (prefix_len > 0 && prefix[prefix_len - 1] == '/')
		prefix_len--;

	if (prefix_len <= 0)
		BUG("Invalid prefix passed to update_sparsity_for_prefix");

	strbuf_grow(&ce_prefix, prefix_len + 1);
	strbuf_add(&ce_prefix, prefix, prefix_len);
	strbuf_addch(&ce_prefix, '/');

	/*
	 * If the prefix points to a sparse directory or a path inside a sparse
	 * directory, the index should be expanded. This is accomplished in one
	 * of two ways:
	 * - if the prefix is inside a sparse directory, it will be expanded by
	 *   the 'ensure_full_index(...)' call in 'index_name_pos(...)'.
	 * - if the prefix matches an existing sparse directory entry,
	 *   'index_name_pos(...)' will return its index position, triggering
	 *   the 'ensure_full_index(...)' below.
	 */
	if (!path_in_cone_mode_sparse_checkout(ce_prefix.buf, istate) &&
	    index_name_pos(istate, ce_prefix.buf, ce_prefix.len) >= 0)
		ensure_full_index(istate);

	strbuf_release(&ce_prefix);
}

static int verify_absent(const struct cache_entry *,
			 enum unpack_trees_error_types,
			 struct unpack_trees_options *);
/*
 * N-way merge "len" trees.  Returns 0 on success, -1 on failure to manipulate the
 * resulting index, -2 on failure to reflect the changes to the work tree.
 *
 * CE_ADDED, CE_UNPACKED and CE_NEW_SKIP_WORKTREE are used internally
 */
int unpack_trees(unsigned len, struct tree_desc *t, struct unpack_trees_options *o)
{
	struct repository *repo = the_repository;
	int i, ret;
	static struct cache_entry *dfc;
	struct pattern_list pl;
	int free_pattern_list = 0;
	struct dir_struct dir = DIR_INIT;

	if (o->reset == UNPACK_RESET_INVALID)
		BUG("o->reset had a value of 1; should be UNPACK_TREES_*_UNTRACKED");

	if (len > MAX_UNPACK_TREES)
		die("unpack_trees takes at most %d trees", MAX_UNPACK_TREES);
	if (o->internal.dir)
		BUG("o->internal.dir is for internal use only");
	if (o->internal.pl)
		BUG("o->internal.pl is for internal use only");
	if (o->df_conflict_entry)
		BUG("o->df_conflict_entry is an output only field");

	trace_performance_enter();
	trace2_region_enter("unpack_trees", "unpack_trees", the_repository);

	prepare_repo_settings(repo);
	if (repo->settings.command_requires_full_index) {
		ensure_full_index(o->src_index);
		if (o->dst_index)
			ensure_full_index(o->dst_index);
	}

	if (o->reset == UNPACK_RESET_OVERWRITE_UNTRACKED &&
	    o->preserve_ignored)
		BUG("UNPACK_RESET_OVERWRITE_UNTRACKED incompatible with preserved ignored files");

	if (!o->preserve_ignored) {
		o->internal.dir = &dir;
		o->internal.dir->flags |= DIR_SHOW_IGNORED;
		setup_standard_excludes(o->internal.dir);
	}

	if (o->prefix)
		update_sparsity_for_prefix(o->prefix, o->src_index);

	if (!core_apply_sparse_checkout || !o->update)
		o->skip_sparse_checkout = 1;
	if (!o->skip_sparse_checkout) {
		memset(&pl, 0, sizeof(pl));
		free_pattern_list = 1;
		populate_from_existing_patterns(o, &pl);
	}

	index_state_init(&o->internal.result, o->src_index->repo);
	o->internal.result.initialized = 1;
	o->internal.result.timestamp.sec = o->src_index->timestamp.sec;
	o->internal.result.timestamp.nsec = o->src_index->timestamp.nsec;
	o->internal.result.version = o->src_index->version;
	if (!o->src_index->split_index) {
		o->internal.result.split_index = NULL;
	} else if (o->src_index == o->dst_index) {
		/*
		 * o->dst_index (and thus o->src_index) will be discarded
		 * and overwritten with o->internal.result at the end of
		 * this function, so just use src_index's split_index to
		 * avoid having to create a new one.
		 */
		o->internal.result.split_index = o->src_index->split_index;
<<<<<<< HEAD
		if (o->src_index->cache_changed & SPLIT_INDEX_ORDERED)
			o->internal.result.cache_changed |= SPLIT_INDEX_ORDERED;
=======
>>>>>>> 331b094e
		o->internal.result.split_index->refcount++;
	} else {
		o->internal.result.split_index =
			init_split_index(&o->internal.result);
	}
	oidcpy(&o->internal.result.oid, &o->src_index->oid);
	o->internal.merge_size = len;
	mark_all_ce_unused(o->src_index);

	o->internal.result.fsmonitor_last_update =
		xstrdup_or_null(o->src_index->fsmonitor_last_update);
	o->internal.result.fsmonitor_has_run_once = o->src_index->fsmonitor_has_run_once;

	if (!o->src_index->initialized &&
	    !repo->settings.command_requires_full_index &&
	    is_sparse_index_allowed(&o->internal.result, 0))
		o->internal.result.sparse_index = 1;

	/*
	 * Sparse checkout loop #1: set NEW_SKIP_WORKTREE on existing entries
	 */
	if (!o->skip_sparse_checkout)
		mark_new_skip_worktree(o->internal.pl, o->src_index, 0,
				       CE_NEW_SKIP_WORKTREE, o->verbose_update);

	if (!dfc)
		dfc = xcalloc(1, cache_entry_size(0));
	o->df_conflict_entry = dfc;

	if (len) {
		const char *prefix = o->prefix ? o->prefix : "";
		struct traverse_info info;

		setup_traverse_info(&info, prefix);
		info.fn = unpack_callback;
		info.data = o;
		info.show_all_errors = o->internal.show_all_errors;
		info.pathspec = o->pathspec;

		if (o->prefix) {
			/*
			 * Unpack existing index entries that sort before the
			 * prefix the tree is spliced into.  Note that o->merge
			 * is always true in this case.
			 */
			while (1) {
				struct cache_entry *ce = next_cache_entry(o);
				if (!ce)
					break;
				if (ce_in_traverse_path(ce, &info))
					break;
				if (unpack_index_entry(ce, o) < 0)
					goto return_failed;
			}
		}

		trace_performance_enter();
		trace2_region_enter("unpack_trees", "traverse_trees", the_repository);
		ret = traverse_trees(o->src_index, len, t, &info);
		trace2_region_leave("unpack_trees", "traverse_trees", the_repository);
		trace_performance_leave("traverse_trees");
		if (ret < 0)
			goto return_failed;
	}

	/* Any left-over entries in the index? */
	if (o->merge) {
		while (1) {
			struct cache_entry *ce = next_cache_entry(o);
			if (!ce)
				break;
			if (unpack_index_entry(ce, o) < 0)
				goto return_failed;
		}
	}
	mark_all_ce_unused(o->src_index);

	if (o->trivial_merges_only && o->internal.nontrivial_merge) {
		ret = unpack_failed(o, "Merge requires file-level merging");
		goto done;
	}

	if (!o->skip_sparse_checkout) {
		/*
		 * Sparse checkout loop #2: set NEW_SKIP_WORKTREE on entries not in loop #1
		 * If they will have NEW_SKIP_WORKTREE, also set CE_SKIP_WORKTREE
		 * so apply_sparse_checkout() won't attempt to remove it from worktree
		 */
		mark_new_skip_worktree(o->internal.pl, &o->internal.result,
				       CE_ADDED, CE_SKIP_WORKTREE | CE_NEW_SKIP_WORKTREE,
				       o->verbose_update);

		ret = 0;
		for (i = 0; i < o->internal.result.cache_nr; i++) {
			struct cache_entry *ce = o->internal.result.cache[i];

			/*
			 * Entries marked with CE_ADDED in merged_entry() do not have
			 * verify_absent() check (the check is effectively disabled
			 * because CE_NEW_SKIP_WORKTREE is set unconditionally).
			 *
			 * Do the real check now because we have had
			 * correct CE_NEW_SKIP_WORKTREE
			 */
			if (ce->ce_flags & CE_ADDED &&
			    verify_absent(ce, WARNING_SPARSE_ORPHANED_NOT_OVERWRITTEN, o))
				ret = 1;

			if (apply_sparse_checkout(&o->internal.result, ce, o))
				ret = 1;
		}
		if (ret == 1) {
			/*
			 * Inability to sparsify or de-sparsify individual
			 * paths is not an error, but just a warning.
			 */
			if (o->internal.show_all_errors)
				display_warning_msgs(o);
			ret = 0;
		}
	}

	ret = check_updates(o, &o->internal.result) ? (-2) : 0;
	if (o->dst_index) {
		move_index_extensions(&o->internal.result, o->src_index);
		if (!ret) {
			if (git_env_bool("GIT_TEST_CHECK_CACHE_TREE", 0))
				cache_tree_verify(the_repository,
						  &o->internal.result);
			if (!o->skip_cache_tree_update &&
			    !cache_tree_fully_valid(o->internal.result.cache_tree))
				cache_tree_update(&o->internal.result,
						  WRITE_TREE_SILENT |
						  WRITE_TREE_REPAIR);
		}

		o->internal.result.updated_workdir = 1;
		discard_index(o->dst_index);
		*o->dst_index = o->internal.result;
	} else {
		discard_index(&o->internal.result);
	}
	o->src_index = NULL;

done:
	if (free_pattern_list)
		clear_pattern_list(&pl);
	if (o->internal.dir) {
		dir_clear(o->internal.dir);
		o->internal.dir = NULL;
	}
	trace2_region_leave("unpack_trees", "unpack_trees", the_repository);
	trace_performance_leave("unpack_trees");
	return ret;

return_failed:
	if (o->internal.show_all_errors)
		display_error_msgs(o);
	mark_all_ce_unused(o->src_index);
	ret = unpack_failed(o, NULL);
	if (o->exiting_early)
		ret = 0;
	goto done;
}

/*
 * Update SKIP_WORKTREE bits according to sparsity patterns, and update
 * working directory to match.
 *
 * CE_NEW_SKIP_WORKTREE is used internally.
 */
enum update_sparsity_result update_sparsity(struct unpack_trees_options *o,
					    struct pattern_list *pl)
{
	enum update_sparsity_result ret = UPDATE_SPARSITY_SUCCESS;
	int i;
	unsigned old_show_all_errors;
	int free_pattern_list = 0;

	old_show_all_errors = o->internal.show_all_errors;
	o->internal.show_all_errors = 1;
	index_state_init(&o->internal.result, o->src_index->repo);

	/* Sanity checks */
	if (!o->update || o->index_only || o->skip_sparse_checkout)
		BUG("update_sparsity() is for reflecting sparsity patterns in working directory");
	if (o->src_index != o->dst_index || o->fn)
		BUG("update_sparsity() called wrong");

	trace_performance_enter();

	/* If we weren't given patterns, use the recorded ones */
	if (!pl) {
		free_pattern_list = 1;
		pl = xcalloc(1, sizeof(*pl));
		populate_from_existing_patterns(o, pl);
	}
	o->internal.pl = pl;

	/* Expand sparse directories as needed */
	expand_index(o->src_index, o->internal.pl);

	/* Set NEW_SKIP_WORKTREE on existing entries. */
	mark_all_ce_unused(o->src_index);
	mark_new_skip_worktree(o->internal.pl, o->src_index, 0,
			       CE_NEW_SKIP_WORKTREE, o->verbose_update);

	/* Then loop over entries and update/remove as needed */
	ret = UPDATE_SPARSITY_SUCCESS;
	for (i = 0; i < o->src_index->cache_nr; i++) {
		struct cache_entry *ce = o->src_index->cache[i];


		if (ce_stage(ce)) {
			/* -1 because for loop will increment by 1 */
			i += warn_conflicted_path(o->src_index, i, o) - 1;
			ret = UPDATE_SPARSITY_WARNINGS;
			continue;
		}

		if (apply_sparse_checkout(o->src_index, ce, o))
			ret = UPDATE_SPARSITY_WARNINGS;
	}

	if (check_updates(o, o->src_index))
		ret = UPDATE_SPARSITY_WORKTREE_UPDATE_FAILURES;

	display_warning_msgs(o);
	o->internal.show_all_errors = old_show_all_errors;
	if (free_pattern_list) {
		clear_pattern_list(pl);
		free(pl);
		o->internal.pl = NULL;
	}
	trace_performance_leave("update_sparsity");
	return ret;
}

/* Here come the merge functions */

static int reject_merge(const struct cache_entry *ce,
			struct unpack_trees_options *o)
{
	return add_rejected_path(o, ERROR_WOULD_OVERWRITE, ce->name);
}

static int same(const struct cache_entry *a, const struct cache_entry *b)
{
	if (!!a != !!b)
		return 0;
	if (!a && !b)
		return 1;
	if ((a->ce_flags | b->ce_flags) & CE_CONFLICTED)
		return 0;
	return a->ce_mode == b->ce_mode &&
	       oideq(&a->oid, &b->oid);
}


/*
 * When a CE gets turned into an unmerged entry, we
 * want it to be up-to-date
 */
static int verify_uptodate_1(const struct cache_entry *ce,
			     struct unpack_trees_options *o,
			     enum unpack_trees_error_types error_type)
{
	struct stat st;

	if (o->index_only)
		return 0;

	/*
	 * CE_VALID and CE_SKIP_WORKTREE cheat, we better check again
	 * if this entry is truly up-to-date because this file may be
	 * overwritten.
	 */
	if ((ce->ce_flags & CE_VALID) || ce_skip_worktree(ce))
		; /* keep checking */
	else if (o->reset || ce_uptodate(ce))
		return 0;

	if (!lstat(ce->name, &st)) {
		int flags = CE_MATCH_IGNORE_VALID|CE_MATCH_IGNORE_SKIP_WORKTREE;
		unsigned changed = ie_match_stat(o->src_index, ce, &st, flags);

		if (submodule_from_ce(ce)) {
			int r = check_submodule_move_head(ce,
				"HEAD", oid_to_hex(&ce->oid), o);
			if (r)
				return add_rejected_path(o, error_type, ce->name);
			return 0;
		}

		if (!changed)
			return 0;
		/*
		 * Historic default policy was to allow submodule to be out
		 * of sync wrt the superproject index. If the submodule was
		 * not considered interesting above, we don't care here.
		 */
		if (S_ISGITLINK(ce->ce_mode))
			return 0;

		errno = 0;
	}
	if (errno == ENOENT)
		return 0;
	return add_rejected_path(o, error_type, ce->name);
}

int verify_uptodate(const struct cache_entry *ce,
		    struct unpack_trees_options *o)
{
	if (!o->skip_sparse_checkout &&
	    (ce->ce_flags & CE_SKIP_WORKTREE) &&
	    (ce->ce_flags & CE_NEW_SKIP_WORKTREE))
		return 0;
	return verify_uptodate_1(ce, o, ERROR_NOT_UPTODATE_FILE);
}

static int verify_uptodate_sparse(const struct cache_entry *ce,
				  struct unpack_trees_options *o)
{
	return verify_uptodate_1(ce, o, WARNING_SPARSE_NOT_UPTODATE_FILE);
}

/*
 * TODO: We should actually invalidate o->internal.result, not src_index [1].
 * But since cache tree and untracked cache both are not copied to
 * o->internal.result until unpacking is complete, we invalidate them on
 * src_index instead with the assumption that they will be copied to
 * dst_index at the end.
 *
 * [1] src_index->cache_tree is also used in unpack_callback() so if
 * we invalidate o->internal.result, we need to update it to use
 * o->internal.result.cache_tree as well.
 */
static void invalidate_ce_path(const struct cache_entry *ce,
			       struct unpack_trees_options *o)
{
	if (!ce)
		return;
	cache_tree_invalidate_path(o->src_index, ce->name);
	untracked_cache_invalidate_path(o->src_index, ce->name, 1);
}

/*
 * Check that checking out ce->sha1 in subdir ce->name is not
 * going to overwrite any working files.
 */
static int verify_clean_submodule(const char *old_sha1,
				  const struct cache_entry *ce,
				  struct unpack_trees_options *o)
{
	if (!submodule_from_ce(ce))
		return 0;

	return check_submodule_move_head(ce, old_sha1,
					 oid_to_hex(&ce->oid), o);
}

static int verify_clean_subdirectory(const struct cache_entry *ce,
				     struct unpack_trees_options *o)
{
	/*
	 * we are about to extract "ce->name"; we would not want to lose
	 * anything in the existing directory there.
	 */
	int namelen;
	int i;
	struct dir_struct d;
	char *pathbuf;
	int cnt = 0;

	if (S_ISGITLINK(ce->ce_mode)) {
		struct object_id oid;
		int sub_head = resolve_gitlink_ref(ce->name, "HEAD", &oid);
		/*
		 * If we are not going to update the submodule, then
		 * we don't care.
		 */
		if (!sub_head && oideq(&oid, &ce->oid))
			return 0;
		return verify_clean_submodule(sub_head ? NULL : oid_to_hex(&oid),
					      ce, o);
	}

	/*
	 * First let's make sure we do not have a local modification
	 * in that directory.
	 */
	namelen = ce_namelen(ce);
	for (i = locate_in_src_index(ce, o);
	     i < o->src_index->cache_nr;
	     i++) {
		struct cache_entry *ce2 = o->src_index->cache[i];
		int len = ce_namelen(ce2);
		if (len < namelen ||
		    strncmp(ce->name, ce2->name, namelen) ||
		    ce2->name[namelen] != '/')
			break;
		/*
		 * ce2->name is an entry in the subdirectory to be
		 * removed.
		 */
		if (!ce_stage(ce2)) {
			if (verify_uptodate(ce2, o))
				return -1;
			add_entry(o, ce2, CE_REMOVE, 0);
			invalidate_ce_path(ce, o);
			mark_ce_used(ce2, o);
		}
		cnt++;
	}

	/* Do not lose a locally present file that is not ignored. */
	pathbuf = xstrfmt("%.*s/", namelen, ce->name);

	memset(&d, 0, sizeof(d));
	if (o->internal.dir)
		setup_standard_excludes(&d);
	i = read_directory(&d, o->src_index, pathbuf, namelen+1, NULL);
	dir_clear(&d);
	free(pathbuf);
	if (i)
		return add_rejected_path(o, ERROR_NOT_UPTODATE_DIR, ce->name);

	/* Do not lose startup_info->original_cwd */
	if (startup_info->original_cwd &&
	    !strcmp(startup_info->original_cwd, ce->name))
		return add_rejected_path(o, ERROR_CWD_IN_THE_WAY, ce->name);

	return cnt;
}

/*
 * This gets called when there was no index entry for the tree entry 'dst',
 * but we found a file in the working tree that 'lstat()' said was fine,
 * and we're on a case-insensitive filesystem.
 *
 * See if we can find a case-insensitive match in the index that also
 * matches the stat information, and assume it's that other file!
 */
static int icase_exists(struct unpack_trees_options *o, const char *name, int len, struct stat *st)
{
	const struct cache_entry *src;

	src = index_file_exists(o->src_index, name, len, 1);
	return src && !ie_match_stat(o->src_index, src, st, CE_MATCH_IGNORE_VALID|CE_MATCH_IGNORE_SKIP_WORKTREE);
}

enum absent_checking_type {
	COMPLETELY_ABSENT,
	ABSENT_ANY_DIRECTORY
};

static int check_ok_to_remove(const char *name, int len, int dtype,
			      const struct cache_entry *ce, struct stat *st,
			      enum unpack_trees_error_types error_type,
			      enum absent_checking_type absent_type,
			      struct unpack_trees_options *o)
{
	const struct cache_entry *result;

	/*
	 * It may be that the 'lstat()' succeeded even though
	 * target 'ce' was absent, because there is an old
	 * entry that is different only in case..
	 *
	 * Ignore that lstat() if it matches.
	 */
	if (ignore_case && icase_exists(o, name, len, st))
		return 0;

	if (o->internal.dir &&
	    is_excluded(o->internal.dir, o->src_index, name, &dtype))
		/*
		 * ce->name is explicitly excluded, so it is Ok to
		 * overwrite it.
		 */
		return 0;
	if (S_ISDIR(st->st_mode)) {
		/*
		 * We are checking out path "foo" and
		 * found "foo/." in the working tree.
		 * This is tricky -- if we have modified
		 * files that are in "foo/" we would lose
		 * them.
		 */
		if (verify_clean_subdirectory(ce, o) < 0)
			return -1;
		return 0;
	}

	/* If we only care about directories, then we can remove */
	if (absent_type == ABSENT_ANY_DIRECTORY)
		return 0;

	/*
	 * The previous round may already have decided to
	 * delete this path, which is in a subdirectory that
	 * is being replaced with a blob.
	 */
	result = index_file_exists(&o->internal.result, name, len, 0);
	if (result) {
		if (result->ce_flags & CE_REMOVE)
			return 0;
	}

	return add_rejected_path(o, error_type, name);
}

/*
 * We do not want to remove or overwrite a working tree file that
 * is not tracked, unless it is ignored.
 */
static int verify_absent_1(const struct cache_entry *ce,
			   enum unpack_trees_error_types error_type,
			   enum absent_checking_type absent_type,
			   struct unpack_trees_options *o)
{
	int len;
	struct stat st;

	if (o->index_only || !o->update)
		return 0;

	if (o->reset == UNPACK_RESET_OVERWRITE_UNTRACKED) {
		/* Avoid nuking startup_info->original_cwd... */
		if (startup_info->original_cwd &&
		    !strcmp(startup_info->original_cwd, ce->name))
			return add_rejected_path(o, ERROR_CWD_IN_THE_WAY,
						 ce->name);
		/* ...but nuke anything else. */
		return 0;
	}

	len = check_leading_path(ce->name, ce_namelen(ce), 0);
	if (!len)
		return 0;
	else if (len > 0) {
		char *path;
		int ret;

		path = xmemdupz(ce->name, len);
		if (lstat(path, &st))
			ret = error_errno("cannot stat '%s'", path);
		else {
			if (submodule_from_ce(ce))
				ret = check_submodule_move_head(ce,
								oid_to_hex(&ce->oid),
								NULL, o);
			else
				ret = check_ok_to_remove(path, len, DT_UNKNOWN, NULL,
							 &st, error_type,
							 absent_type, o);
		}
		free(path);
		return ret;
	} else if (lstat(ce->name, &st)) {
		if (errno != ENOENT)
			return error_errno("cannot stat '%s'", ce->name);
		return 0;
	} else {
		if (submodule_from_ce(ce))
			return check_submodule_move_head(ce, oid_to_hex(&ce->oid),
							 NULL, o);

		return check_ok_to_remove(ce->name, ce_namelen(ce),
					  ce_to_dtype(ce), ce, &st,
					  error_type, absent_type, o);
	}
}

static int verify_absent(const struct cache_entry *ce,
			 enum unpack_trees_error_types error_type,
			 struct unpack_trees_options *o)
{
	if (!o->skip_sparse_checkout && (ce->ce_flags & CE_NEW_SKIP_WORKTREE))
		return 0;
	return verify_absent_1(ce, error_type, COMPLETELY_ABSENT, o);
}

static int verify_absent_if_directory(const struct cache_entry *ce,
				      enum unpack_trees_error_types error_type,
				      struct unpack_trees_options *o)
{
	if (!o->skip_sparse_checkout && (ce->ce_flags & CE_NEW_SKIP_WORKTREE))
		return 0;
	return verify_absent_1(ce, error_type, ABSENT_ANY_DIRECTORY, o);
}

static int verify_absent_sparse(const struct cache_entry *ce,
				enum unpack_trees_error_types error_type,
				struct unpack_trees_options *o)
{
	return verify_absent_1(ce, error_type, COMPLETELY_ABSENT, o);
}

static int merged_entry(const struct cache_entry *ce,
			const struct cache_entry *old,
			struct unpack_trees_options *o)
{
	int update = CE_UPDATE;
	struct cache_entry *merge = dup_cache_entry(ce, &o->internal.result);

	if (!old) {
		/*
		 * New index entries. In sparse checkout, the following
		 * verify_absent() will be delayed until after
		 * traverse_trees() finishes in unpack_trees(), then:
		 *
		 *  - CE_NEW_SKIP_WORKTREE will be computed correctly
		 *  - verify_absent() be called again, this time with
		 *    correct CE_NEW_SKIP_WORKTREE
		 *
		 * verify_absent() call here does nothing in sparse
		 * checkout (i.e. o->skip_sparse_checkout == 0)
		 */
		update |= CE_ADDED;
		merge->ce_flags |= CE_NEW_SKIP_WORKTREE;

		if (verify_absent(merge,
				  ERROR_WOULD_LOSE_UNTRACKED_OVERWRITTEN, o)) {
			discard_cache_entry(merge);
			return -1;
		}
		invalidate_ce_path(merge, o);

		if (submodule_from_ce(ce) && file_exists(ce->name)) {
			int ret = check_submodule_move_head(ce, NULL,
							    oid_to_hex(&ce->oid),
							    o);
			if (ret)
				return ret;
		}

	} else if (!(old->ce_flags & CE_CONFLICTED)) {
		/*
		 * See if we can re-use the old CE directly?
		 * That way we get the uptodate stat info.
		 *
		 * This also removes the UPDATE flag on a match; otherwise
		 * we will end up overwriting local changes in the work tree.
		 */
		if (same(old, merge)) {
			copy_cache_entry(merge, old);
			update = 0;
		} else {
			if (verify_uptodate(old, o)) {
				discard_cache_entry(merge);
				return -1;
			}
			/* Migrate old flags over */
			update |= old->ce_flags & (CE_SKIP_WORKTREE | CE_NEW_SKIP_WORKTREE);
			invalidate_ce_path(old, o);
		}

		if (submodule_from_ce(ce) && file_exists(ce->name)) {
			int ret = check_submodule_move_head(ce, oid_to_hex(&old->oid),
							    oid_to_hex(&ce->oid),
							    o);
			if (ret)
				return ret;
		}
	} else {
		/*
		 * Previously unmerged entry left as an existence
		 * marker by read_index_unmerged();
		 */
		if (verify_absent_if_directory(merge,
				  ERROR_WOULD_LOSE_UNTRACKED_OVERWRITTEN, o)) {
			discard_cache_entry(merge);
			return -1;
		}

		invalidate_ce_path(old, o);
	}

	if (do_add_entry(o, merge, update, CE_STAGEMASK) < 0)
		return -1;
	return 1;
}

static int merged_sparse_dir(const struct cache_entry * const *src, int n,
			     struct unpack_trees_options *o)
{
	struct tree_desc t[MAX_UNPACK_TREES + 1];
	void * tree_bufs[MAX_UNPACK_TREES + 1];
	struct traverse_info info;
	int i, ret;

	/*
	 * Create the tree traversal information for traversing into *only* the
	 * sparse directory.
	 */
	setup_traverse_info(&info, src[0]->name);
	info.fn = unpack_sparse_callback;
	info.data = o;
	info.show_all_errors = o->internal.show_all_errors;
	info.pathspec = o->pathspec;

	/* Get the tree descriptors of the sparse directory in each of the merging trees */
	for (i = 0; i < n; i++)
		tree_bufs[i] = fill_tree_descriptor(o->src_index->repo, &t[i],
						    src[i] && !is_null_oid(&src[i]->oid) ? &src[i]->oid : NULL);

	ret = traverse_trees(o->src_index, n, t, &info);

	for (i = 0; i < n; i++)
		free(tree_bufs[i]);

	return ret;
}

static int deleted_entry(const struct cache_entry *ce,
			 const struct cache_entry *old,
			 struct unpack_trees_options *o)
{
	/* Did it exist in the index? */
	if (!old) {
		if (verify_absent(ce, ERROR_WOULD_LOSE_UNTRACKED_REMOVED, o))
			return -1;
		return 0;
	} else if (verify_absent_if_directory(ce, ERROR_WOULD_LOSE_UNTRACKED_REMOVED, o)) {
		return -1;
	}

	if (!(old->ce_flags & CE_CONFLICTED) && verify_uptodate(old, o))
		return -1;
	add_entry(o, ce, CE_REMOVE, 0);
	invalidate_ce_path(ce, o);
	return 1;
}

static int keep_entry(const struct cache_entry *ce,
		      struct unpack_trees_options *o)
{
	add_entry(o, ce, 0, 0);
	if (ce_stage(ce))
		invalidate_ce_path(ce, o);
	return 1;
}

#if DBRT_DEBUG
static void show_stage_entry(FILE *o,
			     const char *label, const struct cache_entry *ce)
{
	if (!ce)
		fprintf(o, "%s (missing)\n", label);
	else
		fprintf(o, "%s%06o %s %d\t%s\n",
			label,
			ce->ce_mode,
			oid_to_hex(&ce->oid),
			ce_stage(ce),
			ce->name);
}
#endif

int threeway_merge(const struct cache_entry * const *stages,
		   struct unpack_trees_options *o)
{
	const struct cache_entry *index;
	const struct cache_entry *head;
	const struct cache_entry *remote = stages[o->head_idx + 1];
	int count;
	int head_match = 0;
	int remote_match = 0;

	int df_conflict_head = 0;
	int df_conflict_remote = 0;

	int any_anc_missing = 0;
	int no_anc_exists = 1;
	int i;

	for (i = 1; i < o->head_idx; i++) {
		if (!stages[i] || stages[i] == o->df_conflict_entry)
			any_anc_missing = 1;
		else
			no_anc_exists = 0;
	}

	index = stages[0];
	head = stages[o->head_idx];

	if (head == o->df_conflict_entry) {
		df_conflict_head = 1;
		head = NULL;
	}

	if (remote == o->df_conflict_entry) {
		df_conflict_remote = 1;
		remote = NULL;
	}

	/*
	 * First, if there's a #16 situation, note that to prevent #13
	 * and #14.
	 */
	if (!same(remote, head)) {
		for (i = 1; i < o->head_idx; i++) {
			if (same(stages[i], head)) {
				head_match = i;
			}
			if (same(stages[i], remote)) {
				remote_match = i;
			}
		}
	}

	/*
	 * We start with cases where the index is allowed to match
	 * something other than the head: #14(ALT) and #2ALT, where it
	 * is permitted to match the result instead.
	 */
	/* #14, #14ALT, #2ALT */
	if (remote && !df_conflict_head && head_match && !remote_match) {
		if (index && !same(index, remote) && !same(index, head)) {
			if (S_ISSPARSEDIR(index->ce_mode))
				return merged_sparse_dir(stages, 4, o);
			else
				return reject_merge(index, o);
		}
		return merged_entry(remote, index, o);
	}
	/*
	 * If we have an entry in the index cache, then we want to
	 * make sure that it matches head.
	 */
	if (index && !same(index, head)) {
		if (S_ISSPARSEDIR(index->ce_mode))
			return merged_sparse_dir(stages, 4, o);
		else
			return reject_merge(index, o);
	}

	if (head) {
		/* #5ALT, #15 */
		if (same(head, remote))
			return merged_entry(head, index, o);
		/* #13, #3ALT */
		if (!df_conflict_remote && remote_match && !head_match)
			return merged_entry(head, index, o);
	}

	/* #1 */
	if (!head && !remote && any_anc_missing)
		return 0;

	/*
	 * Under the "aggressive" rule, we resolve mostly trivial
	 * cases that we historically had git-merge-one-file resolve.
	 */
	if (o->aggressive) {
		int head_deleted = !head;
		int remote_deleted = !remote;
		const struct cache_entry *ce = NULL;

		if (index)
			ce = index;
		else if (head)
			ce = head;
		else if (remote)
			ce = remote;
		else {
			for (i = 1; i < o->head_idx; i++) {
				if (stages[i] && stages[i] != o->df_conflict_entry) {
					ce = stages[i];
					break;
				}
			}
		}

		/*
		 * Deleted in both.
		 * Deleted in one and unchanged in the other.
		 */
		if ((head_deleted && remote_deleted) ||
		    (head_deleted && remote && remote_match) ||
		    (remote_deleted && head && head_match)) {
			if (index)
				return deleted_entry(index, index, o);
			if (ce && !head_deleted) {
				if (verify_absent(ce, ERROR_WOULD_LOSE_UNTRACKED_REMOVED, o))
					return -1;
			}
			return 0;
		}
		/*
		 * Added in both, identically.
		 */
		if (no_anc_exists && head && remote && same(head, remote))
			return merged_entry(head, index, o);

	}

	/* Handle "no merge" cases (see t/t1000-read-tree-m-3way.sh) */
	if (index) {
		/*
		 * If we've reached the "no merge" cases and we're merging
		 * a sparse directory, we may have an "edit/edit" conflict that
		 * can be resolved by individually merging directory contents.
		 */
		if (S_ISSPARSEDIR(index->ce_mode))
			return merged_sparse_dir(stages, 4, o);

		/*
		 * If we're not merging a sparse directory, ensure the index is
		 * up-to-date to avoid files getting overwritten with conflict
		 * resolution files
		 */
		if (verify_uptodate(index, o))
			return -1;
	}

	o->internal.nontrivial_merge = 1;

	/* #2, #3, #4, #6, #7, #9, #10, #11. */
	count = 0;
	if (!head_match || !remote_match) {
		for (i = 1; i < o->head_idx; i++) {
			if (stages[i] && stages[i] != o->df_conflict_entry) {
				keep_entry(stages[i], o);
				count++;
				break;
			}
		}
	}
#if DBRT_DEBUG
	else {
		fprintf(stderr, "read-tree: warning #16 detected\n");
		show_stage_entry(stderr, "head   ", stages[head_match]);
		show_stage_entry(stderr, "remote ", stages[remote_match]);
	}
#endif
	if (head) { count += keep_entry(head, o); }
	if (remote) { count += keep_entry(remote, o); }
	return count;
}

/*
 * Two-way merge.
 *
 * The rule is to "carry forward" what is in the index without losing
 * information across a "fast-forward", favoring a successful merge
 * over a merge failure when it makes sense.  For details of the
 * "carry forward" rule, please see <Documentation/git-read-tree.txt>.
 *
 */
int twoway_merge(const struct cache_entry * const *src,
		 struct unpack_trees_options *o)
{
	const struct cache_entry *current = src[0];
	const struct cache_entry *oldtree = src[1];
	const struct cache_entry *newtree = src[2];

	if (o->internal.merge_size != 2)
		return error("Cannot do a twoway merge of %d trees",
			     o->internal.merge_size);

	if (oldtree == o->df_conflict_entry)
		oldtree = NULL;
	if (newtree == o->df_conflict_entry)
		newtree = NULL;

	if (current) {
		if (current->ce_flags & CE_CONFLICTED) {
			if (same(oldtree, newtree) || o->reset) {
				if (!newtree)
					return deleted_entry(current, current, o);
				else
					return merged_entry(newtree, current, o);
			}
			return reject_merge(current, o);
		} else if ((!oldtree && !newtree) || /* 4 and 5 */
			 (!oldtree && newtree &&
			  same(current, newtree)) || /* 6 and 7 */
			 (oldtree && newtree &&
			  same(oldtree, newtree)) || /* 14 and 15 */
			 (oldtree && newtree &&
			  !same(oldtree, newtree) && /* 18 and 19 */
			  same(current, newtree))) {
			return keep_entry(current, o);
		} else if (oldtree && !newtree && same(current, oldtree)) {
			/* 10 or 11 */
			return deleted_entry(oldtree, current, o);
		} else if (oldtree && newtree &&
			 same(current, oldtree) && !same(current, newtree)) {
			/* 20 or 21 */
			return merged_entry(newtree, current, o);
		} else if (current && !oldtree && newtree &&
			   S_ISSPARSEDIR(current->ce_mode) != S_ISSPARSEDIR(newtree->ce_mode) &&
			   ce_stage(current) == 0) {
			/*
			 * This case is a directory/file conflict across the sparse-index
			 * boundary. When we are changing from one path to another via
			 * 'git checkout', then we want to replace one entry with another
			 * via merged_entry(). If there are staged changes, then we should
			 * reject the merge instead.
			 */
			return merged_entry(newtree, current, o);
		} else if (S_ISSPARSEDIR(current->ce_mode)) {
			/*
			 * The sparse directories differ, but we don't know whether that's
			 * because of two different files in the directory being modified
			 * (can be trivially merged) or if there is a real file conflict.
			 * Merge the sparse directory by OID to compare file-by-file.
			 */
			return merged_sparse_dir(src, 3, o);
		} else
			return reject_merge(current, o);
	}
	else if (newtree) {
		if (oldtree && !o->initial_checkout) {
			/*
			 * deletion of the path was staged;
			 */
			if (same(oldtree, newtree))
				return 1;
			return reject_merge(oldtree, o);
		}
		return merged_entry(newtree, current, o);
	}
	return deleted_entry(oldtree, current, o);
}

/*
 * Bind merge.
 *
 * Keep the index entries at stage0, collapse stage1 but make sure
 * stage0 does not have anything there.
 */
int bind_merge(const struct cache_entry * const *src,
	       struct unpack_trees_options *o)
{
	const struct cache_entry *old = src[0];
	const struct cache_entry *a = src[1];

	if (o->internal.merge_size != 1)
		return error("Cannot do a bind merge of %d trees",
			     o->internal.merge_size);
	if (a && old)
		return o->quiet ? -1 :
			error(ERRORMSG(o, ERROR_BIND_OVERLAP),
			      super_prefixed(a->name, o->super_prefix),
			      super_prefixed(old->name, o->super_prefix));
	if (!a)
		return keep_entry(old, o);
	else
		return merged_entry(a, NULL, o);
}

/*
 * One-way merge.
 *
 * The rule is:
 * - take the stat information from stage0, take the data from stage1
 */
int oneway_merge(const struct cache_entry * const *src,
		 struct unpack_trees_options *o)
{
	const struct cache_entry *old = src[0];
	const struct cache_entry *a = src[1];

	if (o->internal.merge_size != 1)
		return error("Cannot do a oneway merge of %d trees",
			     o->internal.merge_size);

	if (!a || a == o->df_conflict_entry)
		return deleted_entry(old, old, o);

	if (old && same(old, a)) {
		int update = 0;
		if (o->reset && o->update && !ce_uptodate(old) && !ce_skip_worktree(old) &&
			!(old->ce_flags & CE_FSMONITOR_VALID)) {
			struct stat st;
			if (lstat(old->name, &st) ||
			    ie_match_stat(o->src_index, old, &st, CE_MATCH_IGNORE_VALID|CE_MATCH_IGNORE_SKIP_WORKTREE))
				update |= CE_UPDATE;
		}
		if (o->update && S_ISGITLINK(old->ce_mode) &&
		    should_update_submodules() && !verify_uptodate(old, o))
			update |= CE_UPDATE;
		add_entry(o, old, update, CE_STAGEMASK);
		return 0;
	}
	return merged_entry(a, old, o);
}

/*
 * Merge worktree and untracked entries in a stash entry.
 *
 * Ignore all index entries. Collapse remaining trees but make sure that they
 * don't have any conflicting files.
 */
int stash_worktree_untracked_merge(const struct cache_entry * const *src,
				   struct unpack_trees_options *o)
{
	const struct cache_entry *worktree = src[1];
	const struct cache_entry *untracked = src[2];

	if (o->internal.merge_size != 2)
		BUG("invalid merge_size: %d", o->internal.merge_size);

	if (worktree && untracked)
		return error(_("worktree and untracked commit have duplicate entries: %s"),
			     super_prefixed(worktree->name, o->super_prefix));

	return merged_entry(worktree ? worktree : untracked, NULL, o);
}<|MERGE_RESOLUTION|>--- conflicted
+++ resolved
@@ -1931,11 +1931,8 @@
 		 * avoid having to create a new one.
 		 */
 		o->internal.result.split_index = o->src_index->split_index;
-<<<<<<< HEAD
 		if (o->src_index->cache_changed & SPLIT_INDEX_ORDERED)
 			o->internal.result.cache_changed |= SPLIT_INDEX_ORDERED;
-=======
->>>>>>> 331b094e
 		o->internal.result.split_index->refcount++;
 	} else {
 		o->internal.result.split_index =
