--- conflicted
+++ resolved
@@ -1415,23 +1415,13 @@
 		struct object_id oid;
 		const char *p;
 
-<<<<<<< HEAD
-		if (get_oid_hex(line.buf, &oid) ||
-		    line.buf[GIT_SHA1_HEXSZ]) {
-=======
-		if (parse_oid_hex(line.buf, &oid, &p) ||
-		    *p != ' ') {
->>>>>>> 0d7c419a
+		if (parse_oid_hex(line.buf, &oid, &p) || *p) {
 			warning(_("invalid line while parsing alternate refs: %s"),
 				line.buf);
 			break;
 		}
 
-<<<<<<< HEAD
 		cb(&oid, data);
-=======
-		cb(p + 1, &oid, data);
->>>>>>> 0d7c419a
 	}
 
 	fclose(fh);
