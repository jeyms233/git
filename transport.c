#include "cache.h"
#include "config.h"
#include "transport.h"
#include "run-command.h"
#include "pkt-line.h"
#include "fetch-pack.h"
#include "remote.h"
#include "connect.h"
#include "send-pack.h"
#include "walker.h"
#include "bundle.h"
#include "dir.h"
#include "refs.h"
#include "refspec.h"
#include "branch.h"
#include "url.h"
#include "submodule.h"
#include "string-list.h"
#include "oid-array.h"
#include "sigchain.h"
#include "transport-internal.h"
#include "protocol.h"
#include "object-store.h"
#include "color.h"

static int transport_use_color = -1;
static char transport_colors[][COLOR_MAXLEN] = {
	GIT_COLOR_RESET,
	GIT_COLOR_RED		/* REJECTED */
};

enum color_transport {
	TRANSPORT_COLOR_RESET = 0,
	TRANSPORT_COLOR_REJECTED = 1
};

static int transport_color_config(void)
{
	const char *keys[] = {
		"color.transport.reset",
		"color.transport.rejected"
	}, *key = "color.transport";
	char *value;
	int i;
	static int initialized;

	if (initialized)
		return 0;
	initialized = 1;

	if (!git_config_get_string(key, &value))
		transport_use_color = git_config_colorbool(key, value);

	if (!want_color_stderr(transport_use_color))
		return 0;

	for (i = 0; i < ARRAY_SIZE(keys); i++)
		if (!git_config_get_string(keys[i], &value)) {
			if (!value)
				return config_error_nonbool(keys[i]);
			if (color_parse(value, transport_colors[i]) < 0)
				return -1;
		}

	return 0;
}

static const char *transport_get_color(enum color_transport ix)
{
	if (want_color_stderr(transport_use_color))
		return transport_colors[ix];
	return "";
}

static void set_upstreams(struct transport *transport, struct ref *refs,
	int pretend)
{
	struct ref *ref;
	for (ref = refs; ref; ref = ref->next) {
		const char *localname;
		const char *tmp;
		const char *remotename;
		int flag = 0;
		/*
		 * Check suitability for tracking. Must be successful /
		 * already up-to-date ref create/modify (not delete).
		 */
		if (ref->status != REF_STATUS_OK &&
			ref->status != REF_STATUS_UPTODATE)
			continue;
		if (!ref->peer_ref)
			continue;
		if (is_null_oid(&ref->new_oid))
			continue;

		/* Follow symbolic refs (mainly for HEAD). */
		localname = ref->peer_ref->name;
		remotename = ref->name;
		tmp = resolve_ref_unsafe(localname, RESOLVE_REF_READING,
					 NULL, &flag);
		if (tmp && flag & REF_ISSYMREF &&
			starts_with(tmp, "refs/heads/"))
			localname = tmp;

		/* Both source and destination must be local branches. */
		if (!localname || !starts_with(localname, "refs/heads/"))
			continue;
		if (!remotename || !starts_with(remotename, "refs/heads/"))
			continue;

		if (!pretend)
			install_branch_config(BRANCH_CONFIG_VERBOSE,
				localname + 11, transport->remote->name,
				remotename);
		else
			printf(_("Would set upstream of '%s' to '%s' of '%s'\n"),
				localname + 11, remotename + 11,
				transport->remote->name);
	}
}

struct bundle_transport_data {
	int fd;
	struct bundle_header header;
	unsigned get_refs_from_bundle_called : 1;
};

static struct ref *get_refs_from_bundle(struct transport *transport,
					int for_push,
					const struct argv_array *ref_prefixes)
{
	struct bundle_transport_data *data = transport->data;
	struct ref *result = NULL;
	int i;

	if (for_push)
		return NULL;

	data->get_refs_from_bundle_called = 1;

	if (data->fd > 0)
		close(data->fd);
	data->fd = read_bundle_header(transport->url, &data->header);
	if (data->fd < 0)
		die(_("could not read bundle '%s'"), transport->url);
	for (i = 0; i < data->header.references.nr; i++) {
		struct ref_list_entry *e = data->header.references.list + i;
		struct ref *ref = alloc_ref(e->name);
		oidcpy(&ref->old_oid, &e->oid);
		ref->next = result;
		result = ref;
	}
	return result;
}

static int fetch_refs_from_bundle(struct transport *transport,
			       int nr_heads, struct ref **to_fetch)
{
	struct bundle_transport_data *data = transport->data;

	if (!data->get_refs_from_bundle_called)
		get_refs_from_bundle(transport, 0, NULL);
	return unbundle(the_repository, &data->header, data->fd,
			transport->progress ? BUNDLE_VERBOSE : 0);
}

static int close_bundle(struct transport *transport)
{
	struct bundle_transport_data *data = transport->data;
	if (data->fd > 0)
		close(data->fd);
	free(data);
	return 0;
}

struct git_transport_data {
	struct git_transport_options options;
	struct child_process *conn;
	int fd[2];
	unsigned got_remote_heads : 1;
	enum protocol_version version;
	struct oid_array extra_have;
	struct oid_array shallow;
};

static int set_git_option(struct git_transport_options *opts,
			  const char *name, const char *value)
{
	if (!strcmp(name, TRANS_OPT_UPLOADPACK)) {
		opts->uploadpack = value;
		return 0;
	} else if (!strcmp(name, TRANS_OPT_RECEIVEPACK)) {
		opts->receivepack = value;
		return 0;
	} else if (!strcmp(name, TRANS_OPT_THIN)) {
		opts->thin = !!value;
		return 0;
	} else if (!strcmp(name, TRANS_OPT_FOLLOWTAGS)) {
		opts->followtags = !!value;
		return 0;
	} else if (!strcmp(name, TRANS_OPT_KEEP)) {
		opts->keep = !!value;
		return 0;
	} else if (!strcmp(name, TRANS_OPT_UPDATE_SHALLOW)) {
		opts->update_shallow = !!value;
		return 0;
	} else if (!strcmp(name, TRANS_OPT_DEPTH)) {
		if (!value)
			opts->depth = 0;
		else {
			char *end;
			opts->depth = strtol(value, &end, 0);
			if (*end)
				die(_("transport: invalid depth option '%s'"), value);
		}
		return 0;
	} else if (!strcmp(name, TRANS_OPT_DEEPEN_SINCE)) {
		opts->deepen_since = value;
		return 0;
	} else if (!strcmp(name, TRANS_OPT_DEEPEN_NOT)) {
		opts->deepen_not = (const struct string_list *)value;
		return 0;
	} else if (!strcmp(name, TRANS_OPT_DEEPEN_RELATIVE)) {
		opts->deepen_relative = !!value;
		return 0;
	} else if (!strcmp(name, TRANS_OPT_FROM_PROMISOR)) {
		opts->from_promisor = !!value;
		return 0;
	} else if (!strcmp(name, TRANS_OPT_NO_DEPENDENTS)) {
		opts->no_dependents = !!value;
		return 0;
	} else if (!strcmp(name, TRANS_OPT_LIST_OBJECTS_FILTER)) {
		list_objects_filter_die_if_populated(&opts->filter_options);
		parse_list_objects_filter(&opts->filter_options, value);
		return 0;
	}
	return 1;
}

static int connect_setup(struct transport *transport, int for_push)
{
	struct git_transport_data *data = transport->data;
	int flags = transport->verbose > 0 ? CONNECT_VERBOSE : 0;

	if (data->conn)
		return 0;

	switch (transport->family) {
	case TRANSPORT_FAMILY_ALL: break;
	case TRANSPORT_FAMILY_IPV4: flags |= CONNECT_IPV4; break;
	case TRANSPORT_FAMILY_IPV6: flags |= CONNECT_IPV6; break;
	}

	data->conn = git_connect(data->fd, transport->url,
				 for_push ? data->options.receivepack :
				 data->options.uploadpack,
				 flags);

	return 0;
}

static void die_if_server_options(struct transport *transport)
{
	if (!transport->server_options || !transport->server_options->nr)
		return;
	advise(_("see protocol.version in 'git help config' for more details"));
	die(_("server options require protocol version 2 or later"));
}

/*
 * Obtains the protocol version from the transport and writes it to
 * transport->data->version, first connecting if not already connected.
 *
 * If the protocol version is one that allows skipping the listing of remote
 * refs, and must_list_refs is 0, the listing of remote refs is skipped and
 * this function returns NULL. Otherwise, this function returns the list of
 * remote refs.
 */
static struct ref *handshake(struct transport *transport, int for_push,
			     const struct argv_array *ref_prefixes,
			     int must_list_refs)
{
	struct git_transport_data *data = transport->data;
	struct ref *refs = NULL;
	struct packet_reader reader;

	connect_setup(transport, for_push);

	packet_reader_init(&reader, data->fd[0], NULL, 0,
			   PACKET_READ_CHOMP_NEWLINE |
			   PACKET_READ_GENTLE_ON_EOF |
			   PACKET_READ_DIE_ON_ERR_PACKET);

	data->version = discover_version(&reader);
	switch (data->version) {
	case protocol_v2:
		if (must_list_refs)
			get_remote_refs(data->fd[1], &reader, &refs, for_push,
					ref_prefixes,
					transport->server_options,
					transport->stateless_rpc);
		break;
	case protocol_v1:
	case protocol_v0:
		die_if_server_options(transport);
		get_remote_heads(&reader, &refs,
				 for_push ? REF_NORMAL : 0,
				 &data->extra_have,
				 &data->shallow);
		break;
	case protocol_unknown_version:
		BUG("unknown protocol version");
	}
	data->got_remote_heads = 1;

	if (reader.line_peeked)
		BUG("buffer must be empty at the end of handshake()");

	return refs;
}

static struct ref *get_refs_via_connect(struct transport *transport, int for_push,
					const struct argv_array *ref_prefixes)
{
	return handshake(transport, for_push, ref_prefixes, 1);
}

static int fetch_refs_via_pack(struct transport *transport,
			       int nr_heads, struct ref **to_fetch)
{
	int ret = 0;
	struct git_transport_data *data = transport->data;
	struct ref *refs = NULL;
	struct fetch_pack_args args;
	struct ref *refs_tmp = NULL;

	memset(&args, 0, sizeof(args));
	args.uploadpack = data->options.uploadpack;
	args.keep_pack = data->options.keep;
	args.lock_pack = 1;
	args.use_thin_pack = data->options.thin;
	args.include_tag = data->options.followtags;
	args.verbose = (transport->verbose > 1);
	args.quiet = (transport->verbose < 0);
	args.no_progress = !transport->progress;
	args.depth = data->options.depth;
	args.deepen_since = data->options.deepen_since;
	args.deepen_not = data->options.deepen_not;
	args.deepen_relative = data->options.deepen_relative;
	args.check_self_contained_and_connected =
		data->options.check_self_contained_and_connected;
	args.cloning = transport->cloning;
	args.update_shallow = data->options.update_shallow;
	args.from_promisor = data->options.from_promisor;
	args.no_dependents = data->options.no_dependents;
	args.filter_options = data->options.filter_options;
	args.stateless_rpc = transport->stateless_rpc;
	args.server_options = transport->server_options;
	args.negotiation_tips = data->options.negotiation_tips;

	if (!data->got_remote_heads) {
		int i;
		int must_list_refs = 0;
		for (i = 0; i < nr_heads; i++) {
			if (!to_fetch[i]->exact_oid) {
				must_list_refs = 1;
				break;
			}
		}
		refs_tmp = handshake(transport, 0, NULL, must_list_refs);
	}

<<<<<<< HEAD
	if (data->version == protocol_unknown_version)
=======
	switch (data->version) {
	case protocol_v2:
		refs = fetch_pack(&args, data->fd,
				  refs_tmp ? refs_tmp : transport->remote_refs,
				  to_fetch, nr_heads, &data->shallow,
				  &transport->pack_lockfiles, data->version);
		break;
	case protocol_v1:
	case protocol_v0:
		die_if_server_options(transport);
		refs = fetch_pack(&args, data->fd,
				  refs_tmp ? refs_tmp : transport->remote_refs,
				  to_fetch, nr_heads, &data->shallow,
				  &transport->pack_lockfiles, data->version);
		break;
	case protocol_unknown_version:
>>>>>>> cae2ee10
		BUG("unknown protocol version");
	else if (data->version <= protocol_v1)
		die_if_server_options(transport);

	refs = fetch_pack(&args, data->fd,
			  refs_tmp ? refs_tmp : transport->remote_refs,
			  to_fetch, nr_heads, &data->shallow,
			  &transport->pack_lockfile, data->version);

	close(data->fd[0]);
	close(data->fd[1]);
	if (finish_connect(data->conn))
		ret = -1;
	data->conn = NULL;
	data->got_remote_heads = 0;
	data->options.self_contained_and_connected =
		args.self_contained_and_connected;
	data->options.connectivity_checked = args.connectivity_checked;

	if (refs == NULL)
		ret = -1;
	if (report_unmatched_refs(to_fetch, nr_heads))
		ret = -1;

	free_refs(refs_tmp);
	free_refs(refs);
	return ret;
}

static int push_had_errors(struct ref *ref)
{
	for (; ref; ref = ref->next) {
		switch (ref->status) {
		case REF_STATUS_NONE:
		case REF_STATUS_UPTODATE:
		case REF_STATUS_OK:
			break;
		default:
			return 1;
		}
	}
	return 0;
}

int transport_refs_pushed(struct ref *ref)
{
	for (; ref; ref = ref->next) {
		switch(ref->status) {
		case REF_STATUS_NONE:
		case REF_STATUS_UPTODATE:
			break;
		default:
			return 1;
		}
	}
	return 0;
}

void transport_update_tracking_ref(struct remote *remote, struct ref *ref, int verbose)
{
	struct refspec_item rs;

	if (ref->status != REF_STATUS_OK && ref->status != REF_STATUS_UPTODATE)
		return;

	rs.src = ref->name;
	rs.dst = NULL;

	if (!remote_find_tracking(remote, &rs)) {
		if (verbose)
			fprintf(stderr, "updating local tracking ref '%s'\n", rs.dst);
		if (ref->deletion) {
			delete_ref(NULL, rs.dst, NULL, 0);
		} else
			update_ref("update by push", rs.dst, &ref->new_oid,
				   NULL, 0, 0);
		free(rs.dst);
	}
}

static void print_ref_status(char flag, const char *summary,
			     struct ref *to, struct ref *from, const char *msg,
			     int porcelain, int summary_width)
{
	if (porcelain) {
		if (from)
			fprintf(stdout, "%c\t%s:%s\t", flag, from->name, to->name);
		else
			fprintf(stdout, "%c\t:%s\t", flag, to->name);
		if (msg)
			fprintf(stdout, "%s (%s)\n", summary, msg);
		else
			fprintf(stdout, "%s\n", summary);
	} else {
		const char *red = "", *reset = "";
		if (push_had_errors(to)) {
			red = transport_get_color(TRANSPORT_COLOR_REJECTED);
			reset = transport_get_color(TRANSPORT_COLOR_RESET);
		}
		fprintf(stderr, " %s%c %-*s%s ", red, flag, summary_width,
			summary, reset);
		if (from)
			fprintf(stderr, "%s -> %s", prettify_refname(from->name), prettify_refname(to->name));
		else
			fputs(prettify_refname(to->name), stderr);
		if (msg) {
			fputs(" (", stderr);
			fputs(msg, stderr);
			fputc(')', stderr);
		}
		fputc('\n', stderr);
	}
}

static void print_ok_ref_status(struct ref *ref, int porcelain, int summary_width)
{
	if (ref->deletion)
		print_ref_status('-', "[deleted]", ref, NULL, NULL,
				 porcelain, summary_width);
	else if (is_null_oid(&ref->old_oid))
		print_ref_status('*',
			(starts_with(ref->name, "refs/tags/") ? "[new tag]" :
			"[new branch]"),
			ref, ref->peer_ref, NULL, porcelain, summary_width);
	else {
		struct strbuf quickref = STRBUF_INIT;
		char type;
		const char *msg;

		strbuf_add_unique_abbrev(&quickref, &ref->old_oid,
					 DEFAULT_ABBREV);
		if (ref->forced_update) {
			strbuf_addstr(&quickref, "...");
			type = '+';
			msg = "forced update";
		} else {
			strbuf_addstr(&quickref, "..");
			type = ' ';
			msg = NULL;
		}
		strbuf_add_unique_abbrev(&quickref, &ref->new_oid,
					 DEFAULT_ABBREV);

		print_ref_status(type, quickref.buf, ref, ref->peer_ref, msg,
				 porcelain, summary_width);
		strbuf_release(&quickref);
	}
}

static int print_one_push_status(struct ref *ref, const char *dest, int count,
				 int porcelain, int summary_width)
{
	if (!count) {
		char *url = transport_anonymize_url(dest);
		fprintf(porcelain ? stdout : stderr, "To %s\n", url);
		free(url);
	}

	switch(ref->status) {
	case REF_STATUS_NONE:
		print_ref_status('X', "[no match]", ref, NULL, NULL,
				 porcelain, summary_width);
		break;
	case REF_STATUS_REJECT_NODELETE:
		print_ref_status('!', "[rejected]", ref, NULL,
				 "remote does not support deleting refs",
				 porcelain, summary_width);
		break;
	case REF_STATUS_UPTODATE:
		print_ref_status('=', "[up to date]", ref,
				 ref->peer_ref, NULL, porcelain, summary_width);
		break;
	case REF_STATUS_REJECT_NONFASTFORWARD:
		print_ref_status('!', "[rejected]", ref, ref->peer_ref,
				 "non-fast-forward", porcelain, summary_width);
		break;
	case REF_STATUS_REJECT_ALREADY_EXISTS:
		print_ref_status('!', "[rejected]", ref, ref->peer_ref,
				 "already exists", porcelain, summary_width);
		break;
	case REF_STATUS_REJECT_FETCH_FIRST:
		print_ref_status('!', "[rejected]", ref, ref->peer_ref,
				 "fetch first", porcelain, summary_width);
		break;
	case REF_STATUS_REJECT_NEEDS_FORCE:
		print_ref_status('!', "[rejected]", ref, ref->peer_ref,
				 "needs force", porcelain, summary_width);
		break;
	case REF_STATUS_REJECT_STALE:
		print_ref_status('!', "[rejected]", ref, ref->peer_ref,
				 "stale info", porcelain, summary_width);
		break;
	case REF_STATUS_REJECT_SHALLOW:
		print_ref_status('!', "[rejected]", ref, ref->peer_ref,
				 "new shallow roots not allowed",
				 porcelain, summary_width);
		break;
	case REF_STATUS_REMOTE_REJECT:
		print_ref_status('!', "[remote rejected]", ref,
				 ref->deletion ? NULL : ref->peer_ref,
				 ref->remote_status, porcelain, summary_width);
		break;
	case REF_STATUS_EXPECTING_REPORT:
		print_ref_status('!', "[remote failure]", ref,
				 ref->deletion ? NULL : ref->peer_ref,
				 "remote failed to report status",
				 porcelain, summary_width);
		break;
	case REF_STATUS_ATOMIC_PUSH_FAILED:
		print_ref_status('!', "[rejected]", ref, ref->peer_ref,
				 "atomic push failed", porcelain, summary_width);
		break;
	case REF_STATUS_OK:
		print_ok_ref_status(ref, porcelain, summary_width);
		break;
	}

	return 1;
}

static int measure_abbrev(const struct object_id *oid, int sofar)
{
	char hex[GIT_MAX_HEXSZ + 1];
	int w = find_unique_abbrev_r(hex, oid, DEFAULT_ABBREV);

	return (w < sofar) ? sofar : w;
}

int transport_summary_width(const struct ref *refs)
{
	int maxw = -1;

	for (; refs; refs = refs->next) {
		maxw = measure_abbrev(&refs->old_oid, maxw);
		maxw = measure_abbrev(&refs->new_oid, maxw);
	}
	if (maxw < 0)
		maxw = FALLBACK_DEFAULT_ABBREV;
	return (2 * maxw + 3);
}

void transport_print_push_status(const char *dest, struct ref *refs,
				  int verbose, int porcelain, unsigned int *reject_reasons)
{
	struct ref *ref;
	int n = 0;
	char *head;
	int summary_width = transport_summary_width(refs);

	if (transport_color_config() < 0)
		warning(_("could not parse transport.color.* config"));

	head = resolve_refdup("HEAD", RESOLVE_REF_READING, NULL, NULL);

	if (verbose) {
		for (ref = refs; ref; ref = ref->next)
			if (ref->status == REF_STATUS_UPTODATE)
				n += print_one_push_status(ref, dest, n,
							   porcelain, summary_width);
	}

	for (ref = refs; ref; ref = ref->next)
		if (ref->status == REF_STATUS_OK)
			n += print_one_push_status(ref, dest, n,
						   porcelain, summary_width);

	*reject_reasons = 0;
	for (ref = refs; ref; ref = ref->next) {
		if (ref->status != REF_STATUS_NONE &&
		    ref->status != REF_STATUS_UPTODATE &&
		    ref->status != REF_STATUS_OK)
			n += print_one_push_status(ref, dest, n,
						   porcelain, summary_width);
		if (ref->status == REF_STATUS_REJECT_NONFASTFORWARD) {
			if (head != NULL && !strcmp(head, ref->name))
				*reject_reasons |= REJECT_NON_FF_HEAD;
			else
				*reject_reasons |= REJECT_NON_FF_OTHER;
		} else if (ref->status == REF_STATUS_REJECT_ALREADY_EXISTS) {
			*reject_reasons |= REJECT_ALREADY_EXISTS;
		} else if (ref->status == REF_STATUS_REJECT_FETCH_FIRST) {
			*reject_reasons |= REJECT_FETCH_FIRST;
		} else if (ref->status == REF_STATUS_REJECT_NEEDS_FORCE) {
			*reject_reasons |= REJECT_NEEDS_FORCE;
		}
	}
	free(head);
}

static int git_transport_push(struct transport *transport, struct ref *remote_refs, int flags)
{
	struct git_transport_data *data = transport->data;
	struct send_pack_args args;
	int ret = 0;

	if (transport_color_config() < 0)
		return -1;

	if (!data->got_remote_heads)
		get_refs_via_connect(transport, 1, NULL);

	memset(&args, 0, sizeof(args));
	args.send_mirror = !!(flags & TRANSPORT_PUSH_MIRROR);
	args.force_update = !!(flags & TRANSPORT_PUSH_FORCE);
	args.use_thin_pack = data->options.thin;
	args.verbose = (transport->verbose > 0);
	args.quiet = (transport->verbose < 0);
	args.progress = transport->progress;
	args.dry_run = !!(flags & TRANSPORT_PUSH_DRY_RUN);
	args.porcelain = !!(flags & TRANSPORT_PUSH_PORCELAIN);
	args.atomic = !!(flags & TRANSPORT_PUSH_ATOMIC);
	args.push_options = transport->push_options;
	args.url = transport->url;

	if (flags & TRANSPORT_PUSH_CERT_ALWAYS)
		args.push_cert = SEND_PACK_PUSH_CERT_ALWAYS;
	else if (flags & TRANSPORT_PUSH_CERT_IF_ASKED)
		args.push_cert = SEND_PACK_PUSH_CERT_IF_ASKED;
	else
		args.push_cert = SEND_PACK_PUSH_CERT_NEVER;

	switch (data->version) {
	case protocol_v2:
		die(_("support for protocol v2 not implemented yet"));
		break;
	case protocol_v1:
	case protocol_v0:
		ret = send_pack(&args, data->fd, data->conn, remote_refs,
				&data->extra_have);
		break;
	case protocol_unknown_version:
		BUG("unknown protocol version");
	}

	close(data->fd[1]);
	close(data->fd[0]);
	/*
	 * Atomic push may abort the connection early and close the pipe,
	 * which may cause an error for `finish_connect()`. Ignore this error
	 * for atomic git-push.
	 */
	if (ret || args.atomic)
		finish_connect(data->conn);
	else
		ret = finish_connect(data->conn);
	data->conn = NULL;
	data->got_remote_heads = 0;

	return ret;
}

static int connect_git(struct transport *transport, const char *name,
		       const char *executable, int fd[2])
{
	struct git_transport_data *data = transport->data;
	data->conn = git_connect(data->fd, transport->url,
				 executable, 0);
	fd[0] = data->fd[0];
	fd[1] = data->fd[1];
	return 0;
}

static int disconnect_git(struct transport *transport)
{
	struct git_transport_data *data = transport->data;
	if (data->conn) {
		if (data->got_remote_heads && !transport->stateless_rpc)
			packet_flush(data->fd[1]);
		close(data->fd[0]);
		close(data->fd[1]);
		finish_connect(data->conn);
	}

	free(data);
	return 0;
}

static struct transport_vtable taken_over_vtable = {
	NULL,
	get_refs_via_connect,
	fetch_refs_via_pack,
	git_transport_push,
	NULL,
	disconnect_git
};

void transport_take_over(struct transport *transport,
			 struct child_process *child)
{
	struct git_transport_data *data;

	if (!transport->smart_options)
		BUG("taking over transport requires non-NULL "
		    "smart_options field.");

	data = xcalloc(1, sizeof(*data));
	data->options = *transport->smart_options;
	data->conn = child;
	data->fd[0] = data->conn->out;
	data->fd[1] = data->conn->in;
	data->got_remote_heads = 0;
	transport->data = data;

	transport->vtable = &taken_over_vtable;
	transport->smart_options = &(data->options);

	transport->cannot_reuse = 1;
}

static int is_file(const char *url)
{
	struct stat buf;
	if (stat(url, &buf))
		return 0;
	return S_ISREG(buf.st_mode);
}

static int external_specification_len(const char *url)
{
	return strchr(url, ':') - url;
}

static const struct string_list *protocol_whitelist(void)
{
	static int enabled = -1;
	static struct string_list allowed = STRING_LIST_INIT_DUP;

	if (enabled < 0) {
		const char *v = getenv("GIT_ALLOW_PROTOCOL");
		if (v) {
			string_list_split(&allowed, v, ':', -1);
			string_list_sort(&allowed);
			enabled = 1;
		} else {
			enabled = 0;
		}
	}

	return enabled ? &allowed : NULL;
}

enum protocol_allow_config {
	PROTOCOL_ALLOW_NEVER = 0,
	PROTOCOL_ALLOW_USER_ONLY,
	PROTOCOL_ALLOW_ALWAYS
};

static enum protocol_allow_config parse_protocol_config(const char *key,
							const char *value)
{
	if (!strcasecmp(value, "always"))
		return PROTOCOL_ALLOW_ALWAYS;
	else if (!strcasecmp(value, "never"))
		return PROTOCOL_ALLOW_NEVER;
	else if (!strcasecmp(value, "user"))
		return PROTOCOL_ALLOW_USER_ONLY;

	die(_("unknown value for config '%s': %s"), key, value);
}

static enum protocol_allow_config get_protocol_config(const char *type)
{
	char *key = xstrfmt("protocol.%s.allow", type);
	char *value;

	/* first check the per-protocol config */
	if (!git_config_get_string(key, &value)) {
		enum protocol_allow_config ret =
			parse_protocol_config(key, value);
		free(key);
		free(value);
		return ret;
	}
	free(key);

	/* if defined, fallback to user-defined default for unknown protocols */
	if (!git_config_get_string("protocol.allow", &value)) {
		enum protocol_allow_config ret =
			parse_protocol_config("protocol.allow", value);
		free(value);
		return ret;
	}

	/* fallback to built-in defaults */
	/* known safe */
	if (!strcmp(type, "http") ||
	    !strcmp(type, "https") ||
	    !strcmp(type, "git") ||
	    !strcmp(type, "ssh") ||
	    !strcmp(type, "file"))
		return PROTOCOL_ALLOW_ALWAYS;

	/* known scary; err on the side of caution */
	if (!strcmp(type, "ext"))
		return PROTOCOL_ALLOW_NEVER;

	/* unknown; by default let them be used only directly by the user */
	return PROTOCOL_ALLOW_USER_ONLY;
}

int is_transport_allowed(const char *type, int from_user)
{
	const struct string_list *whitelist = protocol_whitelist();
	if (whitelist)
		return string_list_has_string(whitelist, type);

	switch (get_protocol_config(type)) {
	case PROTOCOL_ALLOW_ALWAYS:
		return 1;
	case PROTOCOL_ALLOW_NEVER:
		return 0;
	case PROTOCOL_ALLOW_USER_ONLY:
		if (from_user < 0)
			from_user = git_env_bool("GIT_PROTOCOL_FROM_USER", 1);
		return from_user;
	}

	BUG("invalid protocol_allow_config type");
}

void transport_check_allowed(const char *type)
{
	if (!is_transport_allowed(type, -1))
		die(_("transport '%s' not allowed"), type);
}

static struct transport_vtable bundle_vtable = {
	NULL,
	get_refs_from_bundle,
	fetch_refs_from_bundle,
	NULL,
	NULL,
	close_bundle
};

static struct transport_vtable builtin_smart_vtable = {
	NULL,
	get_refs_via_connect,
	fetch_refs_via_pack,
	git_transport_push,
	connect_git,
	disconnect_git
};

struct transport *transport_get(struct remote *remote, const char *url)
{
	const char *helper;
	struct transport *ret = xcalloc(1, sizeof(*ret));

	ret->progress = isatty(2);
	string_list_init(&ret->pack_lockfiles, 1);

	if (!remote)
		BUG("No remote provided to transport_get()");

	ret->got_remote_refs = 0;
	ret->remote = remote;
	helper = remote->foreign_vcs;

	if (!url && remote->url)
		url = remote->url[0];
	ret->url = url;

	/* maybe it is a foreign URL? */
	if (url) {
		const char *p = url;

		while (is_urlschemechar(p == url, *p))
			p++;
		if (starts_with(p, "::"))
			helper = xstrndup(url, p - url);
	}

	if (helper) {
		transport_helper_init(ret, helper);
	} else if (starts_with(url, "rsync:")) {
		die(_("git-over-rsync is no longer supported"));
	} else if (url_is_local_not_ssh(url) && is_file(url) && is_bundle(url, 1)) {
		struct bundle_transport_data *data = xcalloc(1, sizeof(*data));
		transport_check_allowed("file");
		ret->data = data;
		ret->vtable = &bundle_vtable;
		ret->smart_options = NULL;
	} else if (!is_url(url)
		|| starts_with(url, "file://")
		|| starts_with(url, "git://")
		|| starts_with(url, "ssh://")
		|| starts_with(url, "git+ssh://") /* deprecated - do not use */
		|| starts_with(url, "ssh+git://") /* deprecated - do not use */
		) {
		/*
		 * These are builtin smart transports; "allowed" transports
		 * will be checked individually in git_connect.
		 */
		struct git_transport_data *data = xcalloc(1, sizeof(*data));
		ret->data = data;
		ret->vtable = &builtin_smart_vtable;
		ret->smart_options = &(data->options);

		data->conn = NULL;
		data->got_remote_heads = 0;
	} else {
		/* Unknown protocol in URL. Pass to external handler. */
		int len = external_specification_len(url);
		char *handler = xmemdupz(url, len);
		transport_helper_init(ret, handler);
	}

	if (ret->smart_options) {
		ret->smart_options->thin = 1;
		ret->smart_options->uploadpack = "git-upload-pack";
		if (remote->uploadpack)
			ret->smart_options->uploadpack = remote->uploadpack;
		ret->smart_options->receivepack = "git-receive-pack";
		if (remote->receivepack)
			ret->smart_options->receivepack = remote->receivepack;
	}

	return ret;
}

int transport_set_option(struct transport *transport,
			 const char *name, const char *value)
{
	int git_reports = 1, protocol_reports = 1;

	if (transport->smart_options)
		git_reports = set_git_option(transport->smart_options,
					     name, value);

	if (transport->vtable->set_option)
		protocol_reports = transport->vtable->set_option(transport,
								 name, value);

	/* If either report is 0, report 0 (success). */
	if (!git_reports || !protocol_reports)
		return 0;
	/* If either reports -1 (invalid value), report -1. */
	if ((git_reports == -1) || (protocol_reports == -1))
		return -1;
	/* Otherwise if both report unknown, report unknown. */
	return 1;
}

void transport_set_verbosity(struct transport *transport, int verbosity,
	int force_progress)
{
	if (verbosity >= 1)
		transport->verbose = verbosity <= 3 ? verbosity : 3;
	if (verbosity < 0)
		transport->verbose = -1;

	/**
	 * Rules used to determine whether to report progress (processing aborts
	 * when a rule is satisfied):
	 *
	 *   . Report progress, if force_progress is 1 (ie. --progress).
	 *   . Don't report progress, if force_progress is 0 (ie. --no-progress).
	 *   . Don't report progress, if verbosity < 0 (ie. -q/--quiet ).
	 *   . Report progress if isatty(2) is 1.
	 **/
	if (force_progress >= 0)
		transport->progress = !!force_progress;
	else
		transport->progress = verbosity >= 0 && isatty(2);
}

static void die_with_unpushed_submodules(struct string_list *needs_pushing)
{
	int i;

	fprintf(stderr, _("The following submodule paths contain changes that can\n"
			"not be found on any remote:\n"));
	for (i = 0; i < needs_pushing->nr; i++)
		fprintf(stderr, "  %s\n", needs_pushing->items[i].string);
	fprintf(stderr, _("\nPlease try\n\n"
			  "	git push --recurse-submodules=on-demand\n\n"
			  "or cd to the path and use\n\n"
			  "	git push\n\n"
			  "to push them to a remote.\n\n"));

	string_list_clear(needs_pushing, 0);

	die(_("Aborting."));
}

static int run_pre_push_hook(struct transport *transport,
			     struct ref *remote_refs)
{
	int ret = 0, x;
	struct ref *r;
	struct child_process proc = CHILD_PROCESS_INIT;
	struct strbuf buf;
	const char *argv[4];

	if (!(argv[0] = find_hook("pre-push")))
		return 0;

	argv[1] = transport->remote->name;
	argv[2] = transport->url;
	argv[3] = NULL;

	proc.argv = argv;
	proc.in = -1;
	proc.trace2_hook_name = "pre-push";

	if (start_command(&proc)) {
		finish_command(&proc);
		return -1;
	}

	sigchain_push(SIGPIPE, SIG_IGN);

	strbuf_init(&buf, 256);

	for (r = remote_refs; r; r = r->next) {
		if (!r->peer_ref) continue;
		if (r->status == REF_STATUS_REJECT_NONFASTFORWARD) continue;
		if (r->status == REF_STATUS_REJECT_STALE) continue;
		if (r->status == REF_STATUS_UPTODATE) continue;

		strbuf_reset(&buf);
		strbuf_addf( &buf, "%s %s %s %s\n",
			 r->peer_ref->name, oid_to_hex(&r->new_oid),
			 r->name, oid_to_hex(&r->old_oid));

		if (write_in_full(proc.in, buf.buf, buf.len) < 0) {
			/* We do not mind if a hook does not read all refs. */
			if (errno != EPIPE)
				ret = -1;
			break;
		}
	}

	strbuf_release(&buf);

	x = close(proc.in);
	if (!ret)
		ret = x;

	sigchain_pop(SIGPIPE);

	x = finish_command(&proc);
	if (!ret)
		ret = x;

	return ret;
}

int transport_push(struct repository *r,
		   struct transport *transport,
		   struct refspec *rs, int flags,
		   unsigned int *reject_reasons)
{
	*reject_reasons = 0;

	if (transport_color_config() < 0)
		return -1;

	if (transport->vtable->push_refs) {
		struct ref *remote_refs;
		struct ref *local_refs = get_local_heads();
		int match_flags = MATCH_REFS_NONE;
		int verbose = (transport->verbose > 0);
		int quiet = (transport->verbose < 0);
		int porcelain = flags & TRANSPORT_PUSH_PORCELAIN;
		int pretend = flags & TRANSPORT_PUSH_DRY_RUN;
		int push_ret, ret, err;
		struct argv_array ref_prefixes = ARGV_ARRAY_INIT;

		if (check_push_refs(local_refs, rs) < 0)
			return -1;

		refspec_ref_prefixes(rs, &ref_prefixes);

		trace2_region_enter("transport_push", "get_refs_list", r);
		remote_refs = transport->vtable->get_refs_list(transport, 1,
							       &ref_prefixes);
		trace2_region_leave("transport_push", "get_refs_list", r);

		argv_array_clear(&ref_prefixes);

		if (flags & TRANSPORT_PUSH_ALL)
			match_flags |= MATCH_REFS_ALL;
		if (flags & TRANSPORT_PUSH_MIRROR)
			match_flags |= MATCH_REFS_MIRROR;
		if (flags & TRANSPORT_PUSH_PRUNE)
			match_flags |= MATCH_REFS_PRUNE;
		if (flags & TRANSPORT_PUSH_FOLLOW_TAGS)
			match_flags |= MATCH_REFS_FOLLOW_TAGS;

		if (match_push_refs(local_refs, &remote_refs, rs, match_flags))
			return -1;

		if (transport->smart_options &&
		    transport->smart_options->cas &&
		    !is_empty_cas(transport->smart_options->cas))
			apply_push_cas(transport->smart_options->cas,
				       transport->remote, remote_refs);

		set_ref_status_for_push(remote_refs,
			flags & TRANSPORT_PUSH_MIRROR,
			flags & TRANSPORT_PUSH_FORCE);

		if (!(flags & TRANSPORT_PUSH_NO_HOOK))
			if (run_pre_push_hook(transport, remote_refs))
				return -1;

		if ((flags & (TRANSPORT_RECURSE_SUBMODULES_ON_DEMAND |
			      TRANSPORT_RECURSE_SUBMODULES_ONLY)) &&
		    !is_bare_repository()) {
			struct ref *ref = remote_refs;
			struct oid_array commits = OID_ARRAY_INIT;

			trace2_region_enter("transport_push", "push_submodules", r);
			for (; ref; ref = ref->next)
				if (!is_null_oid(&ref->new_oid))
					oid_array_append(&commits,
							  &ref->new_oid);

			if (!push_unpushed_submodules(r,
						      &commits,
						      transport->remote,
						      rs,
						      transport->push_options,
						      pretend)) {
				oid_array_clear(&commits);
				trace2_region_leave("transport_push", "push_submodules", r);
				die(_("failed to push all needed submodules"));
			}
			oid_array_clear(&commits);
			trace2_region_leave("transport_push", "push_submodules", r);
		}

		if (((flags & TRANSPORT_RECURSE_SUBMODULES_CHECK) ||
		     ((flags & (TRANSPORT_RECURSE_SUBMODULES_ON_DEMAND |
				TRANSPORT_RECURSE_SUBMODULES_ONLY)) &&
		      !pretend)) && !is_bare_repository()) {
			struct ref *ref = remote_refs;
			struct string_list needs_pushing = STRING_LIST_INIT_DUP;
			struct oid_array commits = OID_ARRAY_INIT;

			trace2_region_enter("transport_push", "check_submodules", r);
			for (; ref; ref = ref->next)
				if (!is_null_oid(&ref->new_oid))
					oid_array_append(&commits,
							  &ref->new_oid);

			if (find_unpushed_submodules(r,
						     &commits,
						     transport->remote->name,
						     &needs_pushing)) {
				oid_array_clear(&commits);
				trace2_region_leave("transport_push", "check_submodules", r);
				die_with_unpushed_submodules(&needs_pushing);
			}
			string_list_clear(&needs_pushing, 0);
			oid_array_clear(&commits);
			trace2_region_leave("transport_push", "check_submodules", r);
		}

		if (!(flags & TRANSPORT_RECURSE_SUBMODULES_ONLY)) {
			trace2_region_enter("transport_push", "push_refs", r);
			push_ret = transport->vtable->push_refs(transport, remote_refs, flags);
			trace2_region_leave("transport_push", "push_refs", r);
		} else
			push_ret = 0;
		err = push_had_errors(remote_refs);
		ret = push_ret | err;

		if (!quiet || err)
			transport_print_push_status(transport->url, remote_refs,
					verbose | porcelain, porcelain,
					reject_reasons);

		if (flags & TRANSPORT_PUSH_SET_UPSTREAM)
			set_upstreams(transport, remote_refs, pretend);

		if (!(flags & (TRANSPORT_PUSH_DRY_RUN |
			       TRANSPORT_RECURSE_SUBMODULES_ONLY))) {
			struct ref *ref;
			for (ref = remote_refs; ref; ref = ref->next)
				transport_update_tracking_ref(transport->remote, ref, verbose);
		}

		if (porcelain && !push_ret)
			puts("Done");
		else if (!quiet && !ret && !transport_refs_pushed(remote_refs))
			fprintf(stderr, "Everything up-to-date\n");

		return ret;
	}
	return 1;
}

const struct ref *transport_get_remote_refs(struct transport *transport,
					    const struct argv_array *ref_prefixes)
{
	if (!transport->got_remote_refs) {
		transport->remote_refs =
			transport->vtable->get_refs_list(transport, 0,
							 ref_prefixes);
		transport->got_remote_refs = 1;
	}

	return transport->remote_refs;
}

int transport_fetch_refs(struct transport *transport, struct ref *refs)
{
	int rc;
	int nr_heads = 0, nr_alloc = 0, nr_refs = 0;
	struct ref **heads = NULL;
	struct ref *rm;

	for (rm = refs; rm; rm = rm->next) {
		nr_refs++;
		if (rm->peer_ref &&
		    !is_null_oid(&rm->old_oid) &&
		    oideq(&rm->peer_ref->old_oid, &rm->old_oid))
			continue;
		ALLOC_GROW(heads, nr_heads + 1, nr_alloc);
		heads[nr_heads++] = rm;
	}

	if (!nr_heads) {
		/*
		 * When deepening of a shallow repository is requested,
		 * then local and remote refs are likely to still be equal.
		 * Just feed them all to the fetch method in that case.
		 * This condition shouldn't be met in a non-deepening fetch
		 * (see builtin/fetch.c:quickfetch()).
		 */
		ALLOC_ARRAY(heads, nr_refs);
		for (rm = refs; rm; rm = rm->next)
			heads[nr_heads++] = rm;
	}

	rc = transport->vtable->fetch(transport, nr_heads, heads);

	free(heads);
	return rc;
}

void transport_unlock_pack(struct transport *transport)
{
	int i;

	for (i = 0; i < transport->pack_lockfiles.nr; i++)
		unlink_or_warn(transport->pack_lockfiles.items[i].string);
	string_list_clear(&transport->pack_lockfiles, 0);
}

int transport_connect(struct transport *transport, const char *name,
		      const char *exec, int fd[2])
{
	if (transport->vtable->connect)
		return transport->vtable->connect(transport, name, exec, fd);
	else
		die(_("operation not supported by protocol"));
}

int transport_disconnect(struct transport *transport)
{
	int ret = 0;
	if (transport->vtable->disconnect)
		ret = transport->vtable->disconnect(transport);
	free(transport);
	return ret;
}

/*
 * Strip username (and password) from a URL and return
 * it in a newly allocated string.
 */
char *transport_anonymize_url(const char *url)
{
	char *scheme_prefix, *anon_part;
	size_t anon_len, prefix_len = 0;

	anon_part = strchr(url, '@');
	if (url_is_local_not_ssh(url) || !anon_part)
		goto literal_copy;

	anon_len = strlen(++anon_part);
	scheme_prefix = strstr(url, "://");
	if (!scheme_prefix) {
		if (!strchr(anon_part, ':'))
			/* cannot be "me@there:/path/name" */
			goto literal_copy;
	} else {
		const char *cp;
		/* make sure scheme is reasonable */
		for (cp = url; cp < scheme_prefix; cp++) {
			switch (*cp) {
				/* RFC 1738 2.1 */
			case '+': case '.': case '-':
				break; /* ok */
			default:
				if (isalnum(*cp))
					break;
				/* it isn't */
				goto literal_copy;
			}
		}
		/* @ past the first slash does not count */
		cp = strchr(scheme_prefix + 3, '/');
		if (cp && cp < anon_part)
			goto literal_copy;
		prefix_len = scheme_prefix - url + 3;
	}
	return xstrfmt("%.*s%.*s", (int)prefix_len, url,
		       (int)anon_len, anon_part);
literal_copy:
	return xstrdup(url);
}<|MERGE_RESOLUTION|>--- conflicted
+++ resolved
@@ -370,26 +370,7 @@
 		refs_tmp = handshake(transport, 0, NULL, must_list_refs);
 	}
 
-<<<<<<< HEAD
 	if (data->version == protocol_unknown_version)
-=======
-	switch (data->version) {
-	case protocol_v2:
-		refs = fetch_pack(&args, data->fd,
-				  refs_tmp ? refs_tmp : transport->remote_refs,
-				  to_fetch, nr_heads, &data->shallow,
-				  &transport->pack_lockfiles, data->version);
-		break;
-	case protocol_v1:
-	case protocol_v0:
-		die_if_server_options(transport);
-		refs = fetch_pack(&args, data->fd,
-				  refs_tmp ? refs_tmp : transport->remote_refs,
-				  to_fetch, nr_heads, &data->shallow,
-				  &transport->pack_lockfiles, data->version);
-		break;
-	case protocol_unknown_version:
->>>>>>> cae2ee10
 		BUG("unknown protocol version");
 	else if (data->version <= protocol_v1)
 		die_if_server_options(transport);
@@ -397,7 +378,7 @@
 	refs = fetch_pack(&args, data->fd,
 			  refs_tmp ? refs_tmp : transport->remote_refs,
 			  to_fetch, nr_heads, &data->shallow,
-			  &transport->pack_lockfile, data->version);
+			  &transport->pack_lockfiles, data->version);
 
 	close(data->fd[0]);
 	close(data->fd[1]);
