--- conflicted
+++ resolved
@@ -1795,11 +1795,7 @@
 			else
 				v->s = xstrdup("");
 			continue;
-<<<<<<< HEAD
-		} else if (!strcmp(atom->name, "push") || starts_with(atom->name, "push:")) {
-=======
 		} else if (atom_type == ATOM_PUSH && atom->u.remote_ref.push) {
->>>>>>> 1197f1a4
 			const char *branch_name;
 			v->s = xstrdup("");
 			if (!skip_prefix(ref->refname, "refs/heads/",
