--- conflicted
+++ resolved
@@ -2805,11 +2805,7 @@
 static struct untracked_cache_dir *validate_untracked_cache(struct dir_struct *dir,
 						      int base_len,
 						      const struct pathspec *pathspec,
-<<<<<<< HEAD
 						      struct index_state *istate)
-=======
-							  struct index_state *istate)
->>>>>>> 6c88237c
 {
 	struct untracked_cache_dir *root;
 	static int untracked_cache_disabled = -1;
@@ -2866,10 +2862,6 @@
 		return NULL;
 	}
 
-<<<<<<< HEAD
-	if (!dir->untracked->root) {
-		/* Untracked cache existed but is not initialized; fix that */
-=======
 	/* We don't support using or preparing the untracked cache if
 	 * the current effective flags don't match the configured
 	 * flags.
@@ -2904,8 +2896,8 @@
 		dir->untracked = istate->untracked;
 	}
 
-	if (!dir->untracked->root)
->>>>>>> 6c88237c
+	if (!dir->untracked->root) {
+		/* Untracked cache existed but is not initialized; fix that */
 		FLEX_ALLOC_STR(dir->untracked->root, name, "");
 		istate->cache_changed |= UNTRACKED_CHANGED;
 	}
