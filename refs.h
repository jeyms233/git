--- conflicted
+++ resolved
@@ -317,11 +317,8 @@
 			     each_ref_fn fn, void *cb_data);
 int refs_for_each_remote_ref(struct ref_store *refs,
 			     each_ref_fn fn, void *cb_data);
-<<<<<<< HEAD
-=======
 int refs_for_each_replace_ref(struct ref_store *refs,
 			      each_ref_fn fn, void *cb_data);
->>>>>>> 00892786
 
 /*
  * references matching any pattern in "exclude_patterns" are omitted from the
@@ -346,12 +343,6 @@
 				      const char **exclude_patterns,
 				      each_ref_fn fn, void *cb_data);
 
-<<<<<<< HEAD
-/**
- * iterate refs from the respective area.
- */
-int for_each_replace_ref(struct repository *r, each_repo_ref_fn fn, void *cb_data);
-
 /* iterates all refs that match the specified glob pattern. */
 int refs_for_each_glob_ref(struct ref_store *refs, each_ref_fn fn,
 			   const char *pattern, void *cb_data);
@@ -359,15 +350,6 @@
 int refs_for_each_glob_ref_in(struct ref_store *refs, each_ref_fn fn,
 			      const char *pattern, const char *prefix, void *cb_data);
 
-=======
-/* iterates all refs that match the specified glob pattern. */
-int refs_for_each_glob_ref(struct ref_store *refs, each_ref_fn fn,
-			   const char *pattern, void *cb_data);
-
-int refs_for_each_glob_ref_in(struct ref_store *refs, each_ref_fn fn,
-			      const char *pattern, const char *prefix, void *cb_data);
-
->>>>>>> 00892786
 int refs_head_ref_namespaced(struct ref_store *refs, each_ref_fn fn, void *cb_data);
 
 /*
