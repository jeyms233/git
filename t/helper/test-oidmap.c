#include "test-tool.h"
<<<<<<< HEAD
#include "cache.h"
#include "hex.h"
=======
#include "hex.h"
#include "object-name.h"
>>>>>>> 331b094e
#include "oidmap.h"
#include "setup.h"
#include "strbuf.h"

/* key is an oid and value is a name (could be a refname for example) */
struct test_entry {
	struct oidmap_entry entry;
	char name[FLEX_ARRAY];
};

#define DELIM " \t\r\n"

/*
 * Read stdin line by line and print result of commands to stdout:
 *
 * hash oidkey -> sha1hash(oidkey)
 * put oidkey namevalue -> NULL / old namevalue
 * get oidkey -> NULL / namevalue
 * remove oidkey -> NULL / old namevalue
 * iterate -> oidkey1 namevalue1\noidkey2 namevalue2\n...
 *
 */
int cmd__oidmap(int argc UNUSED, const char **argv UNUSED)
{
	struct strbuf line = STRBUF_INIT;
	struct oidmap map = OIDMAP_INIT;

	setup_git_directory();

	/* init oidmap */
	oidmap_init(&map, 0);

	/* process commands from stdin */
	while (strbuf_getline(&line, stdin) != EOF) {
		char *cmd, *p1 = NULL, *p2 = NULL;
		struct test_entry *entry;
		struct object_id oid;

		/* break line into command and up to two parameters */
		cmd = strtok(line.buf, DELIM);
		/* ignore empty lines */
		if (!cmd || *cmd == '#')
			continue;

		p1 = strtok(NULL, DELIM);
		if (p1)
			p2 = strtok(NULL, DELIM);

		if (!strcmp("put", cmd) && p1 && p2) {

			if (repo_get_oid(the_repository, p1, &oid)) {
				printf("Unknown oid: %s\n", p1);
				continue;
			}

			/* create entry with oid_key = p1, name_value = p2 */
			FLEX_ALLOC_STR(entry, name, p2);
			oidcpy(&entry->entry.oid, &oid);

			/* add / replace entry */
			entry = oidmap_put(&map, entry);

			/* print and free replaced entry, if any */
			puts(entry ? entry->name : "NULL");
			free(entry);

		} else if (!strcmp("get", cmd) && p1) {

			if (repo_get_oid(the_repository, p1, &oid)) {
				printf("Unknown oid: %s\n", p1);
				continue;
			}

			/* lookup entry in oidmap */
			entry = oidmap_get(&map, &oid);

			/* print result */
			puts(entry ? entry->name : "NULL");

		} else if (!strcmp("remove", cmd) && p1) {

			if (repo_get_oid(the_repository, p1, &oid)) {
				printf("Unknown oid: %s\n", p1);
				continue;
			}

			/* remove entry from oidmap */
			entry = oidmap_remove(&map, &oid);

			/* print result and free entry*/
			puts(entry ? entry->name : "NULL");
			free(entry);

		} else if (!strcmp("iterate", cmd)) {

			struct oidmap_iter iter;
			oidmap_iter_init(&map, &iter);
			while ((entry = oidmap_iter_next(&iter)))
				printf("%s %s\n", oid_to_hex(&entry->entry.oid), entry->name);

		} else {

			printf("Unknown command %s\n", cmd);

		}
	}

	strbuf_release(&line);
	oidmap_free(&map, 1);
	return 0;
}<|MERGE_RESOLUTION|>--- conflicted
+++ resolved
@@ -1,11 +1,6 @@
 #include "test-tool.h"
-<<<<<<< HEAD
-#include "cache.h"
-#include "hex.h"
-=======
 #include "hex.h"
 #include "object-name.h"
->>>>>>> 331b094e
 #include "oidmap.h"
 #include "setup.h"
 #include "strbuf.h"
