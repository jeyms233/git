#!/bin/sh

test_description='git-hook command'

TEST_PASSES_SANITIZE_LEAK=true
. ./test-lib.sh
. "$TEST_DIRECTORY"/lib-terminal.sh

test_expect_success 'git hook usage' '
	test_expect_code 129 git hook &&
	test_expect_code 129 git hook run &&
	test_expect_code 129 git hook run -h &&
	test_expect_code 129 git hook run --unknown 2>err &&
	grep "unknown option" err
'

test_expect_success 'git hook run: nonexistent hook' '
	cat >stderr.expect <<-\EOF &&
	error: cannot find a hook named test-hook
	EOF
	test_expect_code 1 git hook run test-hook 2>stderr.actual &&
	test_cmp stderr.expect stderr.actual
'

test_expect_success 'git hook run: nonexistent hook with --ignore-missing' '
	git hook run --ignore-missing does-not-exist 2>stderr.actual &&
	test_must_be_empty stderr.actual
'

test_expect_success 'git hook run: basic' '
	test_hook test-hook <<-EOF &&
	echo Test hook
	EOF

	cat >expect <<-\EOF &&
	Test hook
	EOF
	git hook run test-hook 2>actual &&
	test_cmp expect actual
'

test_expect_success 'git hook run: stdout and stderr both write to our stderr' '
	test_hook test-hook <<-EOF &&
	echo >&1 Will end up on stderr
	echo >&2 Will end up on stderr
	EOF

	cat >stderr.expect <<-\EOF &&
	Will end up on stderr
	Will end up on stderr
	EOF
	git hook run test-hook >stdout.actual 2>stderr.actual &&
	test_cmp stderr.expect stderr.actual &&
	test_must_be_empty stdout.actual
'

for code in 1 2 128 129
do
	test_expect_success "git hook run: exit code $code is passed along" '
		test_hook test-hook <<-EOF &&
		exit $code
		EOF

		test_expect_code $code git hook run test-hook
	'
done

test_expect_success 'git hook run arg u ments without -- is not allowed' '
	test_expect_code 129 git hook run test-hook arg u ments
'

test_expect_success 'git hook run -- pass arguments' '
	test_hook test-hook <<-\EOF &&
	echo $1
	echo $2
	EOF

	cat >expect <<-EOF &&
	arg
	u ments
	EOF

	git hook run test-hook -- arg "u ments" 2>actual &&
	test_cmp expect actual
'

test_expect_success 'git hook run -- out-of-repo runs excluded' '
	test_hook test-hook <<-EOF &&
	echo Test hook
	EOF

	nongit test_must_fail git hook run test-hook
'

test_expect_success 'git -c core.hooksPath=<PATH> hook run' '
	mkdir my-hooks &&
	write_script my-hooks/test-hook <<-\EOF &&
	echo Hook ran $1
	EOF

	cat >expect <<-\EOF &&
	Test hook
	Hook ran one
	Hook ran two
	Hook ran three
	Hook ran four
	EOF

	test_hook test-hook <<-EOF &&
	echo Test hook
	EOF

	# Test various ways of specifying the path. See also
	# t1350-config-hooks-path.sh
	>actual &&
	git hook run test-hook -- ignored 2>>actual &&
	git -c core.hooksPath=my-hooks hook run test-hook -- one 2>>actual &&
	git -c core.hooksPath=my-hooks/ hook run test-hook -- two 2>>actual &&
	git -c core.hooksPath="$PWD/my-hooks" hook run test-hook -- three 2>>actual &&
	git -c core.hooksPath="$PWD/my-hooks/" hook run test-hook -- four 2>>actual &&
	test_cmp expect actual
'

test_hook_tty () {
	cat >expect <<-\EOF
	STDOUT TTY
	STDERR TTY
	EOF

	test_when_finished "rm -rf repo" &&
	git init repo &&

	test_commit -C repo A &&
	test_commit -C repo B &&
	git -C repo reset --soft HEAD^ &&

	test_hook -C repo pre-commit <<-EOF &&
	test -t 1 && echo STDOUT TTY >>actual || echo STDOUT NO TTY >>actual &&
	test -t 2 && echo STDERR TTY >>actual || echo STDERR NO TTY >>actual
	EOF

	test_terminal git -C repo "$@" &&
	test_cmp expect repo/actual
}

test_expect_success TTY 'git hook run: stdout and stderr are connected to a TTY' '
	test_hook_tty hook run pre-commit
'

test_expect_success TTY 'git commit: stdout and stderr are connected to a TTY' '
	test_hook_tty commit -m"B.new"
'

test_expect_success 'git hook run a hook with a bad shebang' '
	test_when_finished "rm -rf bad-hooks" &&
	mkdir bad-hooks &&
	write_script bad-hooks/test-hook "/bad/path/no/spaces" </dev/null &&

	test_expect_code 1 git \
		-c core.hooksPath=bad-hooks \
		hook run test-hook >out 2>err &&
	test_must_be_empty out &&

	# TODO: We should emit the same (or at least a more similar)
	# error on MINGW (essentially Git for Windows) and all other
	# platforms.. See the OS-specific code in start_command()
	grep -E "^(error|fatal): cannot (exec|spawn) .*bad-hooks/test-hook" err
'

test_expect_success 'stdin to hooks' '
	write_script .git/hooks/test-hook <<-\EOF &&
	echo BEGIN stdin
	cat
	echo END stdin
	EOF

	cat >expect <<-EOF &&
	BEGIN stdin
	hello
	END stdin
	EOF

	echo hello >input &&
	git hook run --to-stdin=input test-hook 2>actual &&
	test_cmp expect actual
'

test_expect_success '`safe.hook.sha256` and clone protections' '
	git init safe-hook &&
	write_script safe-hook/.git/hooks/pre-push <<-\EOF &&
	echo "called hook" >safe-hook.log
	EOF

<<<<<<< HEAD
	git hook run test-hook 2>err &&
	test_grep "Hook ran" err &&
	test_must_fail env GIT_CLONE_PROTECTION_ACTIVE=true \
		git hook run test-hook 2>err &&
	test_grep "active .core.hooksPath" err &&
	test_grep ! "Hook ran" err
=======
	test_must_fail env GIT_CLONE_PROTECTION_ACTIVE=true \
		git -C safe-hook hook run pre-push 2>err &&
	cmd="$(grep "git config --global --add safe.hook.sha256 [0-9a-f]" err)" &&
	eval "$cmd" &&
	GIT_CLONE_PROTECTION_ACTIVE=true \
		git -C safe-hook hook run pre-push &&
	test "called hook" = "$(cat safe-hook/safe-hook.log)"
'

write_lfs_pre_push_hook () {
	write_script "$1" <<-\EOF
	command -v git-lfs >/dev/null 2>&1 || { echo >&2 "\nThis repository is configured for Git LFS but 'git-lfs' was not found on your path. If you no longer wish to use Git LFS, remove this hook by deleting the 'pre-push' file in the hooks directory (set by 'core.hookspath'; usually '.git/hooks').\n"; exit 2; }
	git lfs pre-push "$@"
	EOF
}

test_expect_success 'Git LFS special-handling in clone protections' '
	git init lfs-hooks &&
	write_lfs_pre_push_hook lfs-hooks/.git/hooks/pre-push &&
	write_script git-lfs <<-\EOF &&
	echo "called $*" >fake-git-lfs.log
	EOF

	PATH="$PWD:$PATH" GIT_CLONE_PROTECTION_ACTIVE=true \
		git -C lfs-hooks hook run pre-push &&
	test_write_lines "called pre-push" >expect &&
	test_cmp lfs-hooks/fake-git-lfs.log expect
>>>>>>> 0268cf79
'

test_done<|MERGE_RESOLUTION|>--- conflicted
+++ resolved
@@ -191,14 +191,6 @@
 	echo "called hook" >safe-hook.log
 	EOF
 
-<<<<<<< HEAD
-	git hook run test-hook 2>err &&
-	test_grep "Hook ran" err &&
-	test_must_fail env GIT_CLONE_PROTECTION_ACTIVE=true \
-		git hook run test-hook 2>err &&
-	test_grep "active .core.hooksPath" err &&
-	test_grep ! "Hook ran" err
-=======
 	test_must_fail env GIT_CLONE_PROTECTION_ACTIVE=true \
 		git -C safe-hook hook run pre-push 2>err &&
 	cmd="$(grep "git config --global --add safe.hook.sha256 [0-9a-f]" err)" &&
@@ -226,7 +218,6 @@
 		git -C lfs-hooks hook run pre-push &&
 	test_write_lines "called pre-push" >expect &&
 	test_cmp lfs-hooks/fake-git-lfs.log expect
->>>>>>> 0268cf79
 '
 
 test_done