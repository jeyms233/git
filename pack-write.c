--- conflicted
+++ resolved
@@ -571,11 +571,8 @@
 	if (mtimes_tmp_name)
 		rename_tmp_packfile(name_buffer, mtimes_tmp_name, "mtimes");
 
-<<<<<<< HEAD
 	free((char *)rev_tmp_name);
-=======
 	free(mtimes_tmp_name);
->>>>>>> 029a632c
 }
 
 void write_promisor_file(const char *promisor_name, struct ref **sought, int nr_sought)
