#ifndef SEQUENCER_H
#define SEQUENCER_H

#include "cache.h"
#include "strbuf.h"

struct commit;
struct repository;

const char *git_path_commit_editmsg(void);
const char *git_path_seq_dir(void);
const char *rebase_path_todo(void);
const char *rebase_path_todo_backup(void);

#define APPEND_SIGNOFF_DEDUP (1u << 0)

enum replay_action {
	REPLAY_REVERT,
	REPLAY_PICK,
	REPLAY_INTERACTIVE_REBASE
};

enum commit_msg_cleanup_mode {
	COMMIT_MSG_CLEANUP_SPACE,
	COMMIT_MSG_CLEANUP_NONE,
	COMMIT_MSG_CLEANUP_SCISSORS,
	COMMIT_MSG_CLEANUP_ALL
};

struct replay_opts {
	enum replay_action action;

	/* Boolean options */
	int edit;
	int record_origin;
	int no_commit;
	int signoff;
	int allow_ff;
	int allow_rerere_auto;
	int allow_empty;
	int allow_empty_message;
	int keep_redundant_commits;
	int verbose;
	int quiet;
	int reschedule_failed_exec;

	int mainline;

	char *gpg_sign;
	enum commit_msg_cleanup_mode default_msg_cleanup;
	int explicit_cleanup;

	/* Merge strategy */
	char *strategy;
	char **xopts;
	size_t xopts_nr, xopts_alloc;

	/* Used by fixup/squash */
	struct strbuf current_fixups;
	int current_fixup_count;

	/* placeholder commit for -i --root */
	struct object_id squash_onto;
	int have_squash_onto;

	/* Only used by REPLAY_NONE */
	struct rev_info *revs;
};
#define REPLAY_OPTS_INIT { .action = -1, .current_fixups = STRBUF_INIT }

/*
 * Note that ordering matters in this enum. Not only must it match the mapping
 * of todo_command_info (in sequencer.c), it is also divided into several
 * sections that matter.  When adding new commands, make sure you add it in the
 * right section.
 */
enum todo_command {
	/* commands that handle commits */
	TODO_PICK = 0,
	TODO_REVERT,
	TODO_EDIT,
	TODO_REWORD,
	TODO_FIXUP,
	TODO_SQUASH,
	/* commands that do something else than handling a single commit */
	TODO_EXEC,
	TODO_BREAK,
	TODO_LABEL,
	TODO_RESET,
	TODO_MERGE,
	/* commands that do nothing but are counted for reporting progress */
	TODO_NOOP,
	TODO_DROP,
	/* comments (not counted for reporting progress) */
	TODO_COMMENT
};

struct todo_item {
	enum todo_command command;
	struct commit *commit;
	unsigned int flags;
	int arg_len;
	/* The offset of the command and its argument in the strbuf */
	size_t offset_in_buf, arg_offset;
};

struct todo_list {
	struct strbuf buf;
	struct todo_item *items;
	int nr, alloc, current;
	int done_nr, total_nr;
	struct stat_data stat;
};

#define TODO_LIST_INIT { STRBUF_INIT }

int todo_list_parse_insn_buffer(struct repository *r, char *buf,
				struct todo_list *todo_list);
int todo_list_write_to_file(struct repository *r, struct todo_list *todo_list,
			    const char *file, const char *shortrevisions,
			    const char *shortonto, int num, unsigned flags);
void todo_list_release(struct todo_list *todo_list);
const char *todo_item_get_arg(struct todo_list *todo_list,
			      struct todo_item *item);

/* Call this to setup defaults before parsing command line options */
void sequencer_init_config(struct replay_opts *opts);
int sequencer_pick_revisions(struct repository *repo,
			     struct replay_opts *opts);
int sequencer_continue(struct repository *repo, struct replay_opts *opts);
int sequencer_rollback(struct repository *repo, struct replay_opts *opts);
int sequencer_remove_state(struct replay_opts *opts);

#define TODO_LIST_KEEP_EMPTY (1U << 0)
#define TODO_LIST_SHORTEN_IDS (1U << 1)
#define TODO_LIST_ABBREVIATE_CMDS (1U << 2)
#define TODO_LIST_REBASE_MERGES (1U << 3)
/*
 * When rebasing merges, commits that do have the base commit as ancestor
 * ("cousins") are *not* rebased onto the new base by default. If those
 * commits should be rebased onto the new base, this flag needs to be passed.
 */
#define TODO_LIST_REBASE_COUSINS (1U << 4)
#define TODO_LIST_APPEND_TODO_HELP (1U << 5)

int sequencer_make_script(struct repository *r, struct strbuf *out, int argc,
			  const char **argv, unsigned flags);

void todo_list_add_exec_commands(struct todo_list *todo_list,
				 struct string_list *commands);
int check_todo_list_from_file(struct repository *r);
int complete_action(struct repository *r, struct replay_opts *opts, unsigned flags,
		    const char *shortrevisions, const char *onto_name,
		    struct commit *onto, const char *orig_head, struct string_list *commands,
		    unsigned autosquash, struct todo_list *todo_list);
int todo_list_rearrange_squash(struct todo_list *todo_list);

/*
 * Append a signoff to the commit message in "msgbuf". The ignore_footer
 * parameter specifies the number of bytes at the end of msgbuf that should
 * not be considered at all. I.e., they are not checked for existing trailers,
 * and the new signoff will be spliced into the buffer before those bytes.
 */
void append_signoff(struct strbuf *msgbuf, size_t ignore_footer, unsigned flag);

void append_conflicts_hint(struct index_state *istate,
		struct strbuf *msgbuf, enum commit_msg_cleanup_mode cleanup_mode);
enum commit_msg_cleanup_mode get_cleanup_mode(const char *cleanup_arg,
	int use_editor);

void cleanup_message(struct strbuf *msgbuf,
	enum commit_msg_cleanup_mode cleanup_mode, int verbose);

int message_is_empty(const struct strbuf *sb,
		     enum commit_msg_cleanup_mode cleanup_mode);
int template_untouched(const struct strbuf *sb, const char *template_file,
		       enum commit_msg_cleanup_mode cleanup_mode);
int update_head_with_reflog(const struct commit *old_head,
			    const struct object_id *new_head,
			    const char *action, const struct strbuf *msg,
			    struct strbuf *err);
void commit_post_rewrite(struct repository *r,
			 const struct commit *current_head,
			 const struct object_id *new_head);

int prepare_branch_to_be_rebased(struct repository *r, struct replay_opts *opts,
				 const char *commit);

#define SUMMARY_INITIAL_COMMIT   (1 << 0)
#define SUMMARY_SHOW_AUTHOR_DATE (1 << 1)
void print_commit_summary(struct repository *repo,
			  const char *prefix,
			  const struct object_id *oid,
			  unsigned int flags);

int read_author_script(const char *path, char **name, char **email, char **date,
		       int allow_missing);
#endif

void parse_strategy_opts(struct replay_opts *opts, char *raw_opts);
int write_basic_state(struct replay_opts *opts, const char *head_name,
<<<<<<< HEAD
		      struct commit *onto, const char *orig_head);
=======
		      const char *onto, const char *orig_head);
void sequencer_post_commit_cleanup(struct repository *r);
int sequencer_get_last_command(struct repository* r,
			       enum replay_action *action);
>>>>>>> 4a72486d
<|MERGE_RESOLUTION|>--- conflicted
+++ resolved
@@ -199,11 +199,7 @@
 
 void parse_strategy_opts(struct replay_opts *opts, char *raw_opts);
 int write_basic_state(struct replay_opts *opts, const char *head_name,
-<<<<<<< HEAD
 		      struct commit *onto, const char *orig_head);
-=======
-		      const char *onto, const char *orig_head);
 void sequencer_post_commit_cleanup(struct repository *r);
 int sequencer_get_last_command(struct repository* r,
-			       enum replay_action *action);
->>>>>>> 4a72486d
+			       enum replay_action *action);