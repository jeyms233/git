#ifndef SEQUENCER_H
#define SEQUENCER_H

#include "cache.h"
#include "strbuf.h"

struct commit;
struct repository;

const char *git_path_commit_editmsg(void);
const char *git_path_seq_dir(void);
const char *rebase_path_todo(void);

#define APPEND_SIGNOFF_DEDUP (1u << 0)

enum replay_action {
	REPLAY_REVERT,
	REPLAY_PICK,
	REPLAY_INTERACTIVE_REBASE
};

enum commit_msg_cleanup_mode {
	COMMIT_MSG_CLEANUP_SPACE,
	COMMIT_MSG_CLEANUP_NONE,
	COMMIT_MSG_CLEANUP_SCISSORS,
	COMMIT_MSG_CLEANUP_ALL
};

struct replay_opts {
	enum replay_action action;

	/* Boolean options */
	int edit;
	int record_origin;
	int no_commit;
	int signoff;
	int allow_ff;
	int allow_rerere_auto;
	int allow_empty;
	int allow_empty_message;
	int keep_redundant_commits;
	int verbose;
<<<<<<< HEAD
	int reschedule_failed_exec;
=======
	int quiet;
>>>>>>> 68aa495b

	int mainline;

	char *gpg_sign;
	enum commit_msg_cleanup_mode default_msg_cleanup;

	/* Merge strategy */
	char *strategy;
	char **xopts;
	size_t xopts_nr, xopts_alloc;

	/* Used by fixup/squash */
	struct strbuf current_fixups;
	int current_fixup_count;

	/* placeholder commit for -i --root */
	struct object_id squash_onto;
	int have_squash_onto;

	/* Only used by REPLAY_NONE */
	struct rev_info *revs;
};
#define REPLAY_OPTS_INIT { .action = -1, .current_fixups = STRBUF_INIT }

enum missing_commit_check_level {
	MISSING_COMMIT_CHECK_IGNORE = 0,
	MISSING_COMMIT_CHECK_WARN,
	MISSING_COMMIT_CHECK_ERROR
};

int write_message(const void *buf, size_t len, const char *filename,
		  int append_eol);

/* Call this to setup defaults before parsing command line options */
void sequencer_init_config(struct replay_opts *opts);
int sequencer_pick_revisions(struct repository *repo,
			     struct replay_opts *opts);
int sequencer_continue(struct repository *repo, struct replay_opts *opts);
int sequencer_rollback(struct repository *repo, struct replay_opts *opts);
int sequencer_remove_state(struct replay_opts *opts);

#define TODO_LIST_KEEP_EMPTY (1U << 0)
#define TODO_LIST_SHORTEN_IDS (1U << 1)
#define TODO_LIST_ABBREVIATE_CMDS (1U << 2)
#define TODO_LIST_REBASE_MERGES (1U << 3)
/*
 * When rebasing merges, commits that do have the base commit as ancestor
 * ("cousins") are *not* rebased onto the new base by default. If those
 * commits should be rebased onto the new base, this flag needs to be passed.
 */
#define TODO_LIST_REBASE_COUSINS (1U << 4)
int sequencer_make_script(struct repository *repo, FILE *out,
			  int argc, const char **argv,
			  unsigned flags);

int sequencer_add_exec_commands(struct repository *r, const char *command);
int transform_todos(struct repository *r, unsigned flags);
enum missing_commit_check_level get_missing_commit_check_level(void);
int check_todo_list(struct repository *r);
int complete_action(struct repository *r, struct replay_opts *opts, unsigned flags,
		    const char *shortrevisions, const char *onto_name,
		    const char *onto, const char *orig_head, const char *cmd,
		    unsigned autosquash);
int rearrange_squash(struct repository *r);

extern const char sign_off_header[];

/*
 * Append a signoff to the commit message in "msgbuf". The ignore_footer
 * parameter specifies the number of bytes at the end of msgbuf that should
 * not be considered at all. I.e., they are not checked for existing trailers,
 * and the new signoff will be spliced into the buffer before those bytes.
 */
void append_signoff(struct strbuf *msgbuf, size_t ignore_footer, unsigned flag);

void append_conflicts_hint(struct index_state *istate, struct strbuf *msgbuf);
int message_is_empty(const struct strbuf *sb,
		     enum commit_msg_cleanup_mode cleanup_mode);
int template_untouched(const struct strbuf *sb, const char *template_file,
		       enum commit_msg_cleanup_mode cleanup_mode);
int update_head_with_reflog(const struct commit *old_head,
			    const struct object_id *new_head,
			    const char *action, const struct strbuf *msg,
			    struct strbuf *err);
void commit_post_rewrite(const struct commit *current_head,
			 const struct object_id *new_head);

int prepare_branch_to_be_rebased(struct replay_opts *opts, const char *commit);

#define SUMMARY_INITIAL_COMMIT   (1 << 0)
#define SUMMARY_SHOW_AUTHOR_DATE (1 << 1)
void print_commit_summary(struct repository *repo,
			  const char *prefix,
			  const struct object_id *oid,
			  unsigned int flags);

int read_author_script(const char *path, char **name, char **email, char **date,
		       int allow_missing);
#endif

void parse_strategy_opts(struct replay_opts *opts, char *raw_opts);
int write_basic_state(struct replay_opts *opts, const char *head_name,
		      const char *onto, const char *orig_head);<|MERGE_RESOLUTION|>--- conflicted
+++ resolved
@@ -40,11 +40,8 @@
 	int allow_empty_message;
 	int keep_redundant_commits;
 	int verbose;
-<<<<<<< HEAD
+	int quiet;
 	int reschedule_failed_exec;
-=======
-	int quiet;
->>>>>>> 68aa495b
 
 	int mainline;
 
