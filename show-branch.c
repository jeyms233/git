#include <stdlib.h>
#include <fnmatch.h>
#include "cache.h"
#include "commit.h"
#include "refs.h"

static const char show_branch_usage[] =
"git-show-branch [--dense] [--current] [--all] [--heads] [--tags] [--topo-order] [--more=count | --list | --independent | --merge-base ] [--topics] [<refs>...]";

static int default_num = 0;
static int default_alloc = 0;
static char **default_arg = NULL;

#define UNINTERESTING	01

#define REV_SHIFT	 2
#define MAX_REVS	29 /* should not exceed bits_per_int - REV_SHIFT */

static struct commit *interesting(struct commit_list *list)
{
	while (list) {
		struct commit *commit = list->item;
		list = list->next;
		if (commit->object.flags & UNINTERESTING)
			continue;
		return commit;
	}
	return NULL;
}

static struct commit *pop_one_commit(struct commit_list **list_p)
{
	struct commit *commit;
	struct commit_list *list;
	list = *list_p;
	commit = list->item;
	*list_p = list->next;
	free(list);
	return commit;
}

struct commit_name {
	const char *head_name; /* which head's ancestor? */
	int generation; /* how many parents away from head_name */
};

/* Name the commit as nth generation ancestor of head_name;
 * we count only the first-parent relationship for naming purposes.
 */
static void name_commit(struct commit *commit, const char *head_name, int nth)
{
	struct commit_name *name;
	if (!commit->object.util)
		commit->object.util = xmalloc(sizeof(struct commit_name));
	name = commit->object.util;
	name->head_name = head_name;
	name->generation = nth;
}

/* Parent is the first parent of the commit.  We may name it
 * as (n+1)th generation ancestor of the same head_name as
 * commit is nth generation ancestor of, if that generation
 * number is better than the name it already has.
 */
static void name_parent(struct commit *commit, struct commit *parent)
{
	struct commit_name *commit_name = commit->object.util;
	struct commit_name *parent_name = parent->object.util;
	if (!commit_name)
		return;
	if (!parent_name ||
	    commit_name->generation + 1 < parent_name->generation)
		name_commit(parent, commit_name->head_name,
			    commit_name->generation + 1);
}

static int name_first_parent_chain(struct commit *c)
{
	int i = 0;
	while (c) {
		struct commit *p;
		if (!c->object.util)
			break;
		if (!c->parents)
			break;
		p = c->parents->item;
		if (!p->object.util) {
			name_parent(c, p);
			i++;
		}
		c = p;
	}
	return i;
}

static void name_commits(struct commit_list *list,
			 struct commit **rev,
			 char **ref_name,
			 int num_rev)
{
	struct commit_list *cl;
	struct commit *c;
	int i;

	/* First give names to the given heads */
	for (cl = list; cl; cl = cl->next) {
		c = cl->item;
		if (c->object.util)
			continue;
		for (i = 0; i < num_rev; i++) {
			if (rev[i] == c) {
				name_commit(c, ref_name[i], 0);
				break;
			}
		}
	}

	/* Then commits on the first parent ancestry chain */
	do {
		i = 0;
		for (cl = list; cl; cl = cl->next) {
			i += name_first_parent_chain(cl->item);
		}
	} while (i);

	/* Finally, any unnamed commits */
	do {
		i = 0;
		for (cl = list; cl; cl = cl->next) {
			struct commit_list *parents;
			struct commit_name *n;
			int nth;
			c = cl->item;
			if (!c->object.util)
				continue;
			n = c->object.util;
			parents = c->parents;
			nth = 0;
			while (parents) {
				struct commit *p = parents->item;
				char newname[1000], *en;
				parents = parents->next;
				nth++;
				if (p->object.util)
					continue;
				en = newname;
				switch (n->generation) {
				case 0:
					en += sprintf(en, "%s", n->head_name);
					break;
				case 1:
					en += sprintf(en, "%s^", n->head_name);
					break;
				default:
					en += sprintf(en, "%s~%d",
						n->head_name, n->generation);
					break;
				}
				if (nth == 1)
					en += sprintf(en, "^");
				else
					en += sprintf(en, "^%d", nth);
				name_commit(p, strdup(newname), 0);
				i++;
				name_first_parent_chain(p);
			}
		}
	} while (i);
}

static int mark_seen(struct commit *commit, struct commit_list **seen_p)
{
	if (!commit->object.flags) {
		insert_by_date(commit, seen_p);
		return 1;
	}
	return 0;
}

static void join_revs(struct commit_list **list_p,
		      struct commit_list **seen_p,
		      int num_rev, int extra)
{
	int all_mask = ((1u << (REV_SHIFT + num_rev)) - 1);
	int all_revs = all_mask & ~((1u << REV_SHIFT) - 1);

	while (*list_p) {
		struct commit_list *parents;
		int still_interesting = !!interesting(*list_p);
		struct commit *commit = pop_one_commit(list_p);
		int flags = commit->object.flags & all_mask;

		if (!still_interesting && extra <= 0)
			break;

		mark_seen(commit, seen_p);
		if ((flags & all_revs) == all_revs)
			flags |= UNINTERESTING;
		parents = commit->parents;

		while (parents) {
			struct commit *p = parents->item;
			int this_flag = p->object.flags;
			parents = parents->next;
			if ((this_flag & flags) == flags)
				continue;
			if (!p->object.parsed)
				parse_commit(p);
			if (mark_seen(p, seen_p) && !still_interesting)
				extra--;
			p->object.flags |= flags;
			insert_by_date(p, list_p);
		}
	}

	/*
	 * Postprocess to complete well-poisoning.
	 *
	 * At this point we have all the commits we have seen in
	 * seen_p list (which happens to be sorted chronologically but
	 * it does not really matter).  Mark anything that can be
	 * reached from uninteresting commits not interesting.
	 */
	for (;;) {
		int changed = 0;
		struct commit_list *s;
		for (s = *seen_p; s; s = s->next) {
			struct commit *c = s->item;
			struct commit_list *parents;

			if (((c->object.flags & all_revs) != all_revs) &&
			    !(c->object.flags & UNINTERESTING))
				continue;

			/* The current commit is either a merge base or
			 * already uninteresting one.  Mark its parents
			 * as uninteresting commits _only_ if they are
			 * already parsed.  No reason to find new ones
			 * here.
			 */
			parents = c->parents;
			while (parents) {
				struct commit *p = parents->item;
				parents = parents->next;
				if (!(p->object.flags & UNINTERESTING)) {
					p->object.flags |= UNINTERESTING;
					changed = 1;
				}
			}
		}
		if (!changed)
			break;
	}
}

static void show_one_commit(struct commit *commit, int no_name)
{
	char pretty[256], *cp;
	struct commit_name *name = commit->object.util;
	if (commit->object.parsed)
		pretty_print_commit(CMIT_FMT_ONELINE, commit, ~0,
<<<<<<< HEAD
				    pretty, sizeof(pretty), 0, NULL);
=======
				    pretty, sizeof(pretty), 0, NULL, NULL);
>>>>>>> 68563738
	else
		strcpy(pretty, "(unavailable)");
	if (!strncmp(pretty, "[PATCH] ", 8))
		cp = pretty + 8;
	else
		cp = pretty;

	if (!no_name) {
		if (name && name->head_name) {
			printf("[%s", name->head_name);
			if (name->generation) {
				if (name->generation == 1)
					printf("^");
				else
					printf("~%d", name->generation);
			}
			printf("] ");
		}
		else
			printf("[%s] ",
			       find_unique_abbrev(commit->object.sha1, 7));
	}
	puts(cp);
}

static char *ref_name[MAX_REVS + 1];
static int ref_name_cnt;

static const char *find_digit_prefix(const char *s, int *v)
{
	const char *p;
	int ver;
	char ch;

	for (p = s, ver = 0;
	     '0' <= (ch = *p) && ch <= '9';
	     p++)
		ver = ver * 10 + ch - '0';
	*v = ver;
	return p;
}


static int version_cmp(const char *a, const char *b)
{
	while (1) {
		int va, vb;

		a = find_digit_prefix(a, &va);
		b = find_digit_prefix(b, &vb);
		if (va != vb)
			return va - vb;

		while (1) {
			int ca = *a;
			int cb = *b;
			if ('0' <= ca && ca <= '9')
				ca = 0;
			if ('0' <= cb && cb <= '9')
				cb = 0;
			if (ca != cb)
				return ca - cb;
			if (!ca)
				break;
			a++;
			b++;
		}
		if (!*a && !*b)
			return 0;
	}
}

static int compare_ref_name(const void *a_, const void *b_)
{
	const char * const*a = a_, * const*b = b_;
	return version_cmp(*a, *b);
}

static void sort_ref_range(int bottom, int top)
{
	qsort(ref_name + bottom, top - bottom, sizeof(ref_name[0]),
	      compare_ref_name);
}

static int append_ref(const char *refname, const unsigned char *sha1)
{
	struct commit *commit = lookup_commit_reference_gently(sha1, 1);
	int i;

	if (!commit)
		return 0;
	/* Avoid adding the same thing twice */
	for (i = 0; i < ref_name_cnt; i++)
		if (!strcmp(refname, ref_name[i]))
			return 0;

	if (MAX_REVS <= ref_name_cnt) {
		fprintf(stderr, "warning: ignoring %s; "
			"cannot handle more than %d refs\n",
			refname, MAX_REVS);
		return 0;
	}
	ref_name[ref_name_cnt++] = strdup(refname);
	ref_name[ref_name_cnt] = NULL;
	return 0;
}

static int append_head_ref(const char *refname, const unsigned char *sha1)
{
	unsigned char tmp[20];
	int ofs = 11;
	if (strncmp(refname, "refs/heads/", ofs))
		return 0;
	/* If both heads/foo and tags/foo exists, get_sha1 would
	 * get confused.
	 */
	if (get_sha1(refname + ofs, tmp) || memcmp(tmp, sha1, 20))
		ofs = 5;
	return append_ref(refname + ofs, sha1);
}

static int append_tag_ref(const char *refname, const unsigned char *sha1)
{
	if (strncmp(refname, "refs/tags/", 10))
		return 0;
	return append_ref(refname + 5, sha1);
}

static const char *match_ref_pattern = NULL;
static int match_ref_slash = 0;
static int count_slash(const char *s)
{
	int cnt = 0;
	while (*s)
		if (*s++ == '/')
			cnt++;
	return cnt;
}

static int append_matching_ref(const char *refname, const unsigned char *sha1)
{
	/* we want to allow pattern hold/<asterisk> to show all
	 * branches under refs/heads/hold/, and v0.99.9? to show
	 * refs/tags/v0.99.9a and friends.
	 */
	const char *tail;
	int slash = count_slash(refname);
	for (tail = refname; *tail && match_ref_slash < slash; )
		if (*tail++ == '/')
			slash--;
	if (!*tail)
		return 0;
	if (fnmatch(match_ref_pattern, tail, 0))
		return 0;
	if (!strncmp("refs/heads/", refname, 11))
		return append_head_ref(refname, sha1);
	if (!strncmp("refs/tags/", refname, 10))
		return append_tag_ref(refname, sha1);
	return append_ref(refname, sha1);
}

static void snarf_refs(int head, int tag)
{
	if (head) {
		int orig_cnt = ref_name_cnt;
		for_each_ref(append_head_ref);
		sort_ref_range(orig_cnt, ref_name_cnt);
	}
	if (tag) {
		int orig_cnt = ref_name_cnt;
		for_each_ref(append_tag_ref);
		sort_ref_range(orig_cnt, ref_name_cnt);
	}
}

static int rev_is_head(char *head_path, int headlen, char *name,
		       unsigned char *head_sha1, unsigned char *sha1)
{
	int namelen;
	if ((!head_path[0]) ||
	    (head_sha1 && sha1 && memcmp(head_sha1, sha1, 20)))
		return 0;
	namelen = strlen(name);
	if ((headlen < namelen) ||
	    memcmp(head_path + headlen - namelen, name, namelen))
		return 0;
	if (headlen == namelen ||
	    head_path[headlen - namelen - 1] == '/')
		return 1;
	return 0;
}

static int show_merge_base(struct commit_list *seen, int num_rev)
{
	int all_mask = ((1u << (REV_SHIFT + num_rev)) - 1);
	int all_revs = all_mask & ~((1u << REV_SHIFT) - 1);
	int exit_status = 1;

	while (seen) {
		struct commit *commit = pop_one_commit(&seen);
		int flags = commit->object.flags & all_mask;
		if (!(flags & UNINTERESTING) &&
		    ((flags & all_revs) == all_revs)) {
			puts(sha1_to_hex(commit->object.sha1));
			exit_status = 0;
			commit->object.flags |= UNINTERESTING;
		}
	}
	return exit_status;
}

static int show_independent(struct commit **rev,
			    int num_rev,
			    char **ref_name,
			    unsigned int *rev_mask)
{
	int i;

	for (i = 0; i < num_rev; i++) {
		struct commit *commit = rev[i];
		unsigned int flag = rev_mask[i];

		if (commit->object.flags == flag)
			puts(sha1_to_hex(commit->object.sha1));
		commit->object.flags |= UNINTERESTING;
	}
	return 0;
}

static void append_one_rev(const char *av)
{
	unsigned char revkey[20];
	if (!get_sha1(av, revkey)) {
		append_ref(av, revkey);
		return;
	}
	if (strchr(av, '*') || strchr(av, '?') || strchr(av, '[')) {
		/* glob style match */
		int saved_matches = ref_name_cnt;
		match_ref_pattern = av;
		match_ref_slash = count_slash(av);
		for_each_ref(append_matching_ref);
		if (saved_matches == ref_name_cnt &&
		    ref_name_cnt < MAX_REVS)
			error("no matching refs with %s", av);
		if (saved_matches + 1 < ref_name_cnt)
			sort_ref_range(saved_matches, ref_name_cnt);
		return;
	}
	die("bad sha1 reference %s", av);
}

static int git_show_branch_config(const char *var, const char *value)
{
	if (!strcmp(var, "showbranch.default")) {
		if (default_alloc <= default_num + 1) {
			default_alloc = default_alloc * 3 / 2 + 20;
			default_arg = xrealloc(default_arg, sizeof *default_arg * default_alloc);
		}
		default_arg[default_num++] = strdup(value);
		default_arg[default_num] = NULL;
		return 0;
	}

	return git_default_config(var, value);
}

static int omit_in_dense(struct commit *commit, struct commit **rev, int n)
{
	/* If the commit is tip of the named branches, do not
	 * omit it.
	 * Otherwise, if it is a merge that is reachable from only one
	 * tip, it is not that interesting.
	 */
	int i, flag, count;
	for (i = 0; i < n; i++)
		if (rev[i] == commit)
			return 0;
	flag = commit->object.flags;
	for (i = count = 0; i < n; i++) {
		if (flag & (1u << (i + REV_SHIFT)))
			count++;
	}
	if (count == 1)
		return 1;
	return 0;
}

int main(int ac, char **av)
{
	struct commit *rev[MAX_REVS], *commit;
	struct commit_list *list = NULL, *seen = NULL;
	unsigned int rev_mask[MAX_REVS];
	int num_rev, i, extra = 0;
	int all_heads = 0, all_tags = 0;
	int all_mask, all_revs;
	int lifo = 1;
	char head_path[128];
	const char *head_path_p;
	int head_path_len;
	unsigned char head_sha1[20];
	int merge_base = 0;
	int independent = 0;
	int no_name = 0;
	int sha1_name = 0;
	int shown_merge_point = 0;
	int with_current_branch = 0;
	int head_at = -1;
	int topics = 0;
	int dense = 1;

	setup_git_directory();
	git_config(git_show_branch_config);

	/* If nothing is specified, try the default first */
	if (ac == 1 && default_num) {
		ac = default_num + 1;
		av = default_arg - 1; /* ick; we would not address av[0] */
	}

	while (1 < ac && av[1][0] == '-') {
		char *arg = av[1];
		if (!strcmp(arg, "--")) {
			ac--; av++;
			break;
		}
		else if (!strcmp(arg, "--all"))
			all_heads = all_tags = 1;
		else if (!strcmp(arg, "--heads"))
			all_heads = 1;
		else if (!strcmp(arg, "--tags"))
			all_tags = 1;
		else if (!strcmp(arg, "--more"))
			extra = 1;
		else if (!strcmp(arg, "--list"))
			extra = -1;
		else if (!strcmp(arg, "--no-name"))
			no_name = 1;
		else if (!strcmp(arg, "--current"))
			with_current_branch = 1;
		else if (!strcmp(arg, "--sha1-name"))
			sha1_name = 1;
		else if (!strncmp(arg, "--more=", 7))
			extra = atoi(arg + 7);
		else if (!strcmp(arg, "--merge-base"))
			merge_base = 1;
		else if (!strcmp(arg, "--independent"))
			independent = 1;
		else if (!strcmp(arg, "--topo-order"))
			lifo = 1;
		else if (!strcmp(arg, "--topics"))
			topics = 1;
		else if (!strcmp(arg, "--sparse"))
			dense = 0;
		else if (!strcmp(arg, "--date-order"))
			lifo = 0;
		else
			usage(show_branch_usage);
		ac--; av++;
	}
	ac--; av++;

	/* Only one of these is allowed */
	if (1 < independent + merge_base + (extra != 0))
		usage(show_branch_usage);

	/* If nothing is specified, show all branches by default */
	if (ac + all_heads + all_tags == 0)
		all_heads = 1;

	if (all_heads + all_tags)
		snarf_refs(all_heads, all_tags);
	while (0 < ac) {
		append_one_rev(*av);
		ac--; av++;
	}

	head_path_p = resolve_ref(git_path("HEAD"), head_sha1, 1);
	if (head_path_p) {
		head_path_len = strlen(head_path_p);
		memcpy(head_path, head_path_p, head_path_len + 1);
	}
	else {
		head_path_len = 0;
		head_path[0] = 0;
	}

	if (with_current_branch && head_path_p) {
		int has_head = 0;
		for (i = 0; !has_head && i < ref_name_cnt; i++) {
			/* We are only interested in adding the branch
			 * HEAD points at.
			 */
			if (rev_is_head(head_path,
					head_path_len,
					ref_name[i],
					head_sha1, NULL))
				has_head++;
		}
		if (!has_head) {
			int pfxlen = strlen(git_path("refs/heads/"));
			append_one_rev(head_path + pfxlen);
		}
	}

	if (!ref_name_cnt) {
		fprintf(stderr, "No revs to be shown.\n");
		exit(0);
	}

	for (num_rev = 0; ref_name[num_rev]; num_rev++) {
		unsigned char revkey[20];
		unsigned int flag = 1u << (num_rev + REV_SHIFT);

		if (MAX_REVS <= num_rev)
			die("cannot handle more than %d revs.", MAX_REVS);
		if (get_sha1(ref_name[num_rev], revkey))
			die("'%s' is not a valid ref.", ref_name[num_rev]);
		commit = lookup_commit_reference(revkey);
		if (!commit)
			die("cannot find commit %s (%s)",
			    ref_name[num_rev], revkey);
		parse_commit(commit);
		mark_seen(commit, &seen);

		/* rev#0 uses bit REV_SHIFT, rev#1 uses bit REV_SHIFT+1,
		 * and so on.  REV_SHIFT bits from bit 0 are used for
		 * internal bookkeeping.
		 */
		commit->object.flags |= flag;
		if (commit->object.flags == flag)
			insert_by_date(commit, &list);
		rev[num_rev] = commit;
	}
	for (i = 0; i < num_rev; i++)
		rev_mask[i] = rev[i]->object.flags;

	if (0 <= extra)
		join_revs(&list, &seen, num_rev, extra);

	if (merge_base)
		return show_merge_base(seen, num_rev);

	if (independent)
		return show_independent(rev, num_rev, ref_name, rev_mask);

	/* Show list; --more=-1 means list-only */
	if (1 < num_rev || extra < 0) {
		for (i = 0; i < num_rev; i++) {
			int j;
			int is_head = rev_is_head(head_path,
						  head_path_len,
						  ref_name[i],
						  head_sha1,
						  rev[i]->object.sha1);
			if (extra < 0)
				printf("%c [%s] ",
				       is_head ? '*' : ' ', ref_name[i]);
			else {
				for (j = 0; j < i; j++)
					putchar(' ');
				printf("%c [%s] ",
				       is_head ? '*' : '!', ref_name[i]);
			}
			/* header lines never need name */
			show_one_commit(rev[i], 1);
			if (is_head)
				head_at = i;
		}
		if (0 <= extra) {
			for (i = 0; i < num_rev; i++)
				putchar('-');
			putchar('\n');
		}
	}
	if (extra < 0)
		exit(0);

	/* Sort topologically */
	sort_in_topological_order(&seen, lifo);

	/* Give names to commits */
	if (!sha1_name && !no_name)
		name_commits(seen, rev, ref_name, num_rev);

	all_mask = ((1u << (REV_SHIFT + num_rev)) - 1);
	all_revs = all_mask & ~((1u << REV_SHIFT) - 1);

	while (seen) {
		struct commit *commit = pop_one_commit(&seen);
		int this_flag = commit->object.flags;
		int is_merge_point = ((this_flag & all_revs) == all_revs);

		shown_merge_point |= is_merge_point;

		if (1 < num_rev) {
			int is_merge = !!(commit->parents &&
					  commit->parents->next);
			if (topics &&
			    !is_merge_point &&
			    (this_flag & (1u << REV_SHIFT)))
				continue;
			if (dense && is_merge &&
			    omit_in_dense(commit, rev, num_rev))
				continue;
			for (i = 0; i < num_rev; i++) {
				int mark;
				if (!(this_flag & (1u << (i + REV_SHIFT))))
					mark = ' ';
				else if (is_merge)
					mark = '-';
				else if (i == head_at)
					mark = '*';
				else
					mark = '+';
				putchar(mark);
			}
			putchar(' ');
		}
		show_one_commit(commit, no_name);

		if (shown_merge_point && --extra < 0)
			break;
	}
	return 0;
}<|MERGE_RESOLUTION|>--- conflicted
+++ resolved
@@ -259,11 +259,7 @@
 	struct commit_name *name = commit->object.util;
 	if (commit->object.parsed)
 		pretty_print_commit(CMIT_FMT_ONELINE, commit, ~0,
-<<<<<<< HEAD
-				    pretty, sizeof(pretty), 0, NULL);
-=======
 				    pretty, sizeof(pretty), 0, NULL, NULL);
->>>>>>> 68563738
 	else
 		strcpy(pretty, "(unavailable)");
 	if (!strncmp(pretty, "[PATCH] ", 8))
