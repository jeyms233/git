--- conflicted
+++ resolved
@@ -2082,11 +2082,7 @@
 static int run_transaction_hook(struct ref_transaction *transaction,
 				const char *state)
 {
-<<<<<<< HEAD
-	struct run_hooks_opt opt = RUN_HOOKS_OPT_INIT;
-=======
 	struct run_hooks_opt opt = RUN_HOOKS_OPT_INIT_ASYNC;
->>>>>>> 8d78bd95
 	struct string_list to_stdin = STRING_LIST_INIT_NODUP;
 	int ret = 0, i;
 
