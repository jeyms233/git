/*
 * The backend-independent part of the reference module.
 */

#include "git-compat-util.h"
#include "advice.h"
#include "config.h"
#include "environment.h"
#include "strmap.h"
#include "gettext.h"
#include "hex.h"
#include "lockfile.h"
#include "iterator.h"
#include "refs.h"
#include "refs/refs-internal.h"
#include "run-command.h"
#include "hook.h"
#include "object-name.h"
#include "object-store-ll.h"
#include "object.h"
#include "path.h"
#include "submodule.h"
#include "worktree.h"
#include "strvec.h"
#include "repository.h"
#include "setup.h"
#include "sigchain.h"
#include "date.h"
#include "commit.h"
#include "wildmatch.h"

/*
 * List of all available backends
 */
static const struct ref_storage_be *refs_backends[] = {
	[REF_STORAGE_FORMAT_FILES] = &refs_be_files,
	[REF_STORAGE_FORMAT_REFTABLE] = &refs_be_reftable,
};

static const struct ref_storage_be *find_ref_storage_backend(
	enum ref_storage_format ref_storage_format)
{
	if (ref_storage_format < ARRAY_SIZE(refs_backends))
		return refs_backends[ref_storage_format];
	return NULL;
}

enum ref_storage_format ref_storage_format_by_name(const char *name)
{
	for (unsigned int i = 0; i < ARRAY_SIZE(refs_backends); i++)
		if (refs_backends[i] && !strcmp(refs_backends[i]->name, name))
			return i;
	return REF_STORAGE_FORMAT_UNKNOWN;
}

const char *ref_storage_format_to_name(enum ref_storage_format ref_storage_format)
{
	const struct ref_storage_be *be = find_ref_storage_backend(ref_storage_format);
	if (!be)
		return "unknown";
	return be->name;
}

/*
 * How to handle various characters in refnames:
 * 0: An acceptable character for refs
 * 1: End-of-component
 * 2: ., look for a preceding . to reject .. in refs
 * 3: {, look for a preceding @ to reject @{ in refs
 * 4: A bad character: ASCII control characters, and
 *    ":", "?", "[", "\", "^", "~", SP, or TAB
 * 5: *, reject unless REFNAME_REFSPEC_PATTERN is set
 */
static unsigned char refname_disposition[256] = {
	1, 4, 4, 4, 4, 4, 4, 4, 4, 4, 4, 4, 4, 4, 4, 4,
	4, 4, 4, 4, 4, 4, 4, 4, 4, 4, 4, 4, 4, 4, 4, 4,
	4, 0, 0, 0, 0, 0, 0, 0, 0, 0, 5, 0, 0, 0, 2, 1,
	0, 0, 0, 0, 0, 0, 0, 0, 0, 0, 4, 0, 0, 0, 0, 4,
	0, 0, 0, 0, 0, 0, 0, 0, 0, 0, 0, 0, 0, 0, 0, 0,
	0, 0, 0, 0, 0, 0, 0, 0, 0, 0, 0, 4, 4, 0, 4, 0,
	0, 0, 0, 0, 0, 0, 0, 0, 0, 0, 0, 0, 0, 0, 0, 0,
	0, 0, 0, 0, 0, 0, 0, 0, 0, 0, 0, 3, 0, 0, 4, 4
};

struct ref_namespace_info ref_namespace[] = {
	[NAMESPACE_HEAD] = {
		.ref = "HEAD",
		.decoration = DECORATION_REF_HEAD,
		.exact = 1,
	},
	[NAMESPACE_BRANCHES] = {
		.ref = "refs/heads/",
		.decoration = DECORATION_REF_LOCAL,
	},
	[NAMESPACE_TAGS] = {
		.ref = "refs/tags/",
		.decoration = DECORATION_REF_TAG,
	},
	[NAMESPACE_REMOTE_REFS] = {
		/*
		 * The default refspec for new remotes copies refs from
		 * refs/heads/ on the remote into refs/remotes/<remote>/.
		 * As such, "refs/remotes/" has special handling.
		 */
		.ref = "refs/remotes/",
		.decoration = DECORATION_REF_REMOTE,
	},
	[NAMESPACE_STASH] = {
		/*
		 * The single ref "refs/stash" stores the latest stash.
		 * Older stashes can be found in the reflog.
		 */
		.ref = "refs/stash",
		.exact = 1,
		.decoration = DECORATION_REF_STASH,
	},
	[NAMESPACE_REPLACE] = {
		/*
		 * This namespace allows Git to act as if one object ID
		 * points to the content of another. Unlike the other
		 * ref namespaces, this one can be changed by the
		 * GIT_REPLACE_REF_BASE environment variable. This
		 * .namespace value will be overwritten in setup_git_env().
		 */
		.ref = "refs/replace/",
		.decoration = DECORATION_GRAFTED,
	},
	[NAMESPACE_NOTES] = {
		/*
		 * The refs/notes/commit ref points to the tip of a
		 * parallel commit history that adds metadata to commits
		 * in the normal history. This ref can be overwritten
		 * by the core.notesRef config variable or the
		 * GIT_NOTES_REFS environment variable.
		 */
		.ref = "refs/notes/commit",
		.exact = 1,
	},
	[NAMESPACE_PREFETCH] = {
		/*
		 * Prefetch refs are written by the background 'fetch'
		 * maintenance task. It allows faster foreground fetches
		 * by advertising these previously-downloaded tips without
		 * updating refs/remotes/ without user intervention.
		 */
		.ref = "refs/prefetch/",
	},
	[NAMESPACE_REWRITTEN] = {
		/*
		 * Rewritten refs are used by the 'label' command in the
		 * sequencer. These are particularly useful during an
		 * interactive rebase that uses the 'merge' command.
		 */
		.ref = "refs/rewritten/",
	},
};

void update_ref_namespace(enum ref_namespace namespace, char *ref)
{
	struct ref_namespace_info *info = &ref_namespace[namespace];
	if (info->ref_updated)
		free(info->ref);
	info->ref = ref;
	info->ref_updated = 1;
}

/*
 * Try to read one refname component from the front of refname.
 * Return the length of the component found, or -1 if the component is
 * not legal.  It is legal if it is something reasonable to have under
 * ".git/refs/"; We do not like it if:
 *
 * - it begins with ".", or
 * - it has double dots "..", or
 * - it has ASCII control characters, or
 * - it has ":", "?", "[", "\", "^", "~", SP, or TAB anywhere, or
 * - it has "*" anywhere unless REFNAME_REFSPEC_PATTERN is set, or
 * - it ends with a "/", or
 * - it ends with ".lock", or
 * - it contains a "@{" portion
 *
 * When sanitized is not NULL, instead of rejecting the input refname
 * as an error, try to come up with a usable replacement for the input
 * refname in it.
 */
static int check_refname_component(const char *refname, int *flags,
				   struct strbuf *sanitized)
{
	const char *cp;
	char last = '\0';
	size_t component_start = 0; /* garbage - not a reasonable initial value */

	if (sanitized)
		component_start = sanitized->len;

	for (cp = refname; ; cp++) {
		int ch = *cp & 255;
		unsigned char disp = refname_disposition[ch];

		if (sanitized && disp != 1)
			strbuf_addch(sanitized, ch);

		switch (disp) {
		case 1:
			goto out;
		case 2:
			if (last == '.') { /* Refname contains "..". */
				if (sanitized)
					/* collapse ".." to single "." */
					strbuf_setlen(sanitized, sanitized->len - 1);
				else
					return -1;
			}
			break;
		case 3:
			if (last == '@') { /* Refname contains "@{". */
				if (sanitized)
					sanitized->buf[sanitized->len-1] = '-';
				else
					return -1;
			}
			break;
		case 4:
			/* forbidden char */
			if (sanitized)
				sanitized->buf[sanitized->len-1] = '-';
			else
				return -1;
			break;
		case 5:
			if (!(*flags & REFNAME_REFSPEC_PATTERN)) {
				/* refspec can't be a pattern */
				if (sanitized)
					sanitized->buf[sanitized->len-1] = '-';
				else
					return -1;
			}

			/*
			 * Unset the pattern flag so that we only accept
			 * a single asterisk for one side of refspec.
			 */
			*flags &= ~ REFNAME_REFSPEC_PATTERN;
			break;
		}
		last = ch;
	}
out:
	if (cp == refname)
		return 0; /* Component has zero length. */

	if (refname[0] == '.') { /* Component starts with '.'. */
		if (sanitized)
			sanitized->buf[component_start] = '-';
		else
			return -1;
	}
	if (cp - refname >= LOCK_SUFFIX_LEN &&
	    !memcmp(cp - LOCK_SUFFIX_LEN, LOCK_SUFFIX, LOCK_SUFFIX_LEN)) {
		if (!sanitized)
			return -1;
		/* Refname ends with ".lock". */
		while (strbuf_strip_suffix(sanitized, LOCK_SUFFIX)) {
			/* try again in case we have .lock.lock */
		}
	}
	return cp - refname;
}

static int check_or_sanitize_refname(const char *refname, int flags,
				     struct strbuf *sanitized)
{
	int component_len, component_count = 0;

	if (!strcmp(refname, "@")) {
		/* Refname is a single character '@'. */
		if (sanitized)
			strbuf_addch(sanitized, '-');
		else
			return -1;
	}

	while (1) {
		if (sanitized && sanitized->len)
			strbuf_complete(sanitized, '/');

		/* We are at the start of a path component. */
		component_len = check_refname_component(refname, &flags,
							sanitized);
		if (sanitized && component_len == 0)
			; /* OK, omit empty component */
		else if (component_len <= 0)
			return -1;

		component_count++;
		if (refname[component_len] == '\0')
			break;
		/* Skip to next component. */
		refname += component_len + 1;
	}

	if (refname[component_len - 1] == '.') {
		/* Refname ends with '.'. */
		if (sanitized)
			; /* omit ending dot */
		else
			return -1;
	}
	if (!(flags & REFNAME_ALLOW_ONELEVEL) && component_count < 2)
		return -1; /* Refname has only one component. */
	return 0;
}

int check_refname_format(const char *refname, int flags)
{
	return check_or_sanitize_refname(refname, flags, NULL);
}

void sanitize_refname_component(const char *refname, struct strbuf *out)
{
	if (check_or_sanitize_refname(refname, REFNAME_ALLOW_ONELEVEL, out))
		BUG("sanitizing refname '%s' check returned error", refname);
}

int refname_is_safe(const char *refname)
{
	const char *rest;

	if (skip_prefix(refname, "refs/", &rest)) {
		char *buf;
		int result;
		size_t restlen = strlen(rest);

		/* rest must not be empty, or start or end with "/" */
		if (!restlen || *rest == '/' || rest[restlen - 1] == '/')
			return 0;

		/*
		 * Does the refname try to escape refs/?
		 * For example: refs/foo/../bar is safe but refs/foo/../../bar
		 * is not.
		 */
		buf = xmallocz(restlen);
		result = !normalize_path_copy(buf, rest) && !strcmp(buf, rest);
		free(buf);
		return result;
	}

	do {
		if (!isupper(*refname) && *refname != '_')
			return 0;
		refname++;
	} while (*refname);
	return 1;
}

/*
 * Return true if refname, which has the specified oid and flags, can
 * be resolved to an object in the database. If the referred-to object
 * does not exist, emit a warning and return false.
 */
int ref_resolves_to_object(const char *refname,
			   struct repository *repo,
			   const struct object_id *oid,
			   unsigned int flags)
{
	if (flags & REF_ISBROKEN)
		return 0;
	if (!repo_has_object_file(repo, oid)) {
		error(_("%s does not point to a valid object!"), refname);
		return 0;
	}
	return 1;
}

char *refs_resolve_refdup(struct ref_store *refs,
			  const char *refname, int resolve_flags,
			  struct object_id *oid, int *flags)
{
	const char *result;

	result = refs_resolve_ref_unsafe(refs, refname, resolve_flags,
					 oid, flags);
	return xstrdup_or_null(result);
}

/* The argument to for_each_filter_refs */
struct for_each_ref_filter {
	const char *pattern;
	const char *prefix;
	each_ref_fn *fn;
	void *cb_data;
};

int refs_read_ref_full(struct ref_store *refs, const char *refname,
		       int resolve_flags, struct object_id *oid, int *flags)
{
	if (refs_resolve_ref_unsafe(refs, refname, resolve_flags,
				    oid, flags))
		return 0;
	return -1;
}

int refs_read_ref(struct ref_store *refs, const char *refname, struct object_id *oid)
{
	return refs_read_ref_full(refs, refname, RESOLVE_REF_READING, oid, NULL);
}

int refs_ref_exists(struct ref_store *refs, const char *refname)
{
	return !!refs_resolve_ref_unsafe(refs, refname, RESOLVE_REF_READING,
					 NULL, NULL);
}

static int for_each_filter_refs(const char *refname,
				const struct object_id *oid,
				int flags, void *data)
{
	struct for_each_ref_filter *filter = data;

	if (wildmatch(filter->pattern, refname, 0))
		return 0;
	if (filter->prefix)
		skip_prefix(refname, filter->prefix, &refname);
	return filter->fn(refname, oid, flags, filter->cb_data);
}

struct warn_if_dangling_data {
	struct ref_store *refs;
	FILE *fp;
	const char *refname;
	const struct string_list *refnames;
	const char *msg_fmt;
};

static int warn_if_dangling_symref(const char *refname,
				   const struct object_id *oid UNUSED,
				   int flags, void *cb_data)
{
	struct warn_if_dangling_data *d = cb_data;
	const char *resolves_to;

	if (!(flags & REF_ISSYMREF))
		return 0;

	resolves_to = refs_resolve_ref_unsafe(d->refs, refname, 0, NULL, NULL);
	if (!resolves_to
	    || (d->refname
		? strcmp(resolves_to, d->refname)
		: !string_list_has_string(d->refnames, resolves_to))) {
		return 0;
	}

	fprintf(d->fp, d->msg_fmt, refname);
	fputc('\n', d->fp);
	return 0;
}

void refs_warn_dangling_symref(struct ref_store *refs, FILE *fp,
			       const char *msg_fmt, const char *refname)
{
	struct warn_if_dangling_data data = {
		.refs = refs,
		.fp = fp,
		.refname = refname,
		.msg_fmt = msg_fmt,
	};
	refs_for_each_rawref(refs, warn_if_dangling_symref, &data);
}

void refs_warn_dangling_symrefs(struct ref_store *refs, FILE *fp,
				const char *msg_fmt, const struct string_list *refnames)
{
	struct warn_if_dangling_data data = {
		.refs = refs,
		.fp = fp,
		.refnames = refnames,
		.msg_fmt = msg_fmt,
	};
	refs_for_each_rawref(refs, warn_if_dangling_symref, &data);
}

int refs_for_each_tag_ref(struct ref_store *refs, each_ref_fn fn, void *cb_data)
{
	return refs_for_each_ref_in(refs, "refs/tags/", fn, cb_data);
}

int refs_for_each_branch_ref(struct ref_store *refs, each_ref_fn fn, void *cb_data)
{
	return refs_for_each_ref_in(refs, "refs/heads/", fn, cb_data);
}

int refs_for_each_remote_ref(struct ref_store *refs, each_ref_fn fn, void *cb_data)
{
	return refs_for_each_ref_in(refs, "refs/remotes/", fn, cb_data);
}

int refs_head_ref_namespaced(struct ref_store *refs, each_ref_fn fn, void *cb_data)
{
	struct strbuf buf = STRBUF_INIT;
	int ret = 0;
	struct object_id oid;
	int flag;

	strbuf_addf(&buf, "%sHEAD", get_git_namespace());
	if (!refs_read_ref_full(refs, buf.buf, RESOLVE_REF_READING, &oid, &flag))
		ret = fn(buf.buf, &oid, flag, cb_data);
	strbuf_release(&buf);

	return ret;
}

void normalize_glob_ref(struct string_list_item *item, const char *prefix,
			const char *pattern)
{
	struct strbuf normalized_pattern = STRBUF_INIT;

	if (*pattern == '/')
		BUG("pattern must not start with '/'");

	if (prefix)
		strbuf_addstr(&normalized_pattern, prefix);
	else if (!starts_with(pattern, "refs/") &&
		   strcmp(pattern, "HEAD"))
		strbuf_addstr(&normalized_pattern, "refs/");
	/*
	 * NEEDSWORK: Special case other symrefs such as REBASE_HEAD,
	 * MERGE_HEAD, etc.
	 */

	strbuf_addstr(&normalized_pattern, pattern);
	strbuf_strip_suffix(&normalized_pattern, "/");

	item->string = strbuf_detach(&normalized_pattern, NULL);
	item->util = has_glob_specials(pattern) ? NULL : item->string;
	strbuf_release(&normalized_pattern);
}

int refs_for_each_glob_ref_in(struct ref_store *refs, each_ref_fn fn,
			      const char *pattern, const char *prefix, void *cb_data)
{
	struct strbuf real_pattern = STRBUF_INIT;
	struct for_each_ref_filter filter;
	int ret;

	if (!prefix && !starts_with(pattern, "refs/"))
		strbuf_addstr(&real_pattern, "refs/");
	else if (prefix)
		strbuf_addstr(&real_pattern, prefix);
	strbuf_addstr(&real_pattern, pattern);

	if (!has_glob_specials(pattern)) {
		/* Append implied '/' '*' if not present. */
		strbuf_complete(&real_pattern, '/');
		/* No need to check for '*', there is none. */
		strbuf_addch(&real_pattern, '*');
	}

	filter.pattern = real_pattern.buf;
	filter.prefix = prefix;
	filter.fn = fn;
	filter.cb_data = cb_data;
	ret = refs_for_each_ref(refs, for_each_filter_refs, &filter);

	strbuf_release(&real_pattern);
	return ret;
}

int refs_for_each_glob_ref(struct ref_store *refs, each_ref_fn fn,
			   const char *pattern, void *cb_data)
{
	return refs_for_each_glob_ref_in(refs, fn, pattern, NULL, cb_data);
}

const char *prettify_refname(const char *name)
{
	if (skip_prefix(name, "refs/heads/", &name) ||
	    skip_prefix(name, "refs/tags/", &name) ||
	    skip_prefix(name, "refs/remotes/", &name))
		; /* nothing */
	return name;
}

static const char *ref_rev_parse_rules[] = {
	"%.*s",
	"refs/%.*s",
	"refs/tags/%.*s",
	"refs/heads/%.*s",
	"refs/remotes/%.*s",
	"refs/remotes/%.*s/HEAD",
	NULL
};

#define NUM_REV_PARSE_RULES (ARRAY_SIZE(ref_rev_parse_rules) - 1)

/*
 * Is it possible that the caller meant full_name with abbrev_name?
 * If so return a non-zero value to signal "yes"; the magnitude of
 * the returned value gives the precedence used for disambiguation.
 *
 * If abbrev_name cannot mean full_name, return 0.
 */
int refname_match(const char *abbrev_name, const char *full_name)
{
	const char **p;
	const int abbrev_name_len = strlen(abbrev_name);
	const int num_rules = NUM_REV_PARSE_RULES;

	for (p = ref_rev_parse_rules; *p; p++)
		if (!strcmp(full_name, mkpath(*p, abbrev_name_len, abbrev_name)))
			return &ref_rev_parse_rules[num_rules] - p;

	return 0;
}

/*
 * Given a 'prefix' expand it by the rules in 'ref_rev_parse_rules' and add
 * the results to 'prefixes'
 */
void expand_ref_prefix(struct strvec *prefixes, const char *prefix)
{
	const char **p;
	int len = strlen(prefix);

	for (p = ref_rev_parse_rules; *p; p++)
		strvec_pushf(prefixes, *p, len, prefix);
}

static const char default_branch_name_advice[] = N_(
"Using '%s' as the name for the initial branch. This default branch name\n"
"is subject to change. To configure the initial branch name to use in all\n"
"of your new repositories, which will suppress this warning, call:\n"
"\n"
"\tgit config --global init.defaultBranch <name>\n"
"\n"
"Names commonly chosen instead of 'master' are 'main', 'trunk' and\n"
"'development'. The just-created branch can be renamed via this command:\n"
"\n"
"\tgit branch -m <name>\n"
);

char *repo_default_branch_name(struct repository *r, int quiet)
{
	const char *config_key = "init.defaultbranch";
	const char *config_display_key = "init.defaultBranch";
	char *ret = NULL, *full_ref;
	const char *env = getenv("GIT_TEST_DEFAULT_INITIAL_BRANCH_NAME");

	if (env && *env)
		ret = xstrdup(env);
	else if (repo_config_get_string(r, config_key, &ret) < 0)
		die(_("could not retrieve `%s`"), config_display_key);

	if (!ret) {
		ret = xstrdup("master");
		if (!quiet)
			advise(_(default_branch_name_advice), ret);
	}

	full_ref = xstrfmt("refs/heads/%s", ret);
	if (check_refname_format(full_ref, 0))
		die(_("invalid branch name: %s = %s"), config_display_key, ret);
	free(full_ref);

	return ret;
}

/*
 * *string and *len will only be substituted, and *string returned (for
 * later free()ing) if the string passed in is a magic short-hand form
 * to name a branch.
 */
static char *substitute_branch_name(struct repository *r,
				    const char **string, int *len,
				    int nonfatal_dangling_mark)
{
	struct strbuf buf = STRBUF_INIT;
	struct interpret_branch_name_options options = {
		.nonfatal_dangling_mark = nonfatal_dangling_mark
	};
	int ret = repo_interpret_branch_name(r, *string, *len, &buf, &options);

	if (ret == *len) {
		size_t size;
		*string = strbuf_detach(&buf, &size);
		*len = size;
		return (char *)*string;
	}

	return NULL;
}

int repo_dwim_ref(struct repository *r, const char *str, int len,
		  struct object_id *oid, char **ref, int nonfatal_dangling_mark)
{
	char *last_branch = substitute_branch_name(r, &str, &len,
						   nonfatal_dangling_mark);
	int   refs_found  = expand_ref(r, str, len, oid, ref);
	free(last_branch);
	return refs_found;
}

int expand_ref(struct repository *repo, const char *str, int len,
	       struct object_id *oid, char **ref)
{
	const char **p, *r;
	int refs_found = 0;
	struct strbuf fullref = STRBUF_INIT;

	*ref = NULL;
	for (p = ref_rev_parse_rules; *p; p++) {
		struct object_id oid_from_ref;
		struct object_id *this_result;
		int flag;
		struct ref_store *refs = get_main_ref_store(repo);

		this_result = refs_found ? &oid_from_ref : oid;
		strbuf_reset(&fullref);
		strbuf_addf(&fullref, *p, len, str);
		r = refs_resolve_ref_unsafe(refs, fullref.buf,
					    RESOLVE_REF_READING,
					    this_result, &flag);
		if (r) {
			if (!refs_found++)
				*ref = xstrdup(r);
			if (!warn_ambiguous_refs)
				break;
		} else if ((flag & REF_ISSYMREF) && strcmp(fullref.buf, "HEAD")) {
			warning(_("ignoring dangling symref %s"), fullref.buf);
		} else if ((flag & REF_ISBROKEN) && strchr(fullref.buf, '/')) {
			warning(_("ignoring broken ref %s"), fullref.buf);
		}
	}
	strbuf_release(&fullref);
	return refs_found;
}

int repo_dwim_log(struct repository *r, const char *str, int len,
		  struct object_id *oid, char **log)
{
	struct ref_store *refs = get_main_ref_store(r);
	char *last_branch = substitute_branch_name(r, &str, &len, 0);
	const char **p;
	int logs_found = 0;
	struct strbuf path = STRBUF_INIT;

	*log = NULL;
	for (p = ref_rev_parse_rules; *p; p++) {
		struct object_id hash;
		const char *ref, *it;

		strbuf_reset(&path);
		strbuf_addf(&path, *p, len, str);
		ref = refs_resolve_ref_unsafe(refs, path.buf,
					      RESOLVE_REF_READING,
					      oid ? &hash : NULL, NULL);
		if (!ref)
			continue;
		if (refs_reflog_exists(refs, path.buf))
			it = path.buf;
		else if (strcmp(ref, path.buf) &&
			 refs_reflog_exists(refs, ref))
			it = ref;
		else
			continue;
		if (!logs_found++) {
			*log = xstrdup(it);
			if (oid)
				oidcpy(oid, &hash);
		}
		if (!warn_ambiguous_refs)
			break;
	}
	strbuf_release(&path);
	free(last_branch);
	return logs_found;
}

int is_per_worktree_ref(const char *refname)
{
	return starts_with(refname, "refs/worktree/") ||
	       starts_with(refname, "refs/bisect/") ||
	       starts_with(refname, "refs/rewritten/");
}

int is_pseudo_ref(const char *refname)
{
	static const char * const pseudo_refs[] = {
		"FETCH_HEAD",
		"MERGE_HEAD",
	};
	size_t i;

	for (i = 0; i < ARRAY_SIZE(pseudo_refs); i++)
		if (!strcmp(refname, pseudo_refs[i]))
			return 1;

	return 0;
}

static int is_root_ref_syntax(const char *refname)
{
	const char *c;

	for (c = refname; *c; c++) {
		if (!isupper(*c) && *c != '-' && *c != '_')
			return 0;
	}

	return 1;
}

int is_root_ref(const char *refname)
{
	static const char *const irregular_root_refs[] = {
		"HEAD",
		"AUTO_MERGE",
		"BISECT_EXPECTED_REV",
		"NOTES_MERGE_PARTIAL",
		"NOTES_MERGE_REF",
		"MERGE_AUTOSTASH",
	};
	size_t i;

	if (!is_root_ref_syntax(refname) ||
	    is_pseudo_ref(refname))
		return 0;

	if (ends_with(refname, "_HEAD"))
		return 1;

	for (i = 0; i < ARRAY_SIZE(irregular_root_refs); i++)
		if (!strcmp(refname, irregular_root_refs[i]))
			return 1;

	return 0;
}

static int is_current_worktree_ref(const char *ref) {
	return is_root_ref_syntax(ref) || is_per_worktree_ref(ref);
}

enum ref_worktree_type parse_worktree_ref(const char *maybe_worktree_ref,
					  const char **worktree_name, int *worktree_name_length,
					  const char **bare_refname)
{
	const char *name_dummy;
	int name_length_dummy;
	const char *ref_dummy;

	if (!worktree_name)
		worktree_name = &name_dummy;
	if (!worktree_name_length)
		worktree_name_length = &name_length_dummy;
	if (!bare_refname)
		bare_refname = &ref_dummy;

	if (skip_prefix(maybe_worktree_ref, "worktrees/", bare_refname)) {
		const char *slash = strchr(*bare_refname, '/');

		*worktree_name = *bare_refname;
		if (!slash) {
			*worktree_name_length = strlen(*worktree_name);

			/* This is an error condition, and the caller tell because the bare_refname is "" */
			*bare_refname = *worktree_name + *worktree_name_length;
			return REF_WORKTREE_OTHER;
		}

		*worktree_name_length = slash - *bare_refname;
		*bare_refname = slash + 1;

		if (is_current_worktree_ref(*bare_refname))
			return REF_WORKTREE_OTHER;
	}

	*worktree_name = NULL;
	*worktree_name_length = 0;

	if (skip_prefix(maybe_worktree_ref, "main-worktree/", bare_refname)
	    && is_current_worktree_ref(*bare_refname))
		return REF_WORKTREE_MAIN;

	*bare_refname = maybe_worktree_ref;
	if (is_current_worktree_ref(maybe_worktree_ref))
		return REF_WORKTREE_CURRENT;

	return REF_WORKTREE_SHARED;
}

long get_files_ref_lock_timeout_ms(void)
{
	static int configured = 0;

	/* The default timeout is 100 ms: */
	static int timeout_ms = 100;

	if (!configured) {
		git_config_get_int("core.filesreflocktimeout", &timeout_ms);
		configured = 1;
	}

	return timeout_ms;
}

int refs_delete_ref(struct ref_store *refs, const char *msg,
		    const char *refname,
		    const struct object_id *old_oid,
		    unsigned int flags)
{
	struct ref_transaction *transaction;
	struct strbuf err = STRBUF_INIT;

	transaction = ref_store_transaction_begin(refs, &err);
	if (!transaction ||
	    ref_transaction_delete(transaction, refname, old_oid,
				   flags, NULL, msg, &err) ||
	    ref_transaction_commit(transaction, &err)) {
		error("%s", err.buf);
		ref_transaction_free(transaction);
		strbuf_release(&err);
		return 1;
	}
	ref_transaction_free(transaction);
	strbuf_release(&err);
	return 0;
}

static void copy_reflog_msg(struct strbuf *sb, const char *msg)
{
	char c;
	int wasspace = 1;

	while ((c = *msg++)) {
		if (wasspace && isspace(c))
			continue;
		wasspace = isspace(c);
		if (wasspace)
			c = ' ';
		strbuf_addch(sb, c);
	}
	strbuf_rtrim(sb);
}

static char *normalize_reflog_message(const char *msg)
{
	struct strbuf sb = STRBUF_INIT;

	if (msg && *msg)
		copy_reflog_msg(&sb, msg);
	return strbuf_detach(&sb, NULL);
}

int should_autocreate_reflog(const char *refname)
{
	switch (log_all_ref_updates) {
	case LOG_REFS_ALWAYS:
		return 1;
	case LOG_REFS_NORMAL:
		return starts_with(refname, "refs/heads/") ||
			starts_with(refname, "refs/remotes/") ||
			starts_with(refname, "refs/notes/") ||
			!strcmp(refname, "HEAD");
	default:
		return 0;
	}
}

int is_branch(const char *refname)
{
	return !strcmp(refname, "HEAD") || starts_with(refname, "refs/heads/");
}

struct read_ref_at_cb {
	const char *refname;
	timestamp_t at_time;
	int cnt;
	int reccnt;
	struct object_id *oid;
	int found_it;

	struct object_id ooid;
	struct object_id noid;
	int tz;
	timestamp_t date;
	char **msg;
	timestamp_t *cutoff_time;
	int *cutoff_tz;
	int *cutoff_cnt;
};

static void set_read_ref_cutoffs(struct read_ref_at_cb *cb,
		timestamp_t timestamp, int tz, const char *message)
{
	if (cb->msg)
		*cb->msg = xstrdup(message);
	if (cb->cutoff_time)
		*cb->cutoff_time = timestamp;
	if (cb->cutoff_tz)
		*cb->cutoff_tz = tz;
	if (cb->cutoff_cnt)
		*cb->cutoff_cnt = cb->reccnt;
}

static int read_ref_at_ent(struct object_id *ooid, struct object_id *noid,
			   const char *email UNUSED,
			   timestamp_t timestamp, int tz,
			   const char *message, void *cb_data)
{
	struct read_ref_at_cb *cb = cb_data;

	cb->tz = tz;
	cb->date = timestamp;

	if (timestamp <= cb->at_time || cb->cnt == 0) {
		set_read_ref_cutoffs(cb, timestamp, tz, message);
		/*
		 * we have not yet updated cb->[n|o]oid so they still
		 * hold the values for the previous record.
		 */
		if (!is_null_oid(&cb->ooid)) {
			oidcpy(cb->oid, noid);
			if (!oideq(&cb->ooid, noid))
				warning(_("log for ref %s has gap after %s"),
					cb->refname, show_date(cb->date, cb->tz, DATE_MODE(RFC2822)));
		}
		else if (cb->date == cb->at_time)
			oidcpy(cb->oid, noid);
		else if (!oideq(noid, cb->oid))
			warning(_("log for ref %s unexpectedly ended on %s"),
				cb->refname, show_date(cb->date, cb->tz,
						       DATE_MODE(RFC2822)));
		cb->reccnt++;
		oidcpy(&cb->ooid, ooid);
		oidcpy(&cb->noid, noid);
		cb->found_it = 1;
		return 1;
	}
	cb->reccnt++;
	oidcpy(&cb->ooid, ooid);
	oidcpy(&cb->noid, noid);
	if (cb->cnt > 0)
		cb->cnt--;
	return 0;
}

static int read_ref_at_ent_oldest(struct object_id *ooid, struct object_id *noid,
				  const char *email UNUSED,
				  timestamp_t timestamp, int tz,
				  const char *message, void *cb_data)
{
	struct read_ref_at_cb *cb = cb_data;

	set_read_ref_cutoffs(cb, timestamp, tz, message);
	oidcpy(cb->oid, ooid);
	if (cb->at_time && is_null_oid(cb->oid))
		oidcpy(cb->oid, noid);
	/* We just want the first entry */
	return 1;
}

int read_ref_at(struct ref_store *refs, const char *refname,
		unsigned int flags, timestamp_t at_time, int cnt,
		struct object_id *oid, char **msg,
		timestamp_t *cutoff_time, int *cutoff_tz, int *cutoff_cnt)
{
	struct read_ref_at_cb cb;

	memset(&cb, 0, sizeof(cb));
	cb.refname = refname;
	cb.at_time = at_time;
	cb.cnt = cnt;
	cb.msg = msg;
	cb.cutoff_time = cutoff_time;
	cb.cutoff_tz = cutoff_tz;
	cb.cutoff_cnt = cutoff_cnt;
	cb.oid = oid;

	refs_for_each_reflog_ent_reverse(refs, refname, read_ref_at_ent, &cb);

	if (!cb.reccnt) {
		if (cnt == 0) {
			/*
			 * The caller asked for ref@{0}, and we had no entries.
			 * It's a bit subtle, but in practice all callers have
			 * prepped the "oid" field with the current value of
			 * the ref, which is the most reasonable fallback.
			 *
			 * We'll put dummy values into the out-parameters (so
			 * they're not just uninitialized garbage), and the
			 * caller can take our return value as a hint that
			 * we did not find any such reflog.
			 */
			set_read_ref_cutoffs(&cb, 0, 0, "empty reflog");
			return 1;
		}
		if (flags & GET_OID_QUIETLY)
			exit(128);
		else
			die(_("log for %s is empty"), refname);
	}
	if (cb.found_it)
		return 0;

	refs_for_each_reflog_ent(refs, refname, read_ref_at_ent_oldest, &cb);

	return 1;
}

struct ref_transaction *ref_store_transaction_begin(struct ref_store *refs,
						    struct strbuf *err)
{
	struct ref_transaction *tr;
	assert(err);

	CALLOC_ARRAY(tr, 1);
	tr->ref_store = refs;
	return tr;
}

void ref_transaction_free(struct ref_transaction *transaction)
{
	size_t i;

	if (!transaction)
		return;

	switch (transaction->state) {
	case REF_TRANSACTION_OPEN:
	case REF_TRANSACTION_CLOSED:
		/* OK */
		break;
	case REF_TRANSACTION_PREPARED:
		BUG("free called on a prepared reference transaction");
		break;
	default:
		BUG("unexpected reference transaction state");
		break;
	}

	for (i = 0; i < transaction->nr; i++) {
		free(transaction->updates[i]->msg);
		free((char *)transaction->updates[i]->new_target);
		free((char *)transaction->updates[i]->old_target);
		free(transaction->updates[i]);
	}
	free(transaction->updates);
	free(transaction);
}

struct ref_update *ref_transaction_add_update(
		struct ref_transaction *transaction,
		const char *refname, unsigned int flags,
		const struct object_id *new_oid,
		const struct object_id *old_oid,
		const char *new_target, const char *old_target,
		const char *msg)
{
	struct ref_update *update;

	if (transaction->state != REF_TRANSACTION_OPEN)
		BUG("update called for transaction that is not open");

	if (old_oid && old_target)
		BUG("only one of old_oid and old_target should be non NULL");
	if (new_oid && new_target)
		BUG("only one of new_oid and new_target should be non NULL");

	FLEX_ALLOC_STR(update, refname, refname);
	ALLOC_GROW(transaction->updates, transaction->nr + 1, transaction->alloc);
	transaction->updates[transaction->nr++] = update;

	update->flags = flags;

	update->new_target = xstrdup_or_null(new_target);
	update->old_target = xstrdup_or_null(old_target);
	if ((flags & REF_HAVE_NEW) && new_oid)
		oidcpy(&update->new_oid, new_oid);
	if ((flags & REF_HAVE_OLD) && old_oid)
		oidcpy(&update->old_oid, old_oid);

	update->msg = normalize_reflog_message(msg);
	return update;
}

int ref_transaction_update(struct ref_transaction *transaction,
			   const char *refname,
			   const struct object_id *new_oid,
			   const struct object_id *old_oid,
			   const char *new_target,
			   const char *old_target,
			   unsigned int flags, const char *msg,
			   struct strbuf *err)
{
	assert(err);

	if ((flags & REF_FORCE_CREATE_REFLOG) &&
	    (flags & REF_SKIP_CREATE_REFLOG)) {
		strbuf_addstr(err, _("refusing to force and skip creation of reflog"));
		return -1;
	}

	if (!(flags & REF_SKIP_REFNAME_VERIFICATION) &&
	    ((new_oid && !is_null_oid(new_oid)) ?
		     check_refname_format(refname, REFNAME_ALLOW_ONELEVEL) :
			   !refname_is_safe(refname))) {
		strbuf_addf(err, _("refusing to update ref with bad name '%s'"),
			    refname);
		return -1;
	}

	if (!(flags & REF_SKIP_REFNAME_VERIFICATION) &&
	    is_pseudo_ref(refname)) {
		strbuf_addf(err, _("refusing to update pseudoref '%s'"),
			    refname);
		return -1;
	}

	if (flags & ~REF_TRANSACTION_UPDATE_ALLOWED_FLAGS)
		BUG("illegal flags 0x%x passed to ref_transaction_update()", flags);

	/*
	 * Clear flags outside the allowed set; this should be a noop because
	 * of the BUG() check above, but it works around a -Wnonnull warning
	 * with some versions of "gcc -O3".
	 */
	flags &= REF_TRANSACTION_UPDATE_ALLOWED_FLAGS;

	flags |= (new_oid ? REF_HAVE_NEW : 0) | (old_oid ? REF_HAVE_OLD : 0);
	flags |= (new_target ? REF_HAVE_NEW : 0) | (old_target ? REF_HAVE_OLD : 0);

	ref_transaction_add_update(transaction, refname, flags,
				   new_oid, old_oid, new_target,
				   old_target, msg);
	return 0;
}

int ref_transaction_create(struct ref_transaction *transaction,
			   const char *refname,
			   const struct object_id *new_oid,
			   const char *new_target,
			   unsigned int flags, const char *msg,
			   struct strbuf *err)
{
	if ((!new_oid || is_null_oid(new_oid)) && !new_target) {
		strbuf_addf(err, "'%s' has a null OID or no new target", refname);
		return 1;
	}
	return ref_transaction_update(transaction, refname, new_oid,
				      null_oid(), new_target, NULL, flags,
				      msg, err);
}

int ref_transaction_delete(struct ref_transaction *transaction,
			   const char *refname,
			   const struct object_id *old_oid,
			   unsigned int flags,
			   const char *old_target,
			   const char *msg,
			   struct strbuf *err)
{
	if (old_oid && is_null_oid(old_oid))
		BUG("delete called with old_oid set to zeros");
	if (old_target && !(flags & REF_NO_DEREF))
		BUG("delete cannot operate on symrefs with deref mode");
	return ref_transaction_update(transaction, refname,
				      null_oid(), old_oid,
				      NULL, old_target, flags,
				      msg, err);
}

int ref_transaction_verify(struct ref_transaction *transaction,
			   const char *refname,
			   const struct object_id *old_oid,
			   const char *old_target,
			   unsigned int flags,
			   struct strbuf *err)
{
	if (!old_target && !old_oid)
		BUG("verify called with old_oid and old_target set to NULL");
	if (old_target && !(flags & REF_NO_DEREF))
		BUG("verify cannot operate on symrefs with deref mode");
	return ref_transaction_update(transaction, refname,
				      NULL, old_oid,
				      NULL, old_target,
				      flags, NULL, err);
}

int refs_update_ref(struct ref_store *refs, const char *msg,
		    const char *refname, const struct object_id *new_oid,
		    const struct object_id *old_oid, unsigned int flags,
		    enum action_on_err onerr)
{
	struct ref_transaction *t = NULL;
	struct strbuf err = STRBUF_INIT;
	int ret = 0;

	t = ref_store_transaction_begin(refs, &err);
	if (!t ||
	    ref_transaction_update(t, refname, new_oid, old_oid, NULL, NULL,
				   flags, msg, &err) ||
	    ref_transaction_commit(t, &err)) {
		ret = 1;
		ref_transaction_free(t);
	}
	if (ret) {
		const char *str = _("update_ref failed for ref '%s': %s");

		switch (onerr) {
		case UPDATE_REFS_MSG_ON_ERR:
			error(str, refname, err.buf);
			break;
		case UPDATE_REFS_DIE_ON_ERR:
			die(str, refname, err.buf);
			break;
		case UPDATE_REFS_QUIET_ON_ERR:
			break;
		}
		strbuf_release(&err);
		return 1;
	}
	strbuf_release(&err);
	if (t)
		ref_transaction_free(t);
	return 0;
}

/*
 * Check that the string refname matches a rule of the form
 * "{prefix}%.*s{suffix}". So "foo/bar/baz" would match the rule
 * "foo/%.*s/baz", and return the string "bar".
 */
static const char *match_parse_rule(const char *refname, const char *rule,
				    size_t *len)
{
	/*
	 * Check that rule matches refname up to the first percent in the rule.
	 * We can bail immediately if not, but otherwise we leave "rule" at the
	 * %-placeholder, and "refname" at the start of the potential matched
	 * name.
	 */
	while (*rule != '%') {
		if (!*rule)
			BUG("rev-parse rule did not have percent");
		if (*refname++ != *rule++)
			return NULL;
	}

	/*
	 * Check that our "%" is the expected placeholder. This assumes there
	 * are no other percents (placeholder or quoted) in the string, but
	 * that is sufficient for our rev-parse rules.
	 */
	if (!skip_prefix(rule, "%.*s", &rule))
		return NULL;

	/*
	 * And now check that our suffix (if any) matches.
	 */
	if (!strip_suffix(refname, rule, len))
		return NULL;

	return refname; /* len set by strip_suffix() */
}

char *refs_shorten_unambiguous_ref(struct ref_store *refs,
				   const char *refname, int strict)
{
	int i;
	struct strbuf resolved_buf = STRBUF_INIT;

	/* skip first rule, it will always match */
	for (i = NUM_REV_PARSE_RULES - 1; i > 0 ; --i) {
		int j;
		int rules_to_fail = i;
		const char *short_name;
		size_t short_name_len;

		short_name = match_parse_rule(refname, ref_rev_parse_rules[i],
					      &short_name_len);
		if (!short_name)
			continue;

		/*
		 * in strict mode, all (except the matched one) rules
		 * must fail to resolve to a valid non-ambiguous ref
		 */
		if (strict)
			rules_to_fail = NUM_REV_PARSE_RULES;

		/*
		 * check if the short name resolves to a valid ref,
		 * but use only rules prior to the matched one
		 */
		for (j = 0; j < rules_to_fail; j++) {
			const char *rule = ref_rev_parse_rules[j];

			/* skip matched rule */
			if (i == j)
				continue;

			/*
			 * the short name is ambiguous, if it resolves
			 * (with this previous rule) to a valid ref
			 * read_ref() returns 0 on success
			 */
			strbuf_reset(&resolved_buf);
			strbuf_addf(&resolved_buf, rule,
				    cast_size_t_to_int(short_name_len),
				    short_name);
			if (refs_ref_exists(refs, resolved_buf.buf))
				break;
		}

		/*
		 * short name is non-ambiguous if all previous rules
		 * haven't resolved to a valid ref
		 */
		if (j == rules_to_fail) {
			strbuf_release(&resolved_buf);
			return xmemdupz(short_name, short_name_len);
		}
	}

	strbuf_release(&resolved_buf);
	return xstrdup(refname);
}

int parse_hide_refs_config(const char *var, const char *value, const char *section,
			   struct strvec *hide_refs)
{
	const char *key;
	if (!strcmp("transfer.hiderefs", var) ||
	    (!parse_config_key(var, section, NULL, NULL, &key) &&
	     !strcmp(key, "hiderefs"))) {
		char *ref;
		int len;

		if (!value)
			return config_error_nonbool(var);

		/* drop const to remove trailing '/' characters */
		ref = (char *)strvec_push(hide_refs, value);
		len = strlen(ref);
		while (len && ref[len - 1] == '/')
			ref[--len] = '\0';
	}
	return 0;
}

int ref_is_hidden(const char *refname, const char *refname_full,
		  const struct strvec *hide_refs)
{
	int i;

	for (i = hide_refs->nr - 1; i >= 0; i--) {
		const char *match = hide_refs->v[i];
		const char *subject;
		int neg = 0;
		const char *p;

		if (*match == '!') {
			neg = 1;
			match++;
		}

		if (*match == '^') {
			subject = refname_full;
			match++;
		} else {
			subject = refname;
		}

		/* refname can be NULL when namespaces are used. */
		if (subject &&
		    skip_prefix(subject, match, &p) &&
		    (!*p || *p == '/'))
			return !neg;
	}
	return 0;
}

const char **hidden_refs_to_excludes(const struct strvec *hide_refs)
{
	const char **pattern;
	for (pattern = hide_refs->v; *pattern; pattern++) {
		/*
		 * We can't feed any excludes from hidden refs config
		 * sections, since later rules may override previous
		 * ones. For example, with rules "refs/foo" and
		 * "!refs/foo/bar", we should show "refs/foo/bar" (and
		 * everything underneath it), but the earlier exclusion
		 * would cause us to skip all of "refs/foo".  We
		 * likewise don't implement the namespace stripping
		 * required for '^' rules.
		 *
		 * Both are possible to do, but complicated, so avoid
		 * populating the jump list at all if we see either of
		 * these patterns.
		 */
		if (**pattern == '!' || **pattern == '^')
			return NULL;
	}
	return hide_refs->v;
}

const char *find_descendant_ref(const char *dirname,
				const struct string_list *extras,
				const struct string_list *skip)
{
	int pos;

	if (!extras)
		return NULL;

	/*
	 * Look at the place where dirname would be inserted into
	 * extras. If there is an entry at that position that starts
	 * with dirname (remember, dirname includes the trailing
	 * slash) and is not in skip, then we have a conflict.
	 */
	for (pos = string_list_find_insert_index(extras, dirname, 0);
	     pos < extras->nr; pos++) {
		const char *extra_refname = extras->items[pos].string;

		if (!starts_with(extra_refname, dirname))
			break;

		if (!skip || !string_list_has_string(skip, extra_refname))
			return extra_refname;
	}
	return NULL;
}

int refs_head_ref(struct ref_store *refs, each_ref_fn fn, void *cb_data)
{
	struct object_id oid;
	int flag;

	if (refs_resolve_ref_unsafe(refs, "HEAD", RESOLVE_REF_READING,
				    &oid, &flag))
		return fn("HEAD", &oid, flag, cb_data);

	return 0;
}

struct ref_iterator *refs_ref_iterator_begin(
		struct ref_store *refs,
		const char *prefix,
		const char **exclude_patterns,
		int trim,
		enum do_for_each_ref_flags flags)
{
	struct ref_iterator *iter;

	if (!(flags & DO_FOR_EACH_INCLUDE_BROKEN)) {
		static int ref_paranoia = -1;

		if (ref_paranoia < 0)
			ref_paranoia = git_env_bool("GIT_REF_PARANOIA", 1);
		if (ref_paranoia) {
			flags |= DO_FOR_EACH_INCLUDE_BROKEN;
			flags |= DO_FOR_EACH_OMIT_DANGLING_SYMREFS;
		}
	}

	iter = refs->be->iterator_begin(refs, prefix, exclude_patterns, flags);
	/*
	 * `iterator_begin()` already takes care of prefix, but we
	 * might need to do some trimming:
	 */
	if (trim)
		iter = prefix_ref_iterator_begin(iter, "", trim);

	return iter;
}

static int do_for_each_ref(struct ref_store *refs, const char *prefix,
			   const char **exclude_patterns,
			   each_ref_fn fn, int trim,
			   enum do_for_each_ref_flags flags, void *cb_data)
{
	struct ref_iterator *iter;

	if (!refs)
		return 0;

	iter = refs_ref_iterator_begin(refs, prefix, exclude_patterns, trim,
				       flags);

	return do_for_each_ref_iterator(iter, fn, cb_data);
}

int refs_for_each_ref(struct ref_store *refs, each_ref_fn fn, void *cb_data)
{
	return do_for_each_ref(refs, "", NULL, fn, 0, 0, cb_data);
}

int refs_for_each_ref_in(struct ref_store *refs, const char *prefix,
			 each_ref_fn fn, void *cb_data)
{
	return do_for_each_ref(refs, prefix, NULL, fn, strlen(prefix), 0, cb_data);
}

int refs_for_each_fullref_in(struct ref_store *refs, const char *prefix,
			     const char **exclude_patterns,
			     each_ref_fn fn, void *cb_data)
{
	return do_for_each_ref(refs, prefix, exclude_patterns, fn, 0, 0, cb_data);
}

int refs_for_each_replace_ref(struct ref_store *refs, each_ref_fn fn, void *cb_data)
{
	const char *git_replace_ref_base = ref_namespace[NAMESPACE_REPLACE].ref;
	return do_for_each_ref(refs, git_replace_ref_base, NULL, fn,
			       strlen(git_replace_ref_base),
			       DO_FOR_EACH_INCLUDE_BROKEN, cb_data);
}

int refs_for_each_namespaced_ref(struct ref_store *refs,
				 const char **exclude_patterns,
				 each_ref_fn fn, void *cb_data)
{
	struct strbuf buf = STRBUF_INIT;
	int ret;
	strbuf_addf(&buf, "%srefs/", get_git_namespace());
	ret = do_for_each_ref(refs, buf.buf, exclude_patterns, fn, 0, 0, cb_data);
	strbuf_release(&buf);
	return ret;
}

int refs_for_each_rawref(struct ref_store *refs, each_ref_fn fn, void *cb_data)
{
	return do_for_each_ref(refs, "", NULL, fn, 0,
			       DO_FOR_EACH_INCLUDE_BROKEN, cb_data);
}

int refs_for_each_include_root_refs(struct ref_store *refs, each_ref_fn fn,
				    void *cb_data)
{
	return do_for_each_ref(refs, "", NULL, fn, 0,
			       DO_FOR_EACH_INCLUDE_ROOT_REFS, cb_data);
}

static int qsort_strcmp(const void *va, const void *vb)
{
	const char *a = *(const char **)va;
	const char *b = *(const char **)vb;

	return strcmp(a, b);
}

static void find_longest_prefixes_1(struct string_list *out,
				  struct strbuf *prefix,
				  const char **patterns, size_t nr)
{
	size_t i;

	for (i = 0; i < nr; i++) {
		char c = patterns[i][prefix->len];
		if (!c || is_glob_special(c)) {
			string_list_append(out, prefix->buf);
			return;
		}
	}

	i = 0;
	while (i < nr) {
		size_t end;

		/*
		* Set "end" to the index of the element _after_ the last one
		* in our group.
		*/
		for (end = i + 1; end < nr; end++) {
			if (patterns[i][prefix->len] != patterns[end][prefix->len])
				break;
		}

		strbuf_addch(prefix, patterns[i][prefix->len]);
		find_longest_prefixes_1(out, prefix, patterns + i, end - i);
		strbuf_setlen(prefix, prefix->len - 1);

		i = end;
	}
}

static void find_longest_prefixes(struct string_list *out,
				  const char **patterns)
{
	struct strvec sorted = STRVEC_INIT;
	struct strbuf prefix = STRBUF_INIT;

	strvec_pushv(&sorted, patterns);
	QSORT(sorted.v, sorted.nr, qsort_strcmp);

	find_longest_prefixes_1(out, &prefix, sorted.v, sorted.nr);

	strvec_clear(&sorted);
	strbuf_release(&prefix);
}

int refs_for_each_fullref_in_prefixes(struct ref_store *ref_store,
				      const char *namespace,
				      const char **patterns,
				      const char **exclude_patterns,
				      each_ref_fn fn, void *cb_data)
{
	struct string_list prefixes = STRING_LIST_INIT_DUP;
	struct string_list_item *prefix;
	struct strbuf buf = STRBUF_INIT;
	int ret = 0, namespace_len;

	find_longest_prefixes(&prefixes, patterns);

	if (namespace)
		strbuf_addstr(&buf, namespace);
	namespace_len = buf.len;

	for_each_string_list_item(prefix, &prefixes) {
		strbuf_addstr(&buf, prefix->string);
		ret = refs_for_each_fullref_in(ref_store, buf.buf,
					       exclude_patterns, fn, cb_data);
		if (ret)
			break;
		strbuf_setlen(&buf, namespace_len);
	}

	string_list_clear(&prefixes, 0);
	strbuf_release(&buf);
	return ret;
}

static int refs_read_special_head(struct ref_store *ref_store,
				  const char *refname, struct object_id *oid,
				  struct strbuf *referent, unsigned int *type,
				  int *failure_errno)
{
	struct strbuf full_path = STRBUF_INIT;
	struct strbuf content = STRBUF_INIT;
	int result = -1;
	strbuf_addf(&full_path, "%s/%s", ref_store->gitdir, refname);

	if (strbuf_read_file(&content, full_path.buf, 0) < 0) {
		*failure_errno = errno;
		goto done;
	}

	result = parse_loose_ref_contents(content.buf, oid, referent, type,
					  failure_errno);

done:
	strbuf_release(&full_path);
	strbuf_release(&content);
	return result;
}

int refs_read_raw_ref(struct ref_store *ref_store, const char *refname,
		      struct object_id *oid, struct strbuf *referent,
		      unsigned int *type, int *failure_errno)
{
	assert(failure_errno);
	if (is_pseudo_ref(refname))
		return refs_read_special_head(ref_store, refname, oid, referent,
					      type, failure_errno);

	return ref_store->be->read_raw_ref(ref_store, refname, oid, referent,
					   type, failure_errno);
}

int refs_read_symbolic_ref(struct ref_store *ref_store, const char *refname,
			   struct strbuf *referent)
{
	return ref_store->be->read_symbolic_ref(ref_store, refname, referent);
}

const char *refs_resolve_ref_unsafe(struct ref_store *refs,
				    const char *refname,
				    int resolve_flags,
				    struct object_id *oid,
				    int *flags)
{
	static struct strbuf sb_refname = STRBUF_INIT;
	struct object_id unused_oid;
	int unused_flags;
	int symref_count;

	if (!oid)
		oid = &unused_oid;
	if (!flags)
		flags = &unused_flags;

	*flags = 0;

	if (check_refname_format(refname, REFNAME_ALLOW_ONELEVEL)) {
		if (!(resolve_flags & RESOLVE_REF_ALLOW_BAD_NAME) ||
		    !refname_is_safe(refname))
			return NULL;

		/*
		 * repo_dwim_ref() uses REF_ISBROKEN to distinguish between
		 * missing refs and refs that were present but invalid,
		 * to complain about the latter to stderr.
		 *
		 * We don't know whether the ref exists, so don't set
		 * REF_ISBROKEN yet.
		 */
		*flags |= REF_BAD_NAME;
	}

	for (symref_count = 0; symref_count < SYMREF_MAXDEPTH; symref_count++) {
		unsigned int read_flags = 0;
		int failure_errno;

		if (refs_read_raw_ref(refs, refname, oid, &sb_refname,
				      &read_flags, &failure_errno)) {
			*flags |= read_flags;

			/* In reading mode, refs must eventually resolve */
			if (resolve_flags & RESOLVE_REF_READING)
				return NULL;

			/*
			 * Otherwise a missing ref is OK. But the files backend
			 * may show errors besides ENOENT if there are
			 * similarly-named refs.
			 */
			if (failure_errno != ENOENT &&
			    failure_errno != EISDIR &&
			    failure_errno != ENOTDIR)
				return NULL;

			oidclr(oid);
			if (*flags & REF_BAD_NAME)
				*flags |= REF_ISBROKEN;
			return refname;
		}

		*flags |= read_flags;

		if (!(read_flags & REF_ISSYMREF)) {
			if (*flags & REF_BAD_NAME) {
				oidclr(oid);
				*flags |= REF_ISBROKEN;
			}
			return refname;
		}

		refname = sb_refname.buf;
		if (resolve_flags & RESOLVE_REF_NO_RECURSE) {
			oidclr(oid);
			return refname;
		}
		if (check_refname_format(refname, REFNAME_ALLOW_ONELEVEL)) {
			if (!(resolve_flags & RESOLVE_REF_ALLOW_BAD_NAME) ||
			    !refname_is_safe(refname))
				return NULL;

			*flags |= REF_ISBROKEN | REF_BAD_NAME;
		}
	}

	return NULL;
}

/* backend functions */
int ref_store_create_on_disk(struct ref_store *refs, int flags, struct strbuf *err)
<<<<<<< HEAD
{
	return refs->be->create_on_disk(refs, flags, err);
=======
{
	return refs->be->create_on_disk(refs, flags, err);
}

int ref_store_remove_on_disk(struct ref_store *refs, struct strbuf *err)
{
	return refs->be->remove_on_disk(refs, err);
>>>>>>> f6fcfe0e
}

int repo_resolve_gitlink_ref(struct repository *r,
			     const char *submodule, const char *refname,
			     struct object_id *oid)
{
	struct ref_store *refs;
	int flags;

	refs = repo_get_submodule_ref_store(r, submodule);
	if (!refs)
		return -1;

	if (!refs_resolve_ref_unsafe(refs, refname, 0, oid, &flags) ||
	    is_null_oid(oid))
		return -1;
	return 0;
}

/*
 * Look up a ref store by name. If that ref_store hasn't been
 * registered yet, return NULL.
 */
static struct ref_store *lookup_ref_store_map(struct strmap *map,
					      const char *name)
{
	struct strmap_entry *entry;

	if (!map->map.tablesize)
		/* It's initialized on demand in register_ref_store(). */
		return NULL;

	entry = strmap_get_entry(map, name);
	return entry ? entry->value : NULL;
}

/*
 * Create, record, and return a ref_store instance for the specified
 * gitdir.
 */
static struct ref_store *ref_store_init(struct repository *repo,
					enum ref_storage_format format,
					const char *gitdir,
					unsigned int flags)
{
	const struct ref_storage_be *be;
	struct ref_store *refs;

	be = find_ref_storage_backend(format);
	if (!be)
		BUG("reference backend is unknown");

	refs = be->init(repo, gitdir, flags);
	return refs;
}

void ref_store_release(struct ref_store *ref_store)
{
	ref_store->be->release(ref_store);
	free(ref_store->gitdir);
}

struct ref_store *get_main_ref_store(struct repository *r)
{
	if (r->refs_private)
		return r->refs_private;

	if (!r->gitdir)
		BUG("attempting to get main_ref_store outside of repository");

	r->refs_private = ref_store_init(r, r->ref_storage_format,
					 r->gitdir, REF_STORE_ALL_CAPS);
	r->refs_private = maybe_debug_wrap_ref_store(r->gitdir, r->refs_private);
	return r->refs_private;
}

/*
 * Associate a ref store with a name. It is a fatal error to call this
 * function twice for the same name.
 */
static void register_ref_store_map(struct strmap *map,
				   const char *type,
				   struct ref_store *refs,
				   const char *name)
{
	if (!map->map.tablesize)
		strmap_init(map);
	if (strmap_put(map, name, refs))
		BUG("%s ref_store '%s' initialized twice", type, name);
}

struct ref_store *repo_get_submodule_ref_store(struct repository *repo,
					       const char *submodule)
{
	struct strbuf submodule_sb = STRBUF_INIT;
	struct ref_store *refs;
	char *to_free = NULL;
	size_t len;
	struct repository *subrepo;

	if (!submodule)
		return NULL;

	len = strlen(submodule);
	while (len && is_dir_sep(submodule[len - 1]))
		len--;
	if (!len)
		return NULL;

	if (submodule[len])
		/* We need to strip off one or more trailing slashes */
		submodule = to_free = xmemdupz(submodule, len);

	refs = lookup_ref_store_map(&repo->submodule_ref_stores, submodule);
	if (refs)
		goto done;

	strbuf_addstr(&submodule_sb, submodule);
	if (!is_nonbare_repository_dir(&submodule_sb))
		goto done;

	if (submodule_to_gitdir(&submodule_sb, submodule))
		goto done;

	subrepo = xmalloc(sizeof(*subrepo));

	if (repo_submodule_init(subrepo, repo, submodule,
				null_oid())) {
		free(subrepo);
		goto done;
	}
	refs = ref_store_init(subrepo, the_repository->ref_storage_format,
			      submodule_sb.buf,
			      REF_STORE_READ | REF_STORE_ODB);
	register_ref_store_map(&repo->submodule_ref_stores, "submodule",
			       refs, submodule);

done:
	strbuf_release(&submodule_sb);
	free(to_free);

	return refs;
}

struct ref_store *get_worktree_ref_store(const struct worktree *wt)
{
	struct ref_store *refs;
	const char *id;

	if (wt->is_current)
		return get_main_ref_store(wt->repo);

	id = wt->id ? wt->id : "/";
	refs = lookup_ref_store_map(&wt->repo->worktree_ref_stores, id);
	if (refs)
		return refs;

	if (wt->id) {
		struct strbuf common_path = STRBUF_INIT;
		strbuf_git_common_path(&common_path, wt->repo,
				      "worktrees/%s", wt->id);
<<<<<<< HEAD
		refs = ref_store_init(wt->repo, common_path.buf,
				      REF_STORE_ALL_CAPS);
		strbuf_release(&common_path);
	} else {
		refs = ref_store_init(wt->repo, wt->repo->commondir,
				      REF_STORE_ALL_CAPS);
=======
		refs = ref_store_init(wt->repo, wt->repo->ref_storage_format,
				      common_path.buf, REF_STORE_ALL_CAPS);
		strbuf_release(&common_path);
	} else {
		refs = ref_store_init(wt->repo, the_repository->ref_storage_format,
				      wt->repo->commondir, REF_STORE_ALL_CAPS);
>>>>>>> f6fcfe0e
	}

	if (refs)
		register_ref_store_map(&wt->repo->worktree_ref_stores,
				       "worktree", refs, id);

	return refs;
}

void base_ref_store_init(struct ref_store *refs, struct repository *repo,
			 const char *path, const struct ref_storage_be *be)
{
	refs->be = be;
	refs->repo = repo;
	refs->gitdir = xstrdup(path);
}

/* backend functions */
int refs_pack_refs(struct ref_store *refs, struct pack_refs_opts *opts)
{
	return refs->be->pack_refs(refs, opts);
}

int peel_iterated_oid(struct repository *r, const struct object_id *base, struct object_id *peeled)
{
	if (current_ref_iter &&
	    (current_ref_iter->oid == base ||
	     oideq(current_ref_iter->oid, base)))
		return ref_iterator_peel(current_ref_iter, peeled);

	return peel_object(r, base, peeled) ? -1 : 0;
}

int refs_update_symref(struct ref_store *refs, const char *ref,
		       const char *target, const char *logmsg)
{
	struct ref_transaction *transaction;
	struct strbuf err = STRBUF_INIT;
	int ret = 0;

	transaction = ref_store_transaction_begin(refs, &err);
	if (!transaction ||
	    ref_transaction_update(transaction, ref, NULL, NULL,
				   target, NULL, REF_NO_DEREF,
				   logmsg, &err) ||
	    ref_transaction_commit(transaction, &err)) {
		ret = error("%s", err.buf);
	}

	strbuf_release(&err);
	if (transaction)
		ref_transaction_free(transaction);

	return ret;
}

int ref_update_reject_duplicates(struct string_list *refnames,
				 struct strbuf *err)
{
	size_t i, n = refnames->nr;

	assert(err);

	for (i = 1; i < n; i++) {
		int cmp = strcmp(refnames->items[i - 1].string,
				 refnames->items[i].string);

		if (!cmp) {
			strbuf_addf(err,
				    _("multiple updates for ref '%s' not allowed"),
				    refnames->items[i].string);
			return 1;
		} else if (cmp > 0) {
			BUG("ref_update_reject_duplicates() received unsorted list");
		}
	}
	return 0;
}

static int run_transaction_hook(struct ref_transaction *transaction,
				const char *state)
{
	struct child_process proc = CHILD_PROCESS_INIT;
	struct strbuf buf = STRBUF_INIT;
	const char *hook;
	int ret = 0, i;

	hook = find_hook("reference-transaction");
	if (!hook)
		return ret;

	strvec_pushl(&proc.args, hook, state, NULL);
	proc.in = -1;
	proc.stdout_to_stderr = 1;
	proc.trace2_hook_name = "reference-transaction";

	ret = start_command(&proc);
	if (ret)
		return ret;

	sigchain_push(SIGPIPE, SIG_IGN);

	for (i = 0; i < transaction->nr; i++) {
		struct ref_update *update = transaction->updates[i];

		strbuf_reset(&buf);

		if (!(update->flags & REF_HAVE_OLD))
			strbuf_addf(&buf, "%s ", oid_to_hex(null_oid()));
		else if (update->old_target)
			strbuf_addf(&buf, "ref:%s ", update->old_target);
		else
			strbuf_addf(&buf, "%s ", oid_to_hex(&update->old_oid));

		if (!(update->flags & REF_HAVE_NEW))
			strbuf_addf(&buf, "%s ", oid_to_hex(null_oid()));
		else if (update->new_target)
			strbuf_addf(&buf, "ref:%s ", update->new_target);
		else
			strbuf_addf(&buf, "%s ", oid_to_hex(&update->new_oid));

		strbuf_addf(&buf, "%s\n", update->refname);

		if (write_in_full(proc.in, buf.buf, buf.len) < 0) {
			if (errno != EPIPE) {
				/* Don't leak errno outside this API */
				errno = 0;
				ret = -1;
			}
			break;
		}
	}

	close(proc.in);
	sigchain_pop(SIGPIPE);
	strbuf_release(&buf);

	ret |= finish_command(&proc);
	return ret;
}

int ref_transaction_prepare(struct ref_transaction *transaction,
			    struct strbuf *err)
{
	struct ref_store *refs = transaction->ref_store;
	int ret;

	switch (transaction->state) {
	case REF_TRANSACTION_OPEN:
		/* Good. */
		break;
	case REF_TRANSACTION_PREPARED:
		BUG("prepare called twice on reference transaction");
		break;
	case REF_TRANSACTION_CLOSED:
		BUG("prepare called on a closed reference transaction");
		break;
	default:
		BUG("unexpected reference transaction state");
		break;
	}

	if (refs->repo->objects->odb->disable_ref_updates) {
		strbuf_addstr(err,
			      _("ref updates forbidden inside quarantine environment"));
		return -1;
	}

	ret = refs->be->transaction_prepare(refs, transaction, err);
	if (ret)
		return ret;

	ret = run_transaction_hook(transaction, "prepared");
	if (ret) {
		ref_transaction_abort(transaction, err);
		die(_("ref updates aborted by hook"));
	}

	return 0;
}

int ref_transaction_abort(struct ref_transaction *transaction,
			  struct strbuf *err)
{
	struct ref_store *refs = transaction->ref_store;
	int ret = 0;

	switch (transaction->state) {
	case REF_TRANSACTION_OPEN:
		/* No need to abort explicitly. */
		break;
	case REF_TRANSACTION_PREPARED:
		ret = refs->be->transaction_abort(refs, transaction, err);
		break;
	case REF_TRANSACTION_CLOSED:
		BUG("abort called on a closed reference transaction");
		break;
	default:
		BUG("unexpected reference transaction state");
		break;
	}

	run_transaction_hook(transaction, "aborted");

	ref_transaction_free(transaction);
	return ret;
}

int ref_transaction_commit(struct ref_transaction *transaction,
			   struct strbuf *err)
{
	struct ref_store *refs = transaction->ref_store;
	int ret;

	switch (transaction->state) {
	case REF_TRANSACTION_OPEN:
		/* Need to prepare first. */
		ret = ref_transaction_prepare(transaction, err);
		if (ret)
			return ret;
		break;
	case REF_TRANSACTION_PREPARED:
		/* Fall through to finish. */
		break;
	case REF_TRANSACTION_CLOSED:
		BUG("commit called on a closed reference transaction");
		break;
	default:
		BUG("unexpected reference transaction state");
		break;
	}

	ret = refs->be->transaction_finish(refs, transaction, err);
	if (!ret)
		run_transaction_hook(transaction, "committed");
	return ret;
}

int refs_verify_refname_available(struct ref_store *refs,
				  const char *refname,
				  const struct string_list *extras,
				  const struct string_list *skip,
				  struct strbuf *err)
{
	const char *slash;
	const char *extra_refname;
	struct strbuf dirname = STRBUF_INIT;
	struct strbuf referent = STRBUF_INIT;
	struct object_id oid;
	unsigned int type;
	struct ref_iterator *iter;
	int ok;
	int ret = -1;

	/*
	 * For the sake of comments in this function, suppose that
	 * refname is "refs/foo/bar".
	 */

	assert(err);

	strbuf_grow(&dirname, strlen(refname) + 1);
	for (slash = strchr(refname, '/'); slash; slash = strchr(slash + 1, '/')) {
		/*
		 * Just saying "Is a directory" when we e.g. can't
		 * lock some multi-level ref isn't very informative,
		 * the user won't be told *what* is a directory, so
		 * let's not use strerror() below.
		 */
		int ignore_errno;
		/* Expand dirname to the new prefix, not including the trailing slash: */
		strbuf_add(&dirname, refname + dirname.len, slash - refname - dirname.len);

		/*
		 * We are still at a leading dir of the refname (e.g.,
		 * "refs/foo"; if there is a reference with that name,
		 * it is a conflict, *unless* it is in skip.
		 */
		if (skip && string_list_has_string(skip, dirname.buf))
			continue;

		if (!refs_read_raw_ref(refs, dirname.buf, &oid, &referent,
				       &type, &ignore_errno)) {
			strbuf_addf(err, _("'%s' exists; cannot create '%s'"),
				    dirname.buf, refname);
			goto cleanup;
		}

		if (extras && string_list_has_string(extras, dirname.buf)) {
			strbuf_addf(err, _("cannot process '%s' and '%s' at the same time"),
				    refname, dirname.buf);
			goto cleanup;
		}
	}

	/*
	 * We are at the leaf of our refname (e.g., "refs/foo/bar").
	 * There is no point in searching for a reference with that
	 * name, because a refname isn't considered to conflict with
	 * itself. But we still need to check for references whose
	 * names are in the "refs/foo/bar/" namespace, because they
	 * *do* conflict.
	 */
	strbuf_addstr(&dirname, refname + dirname.len);
	strbuf_addch(&dirname, '/');

	iter = refs_ref_iterator_begin(refs, dirname.buf, NULL, 0,
				       DO_FOR_EACH_INCLUDE_BROKEN);
	while ((ok = ref_iterator_advance(iter)) == ITER_OK) {
		if (skip &&
		    string_list_has_string(skip, iter->refname))
			continue;

		strbuf_addf(err, _("'%s' exists; cannot create '%s'"),
			    iter->refname, refname);
		ref_iterator_abort(iter);
		goto cleanup;
	}

	if (ok != ITER_DONE)
		BUG("error while iterating over references");

	extra_refname = find_descendant_ref(dirname.buf, extras, skip);
	if (extra_refname)
		strbuf_addf(err, _("cannot process '%s' and '%s' at the same time"),
			    refname, extra_refname);
	else
		ret = 0;

cleanup:
	strbuf_release(&referent);
	strbuf_release(&dirname);
	return ret;
}

struct do_for_each_reflog_help {
	each_reflog_fn *fn;
	void *cb_data;
};

static int do_for_each_reflog_helper(const char *refname,
				     const struct object_id *oid UNUSED,
				     int flags,
				     void *cb_data)
{
	struct do_for_each_reflog_help *hp = cb_data;
	return hp->fn(refname, hp->cb_data);
}

int refs_for_each_reflog(struct ref_store *refs, each_reflog_fn fn, void *cb_data)
{
	struct ref_iterator *iter;
	struct do_for_each_reflog_help hp = { fn, cb_data };

	iter = refs->be->reflog_iterator_begin(refs);

	return do_for_each_ref_iterator(iter, do_for_each_reflog_helper, &hp);
}

int refs_for_each_reflog_ent_reverse(struct ref_store *refs,
				     const char *refname,
				     each_reflog_ent_fn fn,
				     void *cb_data)
{
	return refs->be->for_each_reflog_ent_reverse(refs, refname,
						     fn, cb_data);
}

int refs_for_each_reflog_ent(struct ref_store *refs, const char *refname,
			     each_reflog_ent_fn fn, void *cb_data)
{
	return refs->be->for_each_reflog_ent(refs, refname, fn, cb_data);
}

int refs_reflog_exists(struct ref_store *refs, const char *refname)
{
	return refs->be->reflog_exists(refs, refname);
}

int refs_create_reflog(struct ref_store *refs, const char *refname,
		       struct strbuf *err)
{
	return refs->be->create_reflog(refs, refname, err);
}

int refs_delete_reflog(struct ref_store *refs, const char *refname)
{
	return refs->be->delete_reflog(refs, refname);
}

int refs_reflog_expire(struct ref_store *refs,
		       const char *refname,
		       unsigned int flags,
		       reflog_expiry_prepare_fn prepare_fn,
		       reflog_expiry_should_prune_fn should_prune_fn,
		       reflog_expiry_cleanup_fn cleanup_fn,
		       void *policy_cb_data)
{
	return refs->be->reflog_expire(refs, refname, flags,
				       prepare_fn, should_prune_fn,
				       cleanup_fn, policy_cb_data);
}

int initial_ref_transaction_commit(struct ref_transaction *transaction,
				   struct strbuf *err)
{
	struct ref_store *refs = transaction->ref_store;

	return refs->be->initial_transaction_commit(refs, transaction, err);
}

void ref_transaction_for_each_queued_update(struct ref_transaction *transaction,
					    ref_transaction_for_each_queued_update_fn cb,
					    void *cb_data)
{
	int i;

	for (i = 0; i < transaction->nr; i++) {
		struct ref_update *update = transaction->updates[i];

		cb(update->refname,
		   (update->flags & REF_HAVE_OLD) ? &update->old_oid : NULL,
		   (update->flags & REF_HAVE_NEW) ? &update->new_oid : NULL,
		   cb_data);
	}
}

int refs_delete_refs(struct ref_store *refs, const char *logmsg,
		     struct string_list *refnames, unsigned int flags)
{
	struct ref_transaction *transaction;
	struct strbuf err = STRBUF_INIT;
	struct string_list_item *item;
	int ret = 0, failures = 0;
	char *msg;

	if (!refnames->nr)
		return 0;

	msg = normalize_reflog_message(logmsg);

	/*
	 * Since we don't check the references' old_oids, the
	 * individual updates can't fail, so we can pack all of the
	 * updates into a single transaction.
	 */
	transaction = ref_store_transaction_begin(refs, &err);
	if (!transaction) {
		ret = error("%s", err.buf);
		goto out;
	}

	for_each_string_list_item(item, refnames) {
		ret = ref_transaction_delete(transaction, item->string,
					     NULL, flags, NULL, msg, &err);
		if (ret) {
			warning(_("could not delete reference %s: %s"),
				item->string, err.buf);
			strbuf_reset(&err);
			failures = 1;
		}
	}

	ret = ref_transaction_commit(transaction, &err);
	if (ret) {
		if (refnames->nr == 1)
			error(_("could not delete reference %s: %s"),
			      refnames->items[0].string, err.buf);
		else
			error(_("could not delete references: %s"), err.buf);
	}

out:
	if (!ret && failures)
		ret = -1;
	ref_transaction_free(transaction);
	strbuf_release(&err);
	free(msg);
	return ret;
}

int refs_rename_ref(struct ref_store *refs, const char *oldref,
		    const char *newref, const char *logmsg)
{
	char *msg;
	int retval;

	msg = normalize_reflog_message(logmsg);
	retval = refs->be->rename_ref(refs, oldref, newref, msg);
	free(msg);
	return retval;
}

int refs_copy_existing_ref(struct ref_store *refs, const char *oldref,
		    const char *newref, const char *logmsg)
{
	char *msg;
	int retval;

	msg = normalize_reflog_message(logmsg);
	retval = refs->be->copy_ref(refs, oldref, newref, msg);
	free(msg);
	return retval;
}

const char *ref_update_original_update_refname(struct ref_update *update)
{
	while (update->parent_update)
		update = update->parent_update;

	return update->refname;
}

int ref_update_has_null_new_value(struct ref_update *update)
{
	return !update->new_target && is_null_oid(&update->new_oid);
}

int ref_update_check_old_target(const char *referent, struct ref_update *update,
				struct strbuf *err)
{
	if (!update->old_target)
		BUG("called without old_target set");

	if (!strcmp(referent, update->old_target))
		return 0;

	if (!strcmp(referent, ""))
		strbuf_addf(err, "verifying symref target: '%s': "
			    "reference is missing but expected %s",
			    ref_update_original_update_refname(update),
			    update->old_target);
	else
		strbuf_addf(err, "verifying symref target: '%s': "
			    "is at %s but expected %s",
			    ref_update_original_update_refname(update),
			    referent, update->old_target);
	return -1;
}

<<<<<<< HEAD
int ref_update_ref_must_exist(struct ref_update *update)
{
	return (update->flags & REF_HAVE_OLD) &&
		(!is_null_oid(&update->old_oid) || update->old_target);
=======
struct migration_data {
	struct ref_store *old_refs;
	struct ref_store *new_refs;
	struct ref_transaction *transaction;
	struct strbuf *errbuf;
	const char *refname;
};

static int migrate_one_ref(const char *refname, const struct object_id *oid,
			   int flags, void *cb_data)
{
	struct migration_data *data = cb_data;
	struct strbuf symref_target = STRBUF_INIT;
	int ret;

	if (flags & REF_ISSYMREF) {
		ret = refs_read_symbolic_ref(data->old_refs, refname, &symref_target);
		if (ret < 0)
			goto done;

		ret = ref_transaction_update(data->transaction, refname, NULL, null_oid(),
					     symref_target.buf, NULL,
					     REF_SKIP_CREATE_REFLOG | REF_NO_DEREF, NULL, data->errbuf);
		if (ret < 0)
			goto done;
	} else {
		ret = ref_transaction_create(data->transaction, refname, oid,
					     REF_SKIP_CREATE_REFLOG | REF_SKIP_OID_VERIFICATION,
					     NULL, data->errbuf);
		if (ret < 0)
			goto done;
	}

done:
	strbuf_release(&symref_target);
	return ret;
}

static int move_files(const char *from_path, const char *to_path, struct strbuf *errbuf)
{
	struct strbuf from_buf = STRBUF_INIT, to_buf = STRBUF_INIT;
	size_t from_len, to_len;
	DIR *from_dir;
	int ret;

	from_dir = opendir(from_path);
	if (!from_dir) {
		strbuf_addf(errbuf, "could not open source directory: '%s'", from_path);
		ret = -1;
		goto done;
	}

	strbuf_addstr(&from_buf, from_path);
	strbuf_complete(&from_buf, '/');
	from_len = from_buf.len;

	strbuf_addstr(&to_buf, to_path);
	strbuf_complete(&to_buf, '/');
	to_len = to_buf.len;

	while (1) {
		struct dirent *ent;

		errno = 0;
		ent = readdir(from_dir);
		if (!ent)
			break;

		if (!strcmp(ent->d_name, ".") ||
		    !strcmp(ent->d_name, ".."))
			continue;

		strbuf_setlen(&from_buf, from_len);
		strbuf_addstr(&from_buf, ent->d_name);

		strbuf_setlen(&to_buf, to_len);
		strbuf_addstr(&to_buf, ent->d_name);

		ret = rename(from_buf.buf, to_buf.buf);
		if (ret < 0) {
			strbuf_addf(errbuf, "could not link file '%s' to '%s': %s",
				    from_buf.buf, to_buf.buf, strerror(errno));
			goto done;
		}
	}

	if (errno) {
		strbuf_addf(errbuf, "could not read entry from directory '%s': %s",
			    from_path, strerror(errno));
		ret = -1;
		goto done;
	}

	ret = 0;

done:
	strbuf_release(&from_buf);
	strbuf_release(&to_buf);
	closedir(from_dir);
	return ret;
}

static int count_reflogs(const char *reflog, void *payload)
{
	size_t *reflog_count = payload;
	(*reflog_count)++;
	return 0;
}

static int has_worktrees(void)
{
	struct worktree **worktrees = get_worktrees();
	int ret = 0;
	size_t i;

	for (i = 0; worktrees[i]; i++) {
		if (is_main_worktree(worktrees[i]))
			continue;
		ret = 1;
	}

	free_worktrees(worktrees);
	return ret;
}

int repo_migrate_ref_storage_format(struct repository *repo,
				    enum ref_storage_format format,
				    unsigned int flags,
				    struct strbuf *errbuf)
{
	struct ref_store *old_refs = NULL, *new_refs = NULL;
	struct ref_transaction *transaction = NULL;
	struct strbuf buf = STRBUF_INIT;
	struct migration_data data;
	size_t reflog_count = 0;
	char *new_gitdir;
	int ret;

	old_refs = get_main_ref_store(repo);

	/*
	 * The overall logic looks like this:
	 *
	 *   1. Set up a new temporary directory and initialize it with the new
	 *      format. This is where all refs will be migrated into.
	 *
	 *   2. Enumerate all refs and write them into the new ref storage.
	 *      This operation is safe as we do not yet modify the main
	 *      repository.
	 *
	 *   3. If we're in dry-run mode then we are done and can hand over the
	 *      directory to the caller for inspection. If not, we now start
	 *      with the destructive part.
	 *
	 *   4. Delete the old ref storage from disk. As we have a copy of refs
	 *      in the new ref storage it's okay(ish) if we now get interrupted
	 *      as there is an equivalent copy of all refs available.
	 *
	 *   5. Move the new ref storage files into place.
	 *
	 *   6. Change the repository format to the new ref format.
	 */
	strbuf_addf(&buf, "%s/%s", old_refs->gitdir, "ref_migration.XXXXXX");
	new_gitdir = mkdtemp(buf.buf);
	if (!new_gitdir) {
		strbuf_addf(errbuf, "cannot create migration directory: %s",
			    strerror(errno));
		ret = -1;
		goto done;
	}

	if (refs_for_each_reflog(old_refs, count_reflogs, &reflog_count) < 0) {
		strbuf_addstr(errbuf, "cannot count reflogs");
		ret = -1;
		goto done;
	}
	if (reflog_count) {
		strbuf_addstr(errbuf, "migrating reflogs is not supported yet");
		ret = -1;
		goto done;
	}

	/*
	 * TODO: we should really be passing the caller-provided repository to
	 * `has_worktrees()`, but our worktree subsystem doesn't yet support
	 * that.
	 */
	if (has_worktrees()) {
		strbuf_addstr(errbuf, "migrating repositories with worktrees is not supported yet");
		ret = -1;
		goto done;
	}

	new_refs = ref_store_init(repo, format, new_gitdir,
				  REF_STORE_ALL_CAPS);
	ret = ref_store_create_on_disk(new_refs, 0, errbuf);
	if (ret < 0)
		goto done;

	transaction = ref_store_transaction_begin(new_refs, errbuf);
	if (!transaction)
		goto done;

	data.old_refs = old_refs;
	data.new_refs = new_refs;
	data.transaction = transaction;
	data.errbuf = errbuf;

	/*
	 * We need to use the internal `do_for_each_ref()` here so that we can
	 * also include broken refs and symrefs. These would otherwise be
	 * skipped silently.
	 *
	 * Ideally, we would do this call while locking the old ref storage
	 * such that there cannot be any concurrent modifications. We do not
	 * have the infra for that though, and the "files" backend does not
	 * allow for a central lock due to its design. It's thus on the user to
	 * ensure that there are no concurrent writes.
	 */
	ret = do_for_each_ref(old_refs, "", NULL, migrate_one_ref, 0,
			      DO_FOR_EACH_INCLUDE_ROOT_REFS | DO_FOR_EACH_INCLUDE_BROKEN,
			      &data);
	if (ret < 0)
		goto done;

	/*
	 * TODO: we might want to migrate to `initial_ref_transaction_commit()`
	 * here, which is more efficient for the files backend because it would
	 * write new refs into the packed-refs file directly. At this point,
	 * the files backend doesn't handle pseudo-refs and symrefs correctly
	 * though, so this requires some more work.
	 */
	ret = ref_transaction_commit(transaction, errbuf);
	if (ret < 0)
		goto done;

	if (flags & REPO_MIGRATE_REF_STORAGE_FORMAT_DRYRUN) {
		printf(_("Finished dry-run migration of refs, "
			 "the result can be found at '%s'\n"), new_gitdir);
		ret = 0;
		goto done;
	}

	/*
	 * Until now we were in the non-destructive phase, where we only
	 * populated the new ref store. From hereon though we are about
	 * to get hands by deleting the old ref store and then moving
	 * the new one into place.
	 *
	 * Assuming that there were no concurrent writes, the new ref
	 * store should have all information. So if we fail from hereon
	 * we may be in an in-between state, but it would still be able
	 * to recover by manually moving remaining files from the
	 * temporary migration directory into place.
	 */
	ret = ref_store_remove_on_disk(old_refs, errbuf);
	if (ret < 0)
		goto done;

	ret = move_files(new_gitdir, old_refs->gitdir, errbuf);
	if (ret < 0)
		goto done;
	rmdir(new_gitdir);

	/*
	 * We have migrated the repository, so we now need to adjust the
	 * repository format so that clients will use the new ref store.
	 * We also need to swap out the repository's main ref store.
	 */
	initialize_repository_version(hash_algo_by_ptr(repo->hash_algo), format, 1);

	repo->refs_private = new_refs;
	ref_store_release(old_refs);

	ret = 0;

done:
	if (ret && new_refs)
		ref_store_release(new_refs);
	ref_transaction_free(transaction);
	strbuf_release(&buf);
	return ret;
>>>>>>> f6fcfe0e
}<|MERGE_RESOLUTION|>--- conflicted
+++ resolved
@@ -1865,18 +1865,13 @@
 
 /* backend functions */
 int ref_store_create_on_disk(struct ref_store *refs, int flags, struct strbuf *err)
-<<<<<<< HEAD
 {
 	return refs->be->create_on_disk(refs, flags, err);
-=======
-{
-	return refs->be->create_on_disk(refs, flags, err);
 }
 
 int ref_store_remove_on_disk(struct ref_store *refs, struct strbuf *err)
 {
 	return refs->be->remove_on_disk(refs, err);
->>>>>>> f6fcfe0e
 }
 
 int repo_resolve_gitlink_ref(struct repository *r,
@@ -2038,21 +2033,12 @@
 		struct strbuf common_path = STRBUF_INIT;
 		strbuf_git_common_path(&common_path, wt->repo,
 				      "worktrees/%s", wt->id);
-<<<<<<< HEAD
-		refs = ref_store_init(wt->repo, common_path.buf,
-				      REF_STORE_ALL_CAPS);
-		strbuf_release(&common_path);
-	} else {
-		refs = ref_store_init(wt->repo, wt->repo->commondir,
-				      REF_STORE_ALL_CAPS);
-=======
 		refs = ref_store_init(wt->repo, wt->repo->ref_storage_format,
 				      common_path.buf, REF_STORE_ALL_CAPS);
 		strbuf_release(&common_path);
 	} else {
 		refs = ref_store_init(wt->repo, the_repository->ref_storage_format,
 				      wt->repo->commondir, REF_STORE_ALL_CAPS);
->>>>>>> f6fcfe0e
 	}
 
 	if (refs)
@@ -2593,12 +2579,12 @@
 	return -1;
 }
 
-<<<<<<< HEAD
 int ref_update_ref_must_exist(struct ref_update *update)
 {
 	return (update->flags & REF_HAVE_OLD) &&
 		(!is_null_oid(&update->old_oid) || update->old_target);
-=======
+}
+
 struct migration_data {
 	struct ref_store *old_refs;
 	struct ref_store *new_refs;
@@ -2625,7 +2611,7 @@
 		if (ret < 0)
 			goto done;
 	} else {
-		ret = ref_transaction_create(data->transaction, refname, oid,
+		ret = ref_transaction_create(data->transaction, refname, oid, NULL,
 					     REF_SKIP_CREATE_REFLOG | REF_SKIP_OID_VERIFICATION,
 					     NULL, data->errbuf);
 		if (ret < 0)
@@ -2881,5 +2867,4 @@
 	ref_transaction_free(transaction);
 	strbuf_release(&buf);
 	return ret;
->>>>>>> f6fcfe0e
 }