--- conflicted
+++ resolved
@@ -46,11 +46,7 @@
           echo "skip_concurrent=$skip_concurrent" >>$GITHUB_OUTPUT
       - name: skip if the commit or tree was already tested
         id: skip-if-redundant
-<<<<<<< HEAD
-        uses: actions/github-script@v6
-=======
         uses: actions/github-script@v7
->>>>>>> b9b439e0
         if: steps.check-ref.outputs.enabled == 'yes'
         with:
           github-token: ${{secrets.GITHUB_TOKEN}}
@@ -99,11 +95,7 @@
       group: windows-build-${{ github.ref }}
       cancel-in-progress: ${{ needs.ci-config.outputs.skip_concurrent == 'yes' }}
     steps:
-<<<<<<< HEAD
-    - uses: actions/checkout@v3
-=======
-    - uses: actions/checkout@v4
->>>>>>> b9b439e0
+    - uses: actions/checkout@v4
     - uses: git-for-windows/setup-git-for-windows-sdk@v1
     - name: build
       shell: bash
@@ -114,11 +106,7 @@
     - name: zip up tracked files
       run: git archive -o artifacts/tracked.tar.gz HEAD
     - name: upload tracked files and build artifacts
-<<<<<<< HEAD
-      uses: actions/upload-artifact@v3
-=======
-      uses: actions/upload-artifact@v4
->>>>>>> b9b439e0
+      uses: actions/upload-artifact@v4
       with:
         name: windows-artifacts
         path: artifacts
@@ -135,11 +123,7 @@
       cancel-in-progress: ${{ needs.ci-config.outputs.skip_concurrent == 'yes' }}
     steps:
     - name: download tracked files and build artifacts
-<<<<<<< HEAD
-      uses: actions/download-artifact@v3
-=======
       uses: actions/download-artifact@v4
->>>>>>> b9b439e0
       with:
         name: windows-artifacts
         path: ${{github.workspace}}
@@ -156,11 +140,7 @@
       run: ci/print-test-failures.sh
     - name: Upload failed tests' directories
       if: failure() && env.FAILED_TEST_ARTIFACTS != ''
-<<<<<<< HEAD
-      uses: actions/upload-artifact@v3
-=======
-      uses: actions/upload-artifact@v4
->>>>>>> b9b439e0
+      uses: actions/upload-artifact@v4
       with:
         name: failed-tests-windows
         path: ${{env.FAILED_TEST_ARTIFACTS}}
@@ -176,17 +156,10 @@
       group: vs-build-${{ github.ref }}
       cancel-in-progress: ${{ needs.ci-config.outputs.skip_concurrent == 'yes' }}
     steps:
-<<<<<<< HEAD
-    - uses: actions/checkout@v3
-    - uses: git-for-windows/setup-git-for-windows-sdk@v1
-    - name: initialize vcpkg
-      uses: actions/checkout@v3
-=======
     - uses: actions/checkout@v4
     - uses: git-for-windows/setup-git-for-windows-sdk@v1
     - name: initialize vcpkg
       uses: actions/checkout@v4
->>>>>>> b9b439e0
       with:
         repository: 'microsoft/vcpkg'
         path: 'compat/vcbuild/vcpkg'
@@ -222,11 +195,7 @@
     - name: zip up tracked files
       run: git archive -o artifacts/tracked.tar.gz HEAD
     - name: upload tracked files and build artifacts
-<<<<<<< HEAD
-      uses: actions/upload-artifact@v3
-=======
-      uses: actions/upload-artifact@v4
->>>>>>> b9b439e0
+      uses: actions/upload-artifact@v4
       with:
         name: vs-artifacts
         path: artifacts
@@ -244,11 +213,7 @@
     steps:
     - uses: git-for-windows/setup-git-for-windows-sdk@v1
     - name: download tracked files and build artifacts
-<<<<<<< HEAD
-      uses: actions/download-artifact@v3
-=======
       uses: actions/download-artifact@v4
->>>>>>> b9b439e0
       with:
         name: vs-artifacts
         path: ${{github.workspace}}
@@ -266,11 +231,7 @@
       run: ci/print-test-failures.sh
     - name: Upload failed tests' directories
       if: failure() && env.FAILED_TEST_ARTIFACTS != ''
-<<<<<<< HEAD
-      uses: actions/upload-artifact@v3
-=======
-      uses: actions/upload-artifact@v4
->>>>>>> b9b439e0
+      uses: actions/upload-artifact@v4
       with:
         name: failed-tests-windows
         path: ${{env.FAILED_TEST_ARTIFACTS}}
@@ -301,19 +262,11 @@
             pool: ubuntu-20.04
           - jobname: osx-clang
             cc: clang
-<<<<<<< HEAD
-            pool: macos-12
-          - jobname: osx-gcc
-            cc: gcc
-            cc_package: gcc-9
-            pool: macos-12
-=======
             pool: macos-13
           - jobname: osx-gcc
             cc: gcc
             cc_package: gcc-13
             pool: macos-13
->>>>>>> b9b439e0
           - jobname: linux-gcc-default
             cc: gcc
             pool: ubuntu-latest
@@ -333,11 +286,7 @@
       runs_on_pool: ${{matrix.vector.pool}}
     runs-on: ${{matrix.vector.pool}}
     steps:
-<<<<<<< HEAD
-    - uses: actions/checkout@v3
-=======
-    - uses: actions/checkout@v4
->>>>>>> b9b439e0
+    - uses: actions/checkout@v4
     - run: ci/install-dependencies.sh
     - run: ci/run-build-and-tests.sh
     - name: print test failures
@@ -345,11 +294,7 @@
       run: ci/print-test-failures.sh
     - name: Upload failed tests' directories
       if: failure() && env.FAILED_TEST_ARTIFACTS != ''
-<<<<<<< HEAD
-      uses: actions/upload-artifact@v3
-=======
-      uses: actions/upload-artifact@v4
->>>>>>> b9b439e0
+      uses: actions/upload-artifact@v4
       with:
         name: failed-tests-${{matrix.vector.jobname}}
         path: ${{env.FAILED_TEST_ARTIFACTS}}
@@ -375,15 +320,9 @@
     runs-on: ubuntu-latest
     container: ${{matrix.vector.image}}
     steps:
-<<<<<<< HEAD
-    - uses: actions/checkout@v3
-      if: matrix.vector.jobname != 'linux32'
-    - uses: actions/checkout@v1
-=======
     - uses: actions/checkout@v4
       if: matrix.vector.jobname != 'linux32'
     - uses: actions/checkout@v1 # cannot be upgraded because Node.js Actions aren't supported in this container
->>>>>>> b9b439e0
       if: matrix.vector.jobname == 'linux32'
     - run: ci/install-docker-dependencies.sh
     - run: ci/run-build-and-tests.sh
@@ -392,21 +331,13 @@
       run: ci/print-test-failures.sh
     - name: Upload failed tests' directories
       if: failure() && env.FAILED_TEST_ARTIFACTS != '' && matrix.vector.jobname != 'linux32'
-<<<<<<< HEAD
-      uses: actions/upload-artifact@v3
-=======
-      uses: actions/upload-artifact@v4
->>>>>>> b9b439e0
+      uses: actions/upload-artifact@v4
       with:
         name: failed-tests-${{matrix.vector.jobname}}
         path: ${{env.FAILED_TEST_ARTIFACTS}}
     - name: Upload failed tests' directories
       if: failure() && env.FAILED_TEST_ARTIFACTS != '' && matrix.vector.jobname == 'linux32'
-<<<<<<< HEAD
-      uses: actions/upload-artifact@v1
-=======
       uses: actions/upload-artifact@v1 # cannot be upgraded because Node.js Actions aren't supported in this container
->>>>>>> b9b439e0
       with:
         name: failed-tests-${{matrix.vector.jobname}}
         path: ${{env.FAILED_TEST_ARTIFACTS}}
@@ -420,11 +351,7 @@
       group: static-analysis-${{ github.ref }}
       cancel-in-progress: ${{ needs.ci-config.outputs.skip_concurrent == 'yes' }}
     steps:
-<<<<<<< HEAD
-    - uses: actions/checkout@v3
-=======
-    - uses: actions/checkout@v4
->>>>>>> b9b439e0
+    - uses: actions/checkout@v4
     - run: ci/install-dependencies.sh
     - run: ci/run-static-analysis.sh
     - run: ci/check-directional-formatting.bash
@@ -447,11 +374,7 @@
         artifact: sparse-20.04
     - name: Install the current `sparse` package
       run: sudo dpkg -i sparse-20.04/sparse_*.deb
-<<<<<<< HEAD
-    - uses: actions/checkout@v3
-=======
-    - uses: actions/checkout@v4
->>>>>>> b9b439e0
+    - uses: actions/checkout@v4
     - name: Install other dependencies
       run: ci/install-dependencies.sh
     - run: make sparse
@@ -466,10 +389,6 @@
       jobname: Documentation
     runs-on: ubuntu-latest
     steps:
-<<<<<<< HEAD
-    - uses: actions/checkout@v3
-=======
-    - uses: actions/checkout@v4
->>>>>>> b9b439e0
+    - uses: actions/checkout@v4
     - run: ci/install-dependencies.sh
     - run: ci/test-documentation.sh