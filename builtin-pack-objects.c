#include "builtin.h"
#include "cache.h"
#include "attr.h"
#include "object.h"
#include "blob.h"
#include "commit.h"
#include "tag.h"
#include "tree.h"
#include "delta.h"
#include "pack.h"
#include "csum-file.h"
#include "tree-walk.h"
#include "diff.h"
#include "revision.h"
#include "list-objects.h"
#include "progress.h"

#ifdef THREADED_DELTA_SEARCH
#include <pthread.h>
#endif

static const char pack_usage[] = "\
git-pack-objects [{ -q | --progress | --all-progress }] \n\
	[--max-pack-size=N] [--local] [--incremental] \n\
	[--window=N] [--window-memory=N] [--depth=N] \n\
	[--no-reuse-delta] [--no-reuse-object] [--delta-base-offset] \n\
<<<<<<< HEAD
	[--threads=N] [--non-empty] [--revs [--unpacked | --all]*] [--reflog] \n\
	[--stdout | base-name] [<ref-list | <object-list]";
=======
	[--non-empty] [--revs [--unpacked | --all]*] [--reflog] \n\
	[--stdout | base-name] [--keep-unreachable] [<ref-list | <object-list]";
>>>>>>> 17815501

struct object_entry {
	struct pack_idx_entry idx;
	unsigned long size;	/* uncompressed size */
	struct packed_git *in_pack; 	/* already in pack */
	off_t in_pack_offset;
	struct object_entry *delta;	/* delta base object */
	struct object_entry *delta_child; /* deltified objects who bases me */
	struct object_entry *delta_sibling; /* other deltified objects who
					     * uses the same base as me
					     */
	void *delta_data;	/* cached delta (uncompressed) */
	unsigned long delta_size;	/* delta data size (uncompressed) */
	unsigned int hash;	/* name hint hash */
	enum object_type type;
	enum object_type in_pack_type;	/* could be delta */
	unsigned char in_pack_header_size;
	unsigned char preferred_base; /* we do not pack this, but is available
				       * to be used as the base object to delta
				       * objects against.
				       */
	unsigned char no_try_delta;
};

/*
 * Objects we are going to pack are collected in objects array (dynamically
 * expanded).  nr_objects & nr_alloc controls this array.  They are stored
 * in the order we see -- typically rev-list --objects order that gives us
 * nice "minimum seek" order.
 */
static struct object_entry *objects;
static struct object_entry **written_list;
static uint32_t nr_objects, nr_alloc, nr_result, nr_written;

static int non_empty;
static int no_reuse_delta, no_reuse_object, keep_unreachable;
static int local;
static int incremental;
static int allow_ofs_delta;
static const char *pack_tmp_name, *idx_tmp_name;
static char tmpname[PATH_MAX];
static const char *base_name;
static int progress = 1;
static int window = 10;
static uint32_t pack_size_limit;
static int depth = 50;
static int delta_search_threads = 1;
static int pack_to_stdout;
static int num_preferred_base;
static struct progress progress_state;
static int pack_compression_level = Z_DEFAULT_COMPRESSION;
static int pack_compression_seen;

static unsigned long delta_cache_size = 0;
static unsigned long max_delta_cache_size = 0;
static unsigned long cache_max_small_delta_size = 1000;

static unsigned long window_memory_limit = 0;

/*
 * The object names in objects array are hashed with this hashtable,
 * to help looking up the entry by object name.
 * This hashtable is built after all the objects are seen.
 */
static int *object_ix;
static int object_ix_hashsz;

/*
 * Pack index for existing packs give us easy access to the offsets into
 * corresponding pack file where each object's data starts, but the entries
 * do not store the size of the compressed representation (uncompressed
 * size is easily available by examining the pack entry header).  It is
 * also rather expensive to find the sha1 for an object given its offset.
 *
 * We build a hashtable of existing packs (pack_revindex), and keep reverse
 * index here -- pack index file is sorted by object name mapping to offset;
 * this pack_revindex[].revindex array is a list of offset/index_nr pairs
 * ordered by offset, so if you know the offset of an object, next offset
 * is where its packed representation ends and the index_nr can be used to
 * get the object sha1 from the main index.
 */
struct revindex_entry {
	off_t offset;
	unsigned int nr;
};
struct pack_revindex {
	struct packed_git *p;
	struct revindex_entry *revindex;
};
static struct  pack_revindex *pack_revindex;
static int pack_revindex_hashsz;

/*
 * stats
 */
static uint32_t written, written_delta;
static uint32_t reused, reused_delta;

static int pack_revindex_ix(struct packed_git *p)
{
	unsigned long ui = (unsigned long)p;
	int i;

	ui = ui ^ (ui >> 16); /* defeat structure alignment */
	i = (int)(ui % pack_revindex_hashsz);
	while (pack_revindex[i].p) {
		if (pack_revindex[i].p == p)
			return i;
		if (++i == pack_revindex_hashsz)
			i = 0;
	}
	return -1 - i;
}

static void prepare_pack_ix(void)
{
	int num;
	struct packed_git *p;
	for (num = 0, p = packed_git; p; p = p->next)
		num++;
	if (!num)
		return;
	pack_revindex_hashsz = num * 11;
	pack_revindex = xcalloc(sizeof(*pack_revindex), pack_revindex_hashsz);
	for (p = packed_git; p; p = p->next) {
		num = pack_revindex_ix(p);
		num = - 1 - num;
		pack_revindex[num].p = p;
	}
	/* revindex elements are lazily initialized */
}

static int cmp_offset(const void *a_, const void *b_)
{
	const struct revindex_entry *a = a_;
	const struct revindex_entry *b = b_;
	return (a->offset < b->offset) ? -1 : (a->offset > b->offset) ? 1 : 0;
}

/*
 * Ordered list of offsets of objects in the pack.
 */
static void prepare_pack_revindex(struct pack_revindex *rix)
{
	struct packed_git *p = rix->p;
	int num_ent = p->num_objects;
	int i;
	const char *index = p->index_data;

	rix->revindex = xmalloc(sizeof(*rix->revindex) * (num_ent + 1));
	index += 4 * 256;

	if (p->index_version > 1) {
		const uint32_t *off_32 =
			(uint32_t *)(index + 8 + p->num_objects * (20 + 4));
		const uint32_t *off_64 = off_32 + p->num_objects;
		for (i = 0; i < num_ent; i++) {
			uint32_t off = ntohl(*off_32++);
			if (!(off & 0x80000000)) {
				rix->revindex[i].offset = off;
			} else {
				rix->revindex[i].offset =
					((uint64_t)ntohl(*off_64++)) << 32;
				rix->revindex[i].offset |=
					ntohl(*off_64++);
			}
			rix->revindex[i].nr = i;
		}
	} else {
		for (i = 0; i < num_ent; i++) {
			uint32_t hl = *((uint32_t *)(index + 24 * i));
			rix->revindex[i].offset = ntohl(hl);
			rix->revindex[i].nr = i;
		}
	}

	/* This knows the pack format -- the 20-byte trailer
	 * follows immediately after the last object data.
	 */
	rix->revindex[num_ent].offset = p->pack_size - 20;
	rix->revindex[num_ent].nr = -1;
	qsort(rix->revindex, num_ent, sizeof(*rix->revindex), cmp_offset);
}

static struct revindex_entry * find_packed_object(struct packed_git *p,
						  off_t ofs)
{
	int num;
	int lo, hi;
	struct pack_revindex *rix;
	struct revindex_entry *revindex;
	num = pack_revindex_ix(p);
	if (num < 0)
		die("internal error: pack revindex uninitialized");
	rix = &pack_revindex[num];
	if (!rix->revindex)
		prepare_pack_revindex(rix);
	revindex = rix->revindex;
	lo = 0;
	hi = p->num_objects + 1;
	do {
		int mi = (lo + hi) / 2;
		if (revindex[mi].offset == ofs) {
			return revindex + mi;
		}
		else if (ofs < revindex[mi].offset)
			hi = mi;
		else
			lo = mi + 1;
	} while (lo < hi);
	die("internal error: pack revindex corrupt");
}

static const unsigned char *find_packed_object_name(struct packed_git *p,
						    off_t ofs)
{
	struct revindex_entry *entry = find_packed_object(p, ofs);
	return nth_packed_object_sha1(p, entry->nr);
}

static void *delta_against(void *buf, unsigned long size, struct object_entry *entry)
{
	unsigned long othersize, delta_size;
	enum object_type type;
	void *otherbuf = read_sha1_file(entry->delta->idx.sha1, &type, &othersize);
	void *delta_buf;

	if (!otherbuf)
		die("unable to read %s", sha1_to_hex(entry->delta->idx.sha1));
        delta_buf = diff_delta(otherbuf, othersize,
			       buf, size, &delta_size, 0);
        if (!delta_buf || delta_size != entry->delta_size)
		die("delta size changed");
        free(buf);
        free(otherbuf);
	return delta_buf;
}

/*
 * The per-object header is a pretty dense thing, which is
 *  - first byte: low four bits are "size", then three bits of "type",
 *    and the high bit is "size continues".
 *  - each byte afterwards: low seven bits are size continuation,
 *    with the high bit being "size continues"
 */
static int encode_header(enum object_type type, unsigned long size, unsigned char *hdr)
{
	int n = 1;
	unsigned char c;

	if (type < OBJ_COMMIT || type > OBJ_REF_DELTA)
		die("bad type %d", type);

	c = (type << 4) | (size & 15);
	size >>= 4;
	while (size) {
		*hdr++ = c | 0x80;
		c = size & 0x7f;
		size >>= 7;
		n++;
	}
	*hdr = c;
	return n;
}

/*
 * we are going to reuse the existing object data as is.  make
 * sure it is not corrupt.
 */
static int check_pack_inflate(struct packed_git *p,
		struct pack_window **w_curs,
		off_t offset,
		off_t len,
		unsigned long expect)
{
	z_stream stream;
	unsigned char fakebuf[4096], *in;
	int st;

	memset(&stream, 0, sizeof(stream));
	inflateInit(&stream);
	do {
		in = use_pack(p, w_curs, offset, &stream.avail_in);
		stream.next_in = in;
		stream.next_out = fakebuf;
		stream.avail_out = sizeof(fakebuf);
		st = inflate(&stream, Z_FINISH);
		offset += stream.next_in - in;
	} while (st == Z_OK || st == Z_BUF_ERROR);
	inflateEnd(&stream);
	return (st == Z_STREAM_END &&
		stream.total_out == expect &&
		stream.total_in == len) ? 0 : -1;
}

static int check_pack_crc(struct packed_git *p, struct pack_window **w_curs,
			  off_t offset, off_t len, unsigned int nr)
{
	const uint32_t *index_crc;
	uint32_t data_crc = crc32(0, Z_NULL, 0);

	do {
		unsigned int avail;
		void *data = use_pack(p, w_curs, offset, &avail);
		if (avail > len)
			avail = len;
		data_crc = crc32(data_crc, data, avail);
		offset += avail;
		len -= avail;
	} while (len);

	index_crc = p->index_data;
	index_crc += 2 + 256 + p->num_objects * (20/4) + nr;

	return data_crc != ntohl(*index_crc);
}

static void copy_pack_data(struct sha1file *f,
		struct packed_git *p,
		struct pack_window **w_curs,
		off_t offset,
		off_t len)
{
	unsigned char *in;
	unsigned int avail;

	while (len) {
		in = use_pack(p, w_curs, offset, &avail);
		if (avail > len)
			avail = (unsigned int)len;
		sha1write(f, in, avail);
		offset += avail;
		len -= avail;
	}
}

static unsigned long write_object(struct sha1file *f,
				  struct object_entry *entry,
				  off_t write_offset)
{
	unsigned long size;
	enum object_type type;
	void *buf;
	unsigned char header[10];
	unsigned char dheader[10];
	unsigned hdrlen;
	off_t datalen;
	enum object_type obj_type;
	int to_reuse = 0;
	/* write limit if limited packsize and not first object */
	unsigned long limit = pack_size_limit && nr_written ?
				pack_size_limit - write_offset : 0;
				/* no if no delta */
	int usable_delta =	!entry->delta ? 0 :
				/* yes if unlimited packfile */
				!pack_size_limit ? 1 :
				/* no if base written to previous pack */
				entry->delta->idx.offset == (off_t)-1 ? 0 :
				/* otherwise double-check written to this
				 * pack,  like we do below
				 */
				entry->delta->idx.offset ? 1 : 0;

	if (!pack_to_stdout)
		crc32_begin(f);

	obj_type = entry->type;
	if (no_reuse_object)
		to_reuse = 0;	/* explicit */
	else if (!entry->in_pack)
		to_reuse = 0;	/* can't reuse what we don't have */
	else if (obj_type == OBJ_REF_DELTA || obj_type == OBJ_OFS_DELTA)
				/* check_object() decided it for us ... */
		to_reuse = usable_delta;
				/* ... but pack split may override that */
	else if (obj_type != entry->in_pack_type)
		to_reuse = 0;	/* pack has delta which is unusable */
	else if (entry->delta)
		to_reuse = 0;	/* we want to pack afresh */
	else
		to_reuse = 1;	/* we have it in-pack undeltified,
				 * and we do not need to deltify it.
				 */

	if (!to_reuse) {
		z_stream stream;
		unsigned long maxsize;
		void *out;
		if (!usable_delta) {
			buf = read_sha1_file(entry->idx.sha1, &obj_type, &size);
			if (!buf)
				die("unable to read %s", sha1_to_hex(entry->idx.sha1));
		} else if (entry->delta_data) {
			size = entry->delta_size;
			buf = entry->delta_data;
			entry->delta_data = NULL;
			obj_type = (allow_ofs_delta && entry->delta->idx.offset) ?
				OBJ_OFS_DELTA : OBJ_REF_DELTA;
		} else {
			buf = read_sha1_file(entry->idx.sha1, &type, &size);
			if (!buf)
				die("unable to read %s", sha1_to_hex(entry->idx.sha1));
			buf = delta_against(buf, size, entry);
			size = entry->delta_size;
			obj_type = (allow_ofs_delta && entry->delta->idx.offset) ?
				OBJ_OFS_DELTA : OBJ_REF_DELTA;
		}
		/* compress the data to store and put compressed length in datalen */
		memset(&stream, 0, sizeof(stream));
		deflateInit(&stream, pack_compression_level);
		maxsize = deflateBound(&stream, size);
		out = xmalloc(maxsize);
		/* Compress it */
		stream.next_in = buf;
		stream.avail_in = size;
		stream.next_out = out;
		stream.avail_out = maxsize;
		while (deflate(&stream, Z_FINISH) == Z_OK)
			/* nothing */;
		deflateEnd(&stream);
		datalen = stream.total_out;
		deflateEnd(&stream);
		/*
		 * The object header is a byte of 'type' followed by zero or
		 * more bytes of length.
		 */
		hdrlen = encode_header(obj_type, size, header);

		if (obj_type == OBJ_OFS_DELTA) {
			/*
			 * Deltas with relative base contain an additional
			 * encoding of the relative offset for the delta
			 * base from this object's position in the pack.
			 */
			off_t ofs = entry->idx.offset - entry->delta->idx.offset;
			unsigned pos = sizeof(dheader) - 1;
			dheader[pos] = ofs & 127;
			while (ofs >>= 7)
				dheader[--pos] = 128 | (--ofs & 127);
			if (limit && hdrlen + sizeof(dheader) - pos + datalen + 20 >= limit) {
				free(out);
				free(buf);
				return 0;
			}
			sha1write(f, header, hdrlen);
			sha1write(f, dheader + pos, sizeof(dheader) - pos);
			hdrlen += sizeof(dheader) - pos;
		} else if (obj_type == OBJ_REF_DELTA) {
			/*
			 * Deltas with a base reference contain
			 * an additional 20 bytes for the base sha1.
			 */
			if (limit && hdrlen + 20 + datalen + 20 >= limit) {
				free(out);
				free(buf);
				return 0;
			}
			sha1write(f, header, hdrlen);
			sha1write(f, entry->delta->idx.sha1, 20);
			hdrlen += 20;
		} else {
			if (limit && hdrlen + datalen + 20 >= limit) {
				free(out);
				free(buf);
				return 0;
			}
			sha1write(f, header, hdrlen);
		}
		sha1write(f, out, datalen);
		free(out);
		free(buf);
	}
	else {
		struct packed_git *p = entry->in_pack;
		struct pack_window *w_curs = NULL;
		struct revindex_entry *revidx;
		off_t offset;

		if (entry->delta) {
			obj_type = (allow_ofs_delta && entry->delta->idx.offset) ?
				OBJ_OFS_DELTA : OBJ_REF_DELTA;
			reused_delta++;
		}
		hdrlen = encode_header(obj_type, entry->size, header);
		offset = entry->in_pack_offset;
		revidx = find_packed_object(p, offset);
		datalen = revidx[1].offset - offset;
		if (!pack_to_stdout && p->index_version > 1 &&
		    check_pack_crc(p, &w_curs, offset, datalen, revidx->nr))
			die("bad packed object CRC for %s", sha1_to_hex(entry->idx.sha1));
		offset += entry->in_pack_header_size;
		datalen -= entry->in_pack_header_size;
		if (obj_type == OBJ_OFS_DELTA) {
			off_t ofs = entry->idx.offset - entry->delta->idx.offset;
			unsigned pos = sizeof(dheader) - 1;
			dheader[pos] = ofs & 127;
			while (ofs >>= 7)
				dheader[--pos] = 128 | (--ofs & 127);
			if (limit && hdrlen + sizeof(dheader) - pos + datalen + 20 >= limit)
				return 0;
			sha1write(f, header, hdrlen);
			sha1write(f, dheader + pos, sizeof(dheader) - pos);
			hdrlen += sizeof(dheader) - pos;
		} else if (obj_type == OBJ_REF_DELTA) {
			if (limit && hdrlen + 20 + datalen + 20 >= limit)
				return 0;
			sha1write(f, header, hdrlen);
			sha1write(f, entry->delta->idx.sha1, 20);
			hdrlen += 20;
		} else {
			if (limit && hdrlen + datalen + 20 >= limit)
				return 0;
			sha1write(f, header, hdrlen);
		}

		if (!pack_to_stdout && p->index_version == 1 &&
		    check_pack_inflate(p, &w_curs, offset, datalen, entry->size))
			die("corrupt packed object for %s", sha1_to_hex(entry->idx.sha1));
		copy_pack_data(f, p, &w_curs, offset, datalen);
		unuse_pack(&w_curs);
		reused++;
	}
	if (usable_delta)
		written_delta++;
	written++;
	if (!pack_to_stdout)
		entry->idx.crc32 = crc32_end(f);
	return hdrlen + datalen;
}

static off_t write_one(struct sha1file *f,
			       struct object_entry *e,
			       off_t offset)
{
	unsigned long size;

	/* offset is non zero if object is written already. */
	if (e->idx.offset || e->preferred_base)
		return offset;

	/* if we are deltified, write out base object first. */
	if (e->delta) {
		offset = write_one(f, e->delta, offset);
		if (!offset)
			return 0;
	}

	e->idx.offset = offset;
	size = write_object(f, e, offset);
	if (!size) {
		e->idx.offset = 0;
		return 0;
	}
	written_list[nr_written++] = e;

	/* make sure off_t is sufficiently large not to wrap */
	if (offset > offset + size)
		die("pack too large for current definition of off_t");
	return offset + size;
}

static int open_object_dir_tmp(const char *path)
{
    snprintf(tmpname, sizeof(tmpname), "%s/%s", get_object_directory(), path);
    return xmkstemp(tmpname);
}

/* forward declaration for write_pack_file */
static int adjust_perm(const char *path, mode_t mode);

static void write_pack_file(void)
{
	uint32_t i = 0, j;
	struct sha1file *f;
	off_t offset, offset_one, last_obj_offset = 0;
	struct pack_header hdr;
	int do_progress = progress >> pack_to_stdout;
	uint32_t nr_remaining = nr_result;

	if (do_progress)
		start_progress(&progress_state, "Writing %u objects...", "", nr_result);
	written_list = xmalloc(nr_objects * sizeof(struct object_entry *));

	do {
		unsigned char sha1[20];

		if (pack_to_stdout) {
			f = sha1fd(1, "<stdout>");
		} else {
			int fd = open_object_dir_tmp("tmp_pack_XXXXXX");
			pack_tmp_name = xstrdup(tmpname);
			f = sha1fd(fd, pack_tmp_name);
		}

		hdr.hdr_signature = htonl(PACK_SIGNATURE);
		hdr.hdr_version = htonl(PACK_VERSION);
		hdr.hdr_entries = htonl(nr_remaining);
		sha1write(f, &hdr, sizeof(hdr));
		offset = sizeof(hdr);
		nr_written = 0;
		for (; i < nr_objects; i++) {
			last_obj_offset = offset;
			offset_one = write_one(f, objects + i, offset);
			if (!offset_one)
				break;
			offset = offset_one;
			if (do_progress)
				display_progress(&progress_state, written);
		}

		/*
		 * Did we write the wrong # entries in the header?
		 * If so, rewrite it like in fast-import
		 */
		if (pack_to_stdout || nr_written == nr_remaining) {
			sha1close(f, sha1, 1);
		} else {
			sha1close(f, sha1, 0);
			fixup_pack_header_footer(f->fd, sha1, pack_tmp_name, nr_written);
			close(f->fd);
		}

		if (!pack_to_stdout) {
			mode_t mode = umask(0);

			umask(mode);
			mode = 0444 & ~mode;

			idx_tmp_name = write_idx_file(NULL,
				(struct pack_idx_entry **) written_list, nr_written, sha1);
			snprintf(tmpname, sizeof(tmpname), "%s-%s.pack",
				 base_name, sha1_to_hex(sha1));
			if (adjust_perm(pack_tmp_name, mode))
				die("unable to make temporary pack file readable: %s",
				    strerror(errno));
			if (rename(pack_tmp_name, tmpname))
				die("unable to rename temporary pack file: %s",
				    strerror(errno));
			snprintf(tmpname, sizeof(tmpname), "%s-%s.idx",
				 base_name, sha1_to_hex(sha1));
			if (adjust_perm(idx_tmp_name, mode))
				die("unable to make temporary index file readable: %s",
				    strerror(errno));
			if (rename(idx_tmp_name, tmpname))
				die("unable to rename temporary index file: %s",
				    strerror(errno));
			puts(sha1_to_hex(sha1));
		}

		/* mark written objects as written to previous pack */
		for (j = 0; j < nr_written; j++) {
			written_list[j]->idx.offset = (off_t)-1;
		}
		nr_remaining -= nr_written;
	} while (nr_remaining && i < nr_objects);

	free(written_list);
	if (do_progress)
		stop_progress(&progress_state);
	if (written != nr_result)
		die("wrote %u objects while expecting %u", written, nr_result);
	/*
	 * We have scanned through [0 ... i).  Since we have written
	 * the correct number of objects,  the remaining [i ... nr_objects)
	 * items must be either already written (due to out-of-order delta base)
	 * or a preferred base.  Count those which are neither and complain if any.
	 */
	for (j = 0; i < nr_objects; i++) {
		struct object_entry *e = objects + i;
		j += !e->idx.offset && !e->preferred_base;
	}
	if (j)
		die("wrote %u objects as expected but %u unwritten", written, j);
}

static int locate_object_entry_hash(const unsigned char *sha1)
{
	int i;
	unsigned int ui;
	memcpy(&ui, sha1, sizeof(unsigned int));
	i = ui % object_ix_hashsz;
	while (0 < object_ix[i]) {
		if (!hashcmp(sha1, objects[object_ix[i] - 1].idx.sha1))
			return i;
		if (++i == object_ix_hashsz)
			i = 0;
	}
	return -1 - i;
}

static struct object_entry *locate_object_entry(const unsigned char *sha1)
{
	int i;

	if (!object_ix_hashsz)
		return NULL;

	i = locate_object_entry_hash(sha1);
	if (0 <= i)
		return &objects[object_ix[i]-1];
	return NULL;
}

static void rehash_objects(void)
{
	uint32_t i;
	struct object_entry *oe;

	object_ix_hashsz = nr_objects * 3;
	if (object_ix_hashsz < 1024)
		object_ix_hashsz = 1024;
	object_ix = xrealloc(object_ix, sizeof(int) * object_ix_hashsz);
	memset(object_ix, 0, sizeof(int) * object_ix_hashsz);
	for (i = 0, oe = objects; i < nr_objects; i++, oe++) {
		int ix = locate_object_entry_hash(oe->idx.sha1);
		if (0 <= ix)
			continue;
		ix = -1 - ix;
		object_ix[ix] = i + 1;
	}
}

static unsigned name_hash(const char *name)
{
	unsigned char c;
	unsigned hash = 0;

	if (!name)
		return 0;

	/*
	 * This effectively just creates a sortable number from the
	 * last sixteen non-whitespace characters. Last characters
	 * count "most", so things that end in ".c" sort together.
	 */
	while ((c = *name++) != 0) {
		if (isspace(c))
			continue;
		hash = (hash >> 2) + (c << 24);
	}
	return hash;
}

static void setup_delta_attr_check(struct git_attr_check *check)
{
	static struct git_attr *attr_delta;

	if (!attr_delta)
		attr_delta = git_attr("delta", 5);

	check[0].attr = attr_delta;
}

static int no_try_delta(const char *path)
{
	struct git_attr_check check[1];

	setup_delta_attr_check(check);
	if (git_checkattr(path, ARRAY_SIZE(check), check))
		return 0;
	if (ATTR_FALSE(check->value))
		return 1;
	return 0;
}

static int add_object_entry(const unsigned char *sha1, enum object_type type,
			    const char *name, int exclude)
{
	struct object_entry *entry;
	struct packed_git *p, *found_pack = NULL;
	off_t found_offset = 0;
	int ix;
	unsigned hash = name_hash(name);

	ix = nr_objects ? locate_object_entry_hash(sha1) : -1;
	if (ix >= 0) {
		if (exclude) {
			entry = objects + object_ix[ix] - 1;
			if (!entry->preferred_base)
				nr_result--;
			entry->preferred_base = 1;
		}
		return 0;
	}

	for (p = packed_git; p; p = p->next) {
		off_t offset = find_pack_entry_one(sha1, p);
		if (offset) {
			if (!found_pack) {
				found_offset = offset;
				found_pack = p;
			}
			if (exclude)
				break;
			if (incremental)
				return 0;
			if (local && !p->pack_local)
				return 0;
		}
	}

	if (nr_objects >= nr_alloc) {
		nr_alloc = (nr_alloc  + 1024) * 3 / 2;
		objects = xrealloc(objects, nr_alloc * sizeof(*entry));
	}

	entry = objects + nr_objects++;
	memset(entry, 0, sizeof(*entry));
	hashcpy(entry->idx.sha1, sha1);
	entry->hash = hash;
	if (type)
		entry->type = type;
	if (exclude)
		entry->preferred_base = 1;
	else
		nr_result++;
	if (found_pack) {
		entry->in_pack = found_pack;
		entry->in_pack_offset = found_offset;
	}

	if (object_ix_hashsz * 3 <= nr_objects * 4)
		rehash_objects();
	else
		object_ix[-1 - ix] = nr_objects;

	if (progress)
		display_progress(&progress_state, nr_objects);

	if (name && no_try_delta(name))
		entry->no_try_delta = 1;

	return 1;
}

struct pbase_tree_cache {
	unsigned char sha1[20];
	int ref;
	int temporary;
	void *tree_data;
	unsigned long tree_size;
};

static struct pbase_tree_cache *(pbase_tree_cache[256]);
static int pbase_tree_cache_ix(const unsigned char *sha1)
{
	return sha1[0] % ARRAY_SIZE(pbase_tree_cache);
}
static int pbase_tree_cache_ix_incr(int ix)
{
	return (ix+1) % ARRAY_SIZE(pbase_tree_cache);
}

static struct pbase_tree {
	struct pbase_tree *next;
	/* This is a phony "cache" entry; we are not
	 * going to evict it nor find it through _get()
	 * mechanism -- this is for the toplevel node that
	 * would almost always change with any commit.
	 */
	struct pbase_tree_cache pcache;
} *pbase_tree;

static struct pbase_tree_cache *pbase_tree_get(const unsigned char *sha1)
{
	struct pbase_tree_cache *ent, *nent;
	void *data;
	unsigned long size;
	enum object_type type;
	int neigh;
	int my_ix = pbase_tree_cache_ix(sha1);
	int available_ix = -1;

	/* pbase-tree-cache acts as a limited hashtable.
	 * your object will be found at your index or within a few
	 * slots after that slot if it is cached.
	 */
	for (neigh = 0; neigh < 8; neigh++) {
		ent = pbase_tree_cache[my_ix];
		if (ent && !hashcmp(ent->sha1, sha1)) {
			ent->ref++;
			return ent;
		}
		else if (((available_ix < 0) && (!ent || !ent->ref)) ||
			 ((0 <= available_ix) &&
			  (!ent && pbase_tree_cache[available_ix])))
			available_ix = my_ix;
		if (!ent)
			break;
		my_ix = pbase_tree_cache_ix_incr(my_ix);
	}

	/* Did not find one.  Either we got a bogus request or
	 * we need to read and perhaps cache.
	 */
	data = read_sha1_file(sha1, &type, &size);
	if (!data)
		return NULL;
	if (type != OBJ_TREE) {
		free(data);
		return NULL;
	}

	/* We need to either cache or return a throwaway copy */

	if (available_ix < 0)
		ent = NULL;
	else {
		ent = pbase_tree_cache[available_ix];
		my_ix = available_ix;
	}

	if (!ent) {
		nent = xmalloc(sizeof(*nent));
		nent->temporary = (available_ix < 0);
	}
	else {
		/* evict and reuse */
		free(ent->tree_data);
		nent = ent;
	}
	hashcpy(nent->sha1, sha1);
	nent->tree_data = data;
	nent->tree_size = size;
	nent->ref = 1;
	if (!nent->temporary)
		pbase_tree_cache[my_ix] = nent;
	return nent;
}

static void pbase_tree_put(struct pbase_tree_cache *cache)
{
	if (!cache->temporary) {
		cache->ref--;
		return;
	}
	free(cache->tree_data);
	free(cache);
}

static int name_cmp_len(const char *name)
{
	int i;
	for (i = 0; name[i] && name[i] != '\n' && name[i] != '/'; i++)
		;
	return i;
}

static void add_pbase_object(struct tree_desc *tree,
			     const char *name,
			     int cmplen,
			     const char *fullname)
{
	struct name_entry entry;
	int cmp;

	while (tree_entry(tree,&entry)) {
		if (S_ISGITLINK(entry.mode))
			continue;
		cmp = tree_entry_len(entry.path, entry.sha1) != cmplen ? 1 :
		      memcmp(name, entry.path, cmplen);
		if (cmp > 0)
			continue;
		if (cmp < 0)
			return;
		if (name[cmplen] != '/') {
			add_object_entry(entry.sha1,
					 S_ISDIR(entry.mode) ? OBJ_TREE : OBJ_BLOB,
					 fullname, 1);
			return;
		}
		if (S_ISDIR(entry.mode)) {
			struct tree_desc sub;
			struct pbase_tree_cache *tree;
			const char *down = name+cmplen+1;
			int downlen = name_cmp_len(down);

			tree = pbase_tree_get(entry.sha1);
			if (!tree)
				return;
			init_tree_desc(&sub, tree->tree_data, tree->tree_size);

			add_pbase_object(&sub, down, downlen, fullname);
			pbase_tree_put(tree);
		}
	}
}

static unsigned *done_pbase_paths;
static int done_pbase_paths_num;
static int done_pbase_paths_alloc;
static int done_pbase_path_pos(unsigned hash)
{
	int lo = 0;
	int hi = done_pbase_paths_num;
	while (lo < hi) {
		int mi = (hi + lo) / 2;
		if (done_pbase_paths[mi] == hash)
			return mi;
		if (done_pbase_paths[mi] < hash)
			hi = mi;
		else
			lo = mi + 1;
	}
	return -lo-1;
}

static int check_pbase_path(unsigned hash)
{
	int pos = (!done_pbase_paths) ? -1 : done_pbase_path_pos(hash);
	if (0 <= pos)
		return 1;
	pos = -pos - 1;
	if (done_pbase_paths_alloc <= done_pbase_paths_num) {
		done_pbase_paths_alloc = alloc_nr(done_pbase_paths_alloc);
		done_pbase_paths = xrealloc(done_pbase_paths,
					    done_pbase_paths_alloc *
					    sizeof(unsigned));
	}
	done_pbase_paths_num++;
	if (pos < done_pbase_paths_num)
		memmove(done_pbase_paths + pos + 1,
			done_pbase_paths + pos,
			(done_pbase_paths_num - pos - 1) * sizeof(unsigned));
	done_pbase_paths[pos] = hash;
	return 0;
}

static void add_preferred_base_object(const char *name)
{
	struct pbase_tree *it;
	int cmplen;
	unsigned hash = name_hash(name);

	if (!num_preferred_base || check_pbase_path(hash))
		return;

	cmplen = name_cmp_len(name);
	for (it = pbase_tree; it; it = it->next) {
		if (cmplen == 0) {
			add_object_entry(it->pcache.sha1, OBJ_TREE, NULL, 1);
		}
		else {
			struct tree_desc tree;
			init_tree_desc(&tree, it->pcache.tree_data, it->pcache.tree_size);
			add_pbase_object(&tree, name, cmplen, name);
		}
	}
}

static void add_preferred_base(unsigned char *sha1)
{
	struct pbase_tree *it;
	void *data;
	unsigned long size;
	unsigned char tree_sha1[20];

	if (window <= num_preferred_base++)
		return;

	data = read_object_with_reference(sha1, tree_type, &size, tree_sha1);
	if (!data)
		return;

	for (it = pbase_tree; it; it = it->next) {
		if (!hashcmp(it->pcache.sha1, tree_sha1)) {
			free(data);
			return;
		}
	}

	it = xcalloc(1, sizeof(*it));
	it->next = pbase_tree;
	pbase_tree = it;

	hashcpy(it->pcache.sha1, tree_sha1);
	it->pcache.tree_data = data;
	it->pcache.tree_size = size;
}

static void check_object(struct object_entry *entry)
{
	if (entry->in_pack) {
		struct packed_git *p = entry->in_pack;
		struct pack_window *w_curs = NULL;
		const unsigned char *base_ref = NULL;
		struct object_entry *base_entry;
		unsigned long used, used_0;
		unsigned int avail;
		off_t ofs;
		unsigned char *buf, c;

		buf = use_pack(p, &w_curs, entry->in_pack_offset, &avail);

		/*
		 * We want in_pack_type even if we do not reuse delta
		 * since non-delta representations could still be reused.
		 */
		used = unpack_object_header_gently(buf, avail,
						   &entry->in_pack_type,
						   &entry->size);

		/*
		 * Determine if this is a delta and if so whether we can
		 * reuse it or not.  Otherwise let's find out as cheaply as
		 * possible what the actual type and size for this object is.
		 */
		switch (entry->in_pack_type) {
		default:
			/* Not a delta hence we've already got all we need. */
			entry->type = entry->in_pack_type;
			entry->in_pack_header_size = used;
			unuse_pack(&w_curs);
			return;
		case OBJ_REF_DELTA:
			if (!no_reuse_delta && !entry->preferred_base)
				base_ref = use_pack(p, &w_curs,
						entry->in_pack_offset + used, NULL);
			entry->in_pack_header_size = used + 20;
			break;
		case OBJ_OFS_DELTA:
			buf = use_pack(p, &w_curs,
				       entry->in_pack_offset + used, NULL);
			used_0 = 0;
			c = buf[used_0++];
			ofs = c & 127;
			while (c & 128) {
				ofs += 1;
				if (!ofs || MSB(ofs, 7))
					die("delta base offset overflow in pack for %s",
					    sha1_to_hex(entry->idx.sha1));
				c = buf[used_0++];
				ofs = (ofs << 7) + (c & 127);
			}
			if (ofs >= entry->in_pack_offset)
				die("delta base offset out of bound for %s",
				    sha1_to_hex(entry->idx.sha1));
			ofs = entry->in_pack_offset - ofs;
			if (!no_reuse_delta && !entry->preferred_base)
				base_ref = find_packed_object_name(p, ofs);
			entry->in_pack_header_size = used + used_0;
			break;
		}

		if (base_ref && (base_entry = locate_object_entry(base_ref))) {
			/*
			 * If base_ref was set above that means we wish to
			 * reuse delta data, and we even found that base
			 * in the list of objects we want to pack. Goodie!
			 *
			 * Depth value does not matter - find_deltas() will
			 * never consider reused delta as the base object to
			 * deltify other objects against, in order to avoid
			 * circular deltas.
			 */
			entry->type = entry->in_pack_type;
			entry->delta = base_entry;
			entry->delta_sibling = base_entry->delta_child;
			base_entry->delta_child = entry;
			unuse_pack(&w_curs);
			return;
		}

		if (entry->type) {
			/*
			 * This must be a delta and we already know what the
			 * final object type is.  Let's extract the actual
			 * object size from the delta header.
			 */
			entry->size = get_size_from_delta(p, &w_curs,
					entry->in_pack_offset + entry->in_pack_header_size);
			unuse_pack(&w_curs);
			return;
		}

		/*
		 * No choice but to fall back to the recursive delta walk
		 * with sha1_object_info() to find about the object type
		 * at this point...
		 */
		unuse_pack(&w_curs);
	}

	entry->type = sha1_object_info(entry->idx.sha1, &entry->size);
	if (entry->type < 0)
		die("unable to get type of object %s",
		    sha1_to_hex(entry->idx.sha1));
}

static int pack_offset_sort(const void *_a, const void *_b)
{
	const struct object_entry *a = *(struct object_entry **)_a;
	const struct object_entry *b = *(struct object_entry **)_b;

	/* avoid filesystem trashing with loose objects */
	if (!a->in_pack && !b->in_pack)
		return hashcmp(a->idx.sha1, b->idx.sha1);

	if (a->in_pack < b->in_pack)
		return -1;
	if (a->in_pack > b->in_pack)
		return 1;
	return a->in_pack_offset < b->in_pack_offset ? -1 :
			(a->in_pack_offset > b->in_pack_offset);
}

static void get_object_details(void)
{
	uint32_t i;
	struct object_entry **sorted_by_offset;

	sorted_by_offset = xcalloc(nr_objects, sizeof(struct object_entry *));
	for (i = 0; i < nr_objects; i++)
		sorted_by_offset[i] = objects + i;
	qsort(sorted_by_offset, nr_objects, sizeof(*sorted_by_offset), pack_offset_sort);

	prepare_pack_ix();
	for (i = 0; i < nr_objects; i++)
		check_object(sorted_by_offset[i]);
	free(sorted_by_offset);
}

static int type_size_sort(const void *_a, const void *_b)
{
	const struct object_entry *a = *(struct object_entry **)_a;
	const struct object_entry *b = *(struct object_entry **)_b;

	if (a->type < b->type)
		return -1;
	if (a->type > b->type)
		return 1;
	if (a->hash < b->hash)
		return -1;
	if (a->hash > b->hash)
		return 1;
	if (a->preferred_base < b->preferred_base)
		return -1;
	if (a->preferred_base > b->preferred_base)
		return 1;
	if (a->size < b->size)
		return -1;
	if (a->size > b->size)
		return 1;
	return a > b ? -1 : (a < b);  /* newest last */
}

struct unpacked {
	struct object_entry *entry;
	void *data;
	struct delta_index *index;
	unsigned depth;
};

static int delta_cacheable(unsigned long src_size, unsigned long trg_size,
			   unsigned long delta_size)
{
	if (max_delta_cache_size && delta_cache_size + delta_size > max_delta_cache_size)
		return 0;

	if (delta_size < cache_max_small_delta_size)
		return 1;

	/* cache delta, if objects are large enough compared to delta size */
	if ((src_size >> 20) + (trg_size >> 21) > (delta_size >> 10))
		return 1;

	return 0;
}

#ifdef THREADED_DELTA_SEARCH

static pthread_mutex_t read_mutex = PTHREAD_MUTEX_INITIALIZER;
#define read_lock()		pthread_mutex_lock(&read_mutex)
#define read_unlock()		pthread_mutex_unlock(&read_mutex)

static pthread_mutex_t cache_mutex = PTHREAD_MUTEX_INITIALIZER;
#define cache_lock()		pthread_mutex_lock(&cache_mutex)
#define cache_unlock()		pthread_mutex_unlock(&cache_mutex)

static pthread_mutex_t progress_mutex = PTHREAD_MUTEX_INITIALIZER;
#define progress_lock()		pthread_mutex_lock(&progress_mutex)
#define progress_unlock()	pthread_mutex_unlock(&progress_mutex)

#else

#define read_lock()		(void)0
#define read_unlock()		(void)0
#define cache_lock()		(void)0
#define cache_unlock()		(void)0
#define progress_lock()		(void)0
#define progress_unlock()	(void)0

#endif

/*
 * We search for deltas _backwards_ in a list sorted by type and
 * by size, so that we see progressively smaller and smaller files.
 * That's because we prefer deltas to be from the bigger file
 * to the smaller - deletes are potentially cheaper, but perhaps
 * more importantly, the bigger file is likely the more recent
 * one.
 */
static int try_delta(struct unpacked *trg, struct unpacked *src,
		     unsigned max_depth, unsigned long *mem_usage)
{
	struct object_entry *trg_entry = trg->entry;
	struct object_entry *src_entry = src->entry;
	unsigned long trg_size, src_size, delta_size, sizediff, max_size, sz;
	unsigned ref_depth;
	enum object_type type;
	void *delta_buf;

	/* Don't bother doing diffs between different types */
	if (trg_entry->type != src_entry->type)
		return -1;

	/*
	 * We do not bother to try a delta that we discarded
	 * on an earlier try, but only when reusing delta data.
	 */
	if (!no_reuse_delta && trg_entry->in_pack &&
	    trg_entry->in_pack == src_entry->in_pack &&
	    trg_entry->in_pack_type != OBJ_REF_DELTA &&
	    trg_entry->in_pack_type != OBJ_OFS_DELTA)
		return 0;

	/* Let's not bust the allowed depth. */
	if (src->depth >= max_depth)
		return 0;

	/* Now some size filtering heuristics. */
	trg_size = trg_entry->size;
	if (!trg_entry->delta) {
		max_size = trg_size/2 - 20;
		ref_depth = 1;
	} else {
		max_size = trg_entry->delta_size;
		ref_depth = trg->depth;
	}
	max_size = max_size * (max_depth - src->depth) /
						(max_depth - ref_depth + 1);
	if (max_size == 0)
		return 0;
	src_size = src_entry->size;
	sizediff = src_size < trg_size ? trg_size - src_size : 0;
	if (sizediff >= max_size)
		return 0;
	if (trg_size < src_size / 32)
		return 0;

	/* Load data if not already done */
	if (!trg->data) {
		read_lock();
		trg->data = read_sha1_file(trg_entry->idx.sha1, &type, &sz);
		read_unlock();
		if (!trg->data)
			die("object %s cannot be read",
			    sha1_to_hex(trg_entry->idx.sha1));
		if (sz != trg_size)
			die("object %s inconsistent object length (%lu vs %lu)",
			    sha1_to_hex(trg_entry->idx.sha1), sz, trg_size);
		*mem_usage += sz;
	}
	if (!src->data) {
		read_lock();
		src->data = read_sha1_file(src_entry->idx.sha1, &type, &sz);
		read_unlock();
		if (!src->data)
			die("object %s cannot be read",
			    sha1_to_hex(src_entry->idx.sha1));
		if (sz != src_size)
			die("object %s inconsistent object length (%lu vs %lu)",
			    sha1_to_hex(src_entry->idx.sha1), sz, src_size);
		*mem_usage += sz;
	}
	if (!src->index) {
		src->index = create_delta_index(src->data, src_size);
		if (!src->index) {
			static int warned = 0;
			if (!warned++)
				warning("suboptimal pack - out of memory");
			return 0;
		}
		*mem_usage += sizeof_delta_index(src->index);
	}

	delta_buf = create_delta(src->index, trg->data, trg_size, &delta_size, max_size);
	if (!delta_buf)
		return 0;

	if (trg_entry->delta) {
		/* Prefer only shallower same-sized deltas. */
		if (delta_size == trg_entry->delta_size &&
		    src->depth + 1 >= trg->depth) {
			free(delta_buf);
			return 0;
		}
	}

	trg_entry->delta = src_entry;
	trg_entry->delta_size = delta_size;
	trg->depth = src->depth + 1;

	/*
	 * Handle memory allocation outside of the cache
	 * accounting lock.  Compiler will optimize the strangeness
	 * away when THREADED_DELTA_SEARCH is not defined.
	 */
	if (trg_entry->delta_data)
		free(trg_entry->delta_data);
	cache_lock();
	if (trg_entry->delta_data) {
		delta_cache_size -= trg_entry->delta_size;
		trg_entry->delta_data = NULL;
	}
	if (delta_cacheable(src_size, trg_size, delta_size)) {
		delta_cache_size += trg_entry->delta_size;
		cache_unlock();
		trg_entry->delta_data = xrealloc(delta_buf, delta_size);
	} else {
		cache_unlock();
		free(delta_buf);
	}

	return 1;
}

static unsigned int check_delta_limit(struct object_entry *me, unsigned int n)
{
	struct object_entry *child = me->delta_child;
	unsigned int m = n;
	while (child) {
		unsigned int c = check_delta_limit(child, n + 1);
		if (m < c)
			m = c;
		child = child->delta_sibling;
	}
	return m;
}

static unsigned long free_unpacked(struct unpacked *n)
{
	unsigned long freed_mem = sizeof_delta_index(n->index);
	free_delta_index(n->index);
	n->index = NULL;
	if (n->data) {
		freed_mem += n->entry->size;
		free(n->data);
		n->data = NULL;
	}
	n->entry = NULL;
	n->depth = 0;
	return freed_mem;
}

static void find_deltas(struct object_entry **list, unsigned list_size,
			int window, int depth, unsigned *processed)
{
	uint32_t i = list_size, idx = 0, count = 0;
	unsigned int array_size = window * sizeof(struct unpacked);
	struct unpacked *array;
	unsigned long mem_usage = 0;

	array = xmalloc(array_size);
	memset(array, 0, array_size);

	do {
		struct object_entry *entry = list[--i];
		struct unpacked *n = array + idx;
		int j, max_depth, best_base = -1;

		mem_usage -= free_unpacked(n);
		n->entry = entry;

		while (window_memory_limit &&
		       mem_usage > window_memory_limit &&
		       count > 1) {
			uint32_t tail = (idx + window - count) % window;
			mem_usage -= free_unpacked(array + tail);
			count--;
		}

		/* We do not compute delta to *create* objects we are not
		 * going to pack.
		 */
		if (entry->preferred_base)
			goto next;

		progress_lock();
		(*processed)++;
		if (progress)
			display_progress(&progress_state, *processed);
		progress_unlock();

		/*
		 * If the current object is at pack edge, take the depth the
		 * objects that depend on the current object into account
		 * otherwise they would become too deep.
		 */
		max_depth = depth;
		if (entry->delta_child) {
			max_depth -= check_delta_limit(entry, 0);
			if (max_depth <= 0)
				goto next;
		}

		j = window;
		while (--j > 0) {
			int ret;
			uint32_t other_idx = idx + j;
			struct unpacked *m;
			if (other_idx >= window)
				other_idx -= window;
			m = array + other_idx;
			if (!m->entry)
				break;
			ret = try_delta(n, m, max_depth, &mem_usage);
			if (ret < 0)
				break;
			else if (ret > 0)
				best_base = other_idx;
		}

		/* if we made n a delta, and if n is already at max
		 * depth, leaving it in the window is pointless.  we
		 * should evict it first.
		 */
		if (entry->delta && depth <= n->depth)
			continue;

		/*
		 * Move the best delta base up in the window, after the
		 * currently deltified object, to keep it longer.  It will
		 * be the first base object to be attempted next.
		 */
		if (entry->delta) {
			struct unpacked swap = array[best_base];
			int dist = (window + idx - best_base) % window;
			int dst = best_base;
			while (dist--) {
				int src = (dst + 1) % window;
				array[dst] = array[src];
				dst = src;
			}
			array[dst] = swap;
		}

		next:
		idx++;
		if (count + 1 < window)
			count++;
		if (idx >= window)
			idx = 0;
	} while (i > 0);

	for (i = 0; i < window; ++i) {
		free_delta_index(array[i].index);
		free(array[i].data);
	}
	free(array);
}

#ifdef THREADED_DELTA_SEARCH

struct thread_params {
	pthread_t thread;
	struct object_entry **list;
	unsigned list_size;
	int window;
	int depth;
	unsigned *processed;
};

static pthread_mutex_t data_request  = PTHREAD_MUTEX_INITIALIZER;
static pthread_mutex_t data_ready    = PTHREAD_MUTEX_INITIALIZER;
static pthread_mutex_t data_provider = PTHREAD_MUTEX_INITIALIZER;
static struct thread_params *data_requester;

static void *threaded_find_deltas(void *arg)
{
	struct thread_params *me = arg;

	for (;;) {
		pthread_mutex_lock(&data_request);
		data_requester = me;
		pthread_mutex_unlock(&data_provider);
		pthread_mutex_lock(&data_ready);
		pthread_mutex_unlock(&data_request);

		if (!me->list_size)
			return NULL;

		find_deltas(me->list, me->list_size,
			    me->window, me->depth, me->processed);
	}
}

static void ll_find_deltas(struct object_entry **list, unsigned list_size,
			   int window, int depth, unsigned *processed)
{
	struct thread_params *target, p[delta_search_threads];
	int i, ret;
	unsigned chunk_size;

	if (delta_search_threads <= 1) {
		find_deltas(list, list_size, window, depth, processed);
		return;
	}

	pthread_mutex_lock(&data_provider);
	pthread_mutex_lock(&data_ready);

	for (i = 0; i < delta_search_threads; i++) {
		p[i].window = window;
		p[i].depth = depth;
		p[i].processed = processed;
		ret = pthread_create(&p[i].thread, NULL,
				     threaded_find_deltas, &p[i]);
		if (ret)
			die("unable to create thread: %s", strerror(ret));
	}

	/* this should be auto-tuned somehow */
	chunk_size = window * 1000;

	do {
		unsigned sublist_size = chunk_size;
		if (sublist_size > list_size)
			sublist_size = list_size;

		/* try to split chunks on "path" boundaries */
		while (sublist_size < list_size && list[sublist_size]->hash &&
		       list[sublist_size]->hash == list[sublist_size-1]->hash)
			sublist_size++;

		pthread_mutex_lock(&data_provider);
		target = data_requester;
		target->list = list;
		target->list_size = sublist_size;
		pthread_mutex_unlock(&data_ready);

		list += sublist_size;
		list_size -= sublist_size;
		if (!sublist_size) {
			pthread_join(target->thread, NULL);
			i--;
		}
	} while (i);
}

#else
#define ll_find_deltas find_deltas
#endif

static void prepare_pack(int window, int depth)
{
	struct object_entry **delta_list;
	uint32_t i, n, nr_deltas;

	get_object_details();

	if (!nr_objects || !window || !depth)
		return;

	delta_list = xmalloc(nr_objects * sizeof(*delta_list));
	nr_deltas = n = 0;

	for (i = 0; i < nr_objects; i++) {
		struct object_entry *entry = objects + i;

		if (entry->delta)
			/* This happens if we decided to reuse existing
			 * delta from a pack.  "!no_reuse_delta &&" is implied.
			 */
			continue;

		if (entry->size < 50)
			continue;

		if (entry->no_try_delta)
			continue;

		if (!entry->preferred_base)
			nr_deltas++;

		delta_list[n++] = entry;
	}

	if (nr_deltas) {
		unsigned nr_done = 0;
		if (progress)
			start_progress(&progress_state,
				       "Deltifying %u objects...", "",
				       nr_deltas);
		qsort(delta_list, n, sizeof(*delta_list), type_size_sort);
		ll_find_deltas(delta_list, n, window+1, depth, &nr_done);
		if (progress)
			stop_progress(&progress_state);
		if (nr_done != nr_deltas)
			die("inconsistency with delta count");
	}
	free(delta_list);
}

static int git_pack_config(const char *k, const char *v)
{
	if(!strcmp(k, "pack.window")) {
		window = git_config_int(k, v);
		return 0;
	}
	if (!strcmp(k, "pack.windowmemory")) {
		window_memory_limit = git_config_ulong(k, v);
		return 0;
	}
	if (!strcmp(k, "pack.depth")) {
		depth = git_config_int(k, v);
		return 0;
	}
	if (!strcmp(k, "pack.compression")) {
		int level = git_config_int(k, v);
		if (level == -1)
			level = Z_DEFAULT_COMPRESSION;
		else if (level < 0 || level > Z_BEST_COMPRESSION)
			die("bad pack compression level %d", level);
		pack_compression_level = level;
		pack_compression_seen = 1;
		return 0;
	}
	if (!strcmp(k, "pack.deltacachesize")) {
		max_delta_cache_size = git_config_int(k, v);
		return 0;
	}
	if (!strcmp(k, "pack.deltacachelimit")) {
		cache_max_small_delta_size = git_config_int(k, v);
		return 0;
	}
	if (!strcmp(k, "pack.threads")) {
		delta_search_threads = git_config_int(k, v);
		if (delta_search_threads < 1)
			die("invalid number of threads specified (%d)",
			    delta_search_threads);
#ifndef THREADED_DELTA_SEARCH
		if (delta_search_threads > 1)
			warning("no threads support, ignoring %s", k);
#endif
		return 0;
	}
	return git_default_config(k, v);
}

static void read_object_list_from_stdin(void)
{
	char line[40 + 1 + PATH_MAX + 2];
	unsigned char sha1[20];

	for (;;) {
		if (!fgets(line, sizeof(line), stdin)) {
			if (feof(stdin))
				break;
			if (!ferror(stdin))
				die("fgets returned NULL, not EOF, not error!");
			if (errno != EINTR)
				die("fgets: %s", strerror(errno));
			clearerr(stdin);
			continue;
		}
		if (line[0] == '-') {
			if (get_sha1_hex(line+1, sha1))
				die("expected edge sha1, got garbage:\n %s",
				    line);
			add_preferred_base(sha1);
			continue;
		}
		if (get_sha1_hex(line, sha1))
			die("expected sha1, got garbage:\n %s", line);

		add_preferred_base_object(line+41);
		add_object_entry(sha1, 0, line+41, 0);
	}
}

#define OBJECT_ADDED (1u<<20)

static void show_commit(struct commit *commit)
{
	add_object_entry(commit->object.sha1, OBJ_COMMIT, NULL, 0);
	commit->object.flags |= OBJECT_ADDED;
}

static void show_object(struct object_array_entry *p)
{
	add_preferred_base_object(p->name);
	add_object_entry(p->item->sha1, p->item->type, p->name, 0);
	p->item->flags |= OBJECT_ADDED;
}

static void show_edge(struct commit *commit)
{
	add_preferred_base(commit->object.sha1);
}

struct in_pack_object {
	off_t offset;
	struct object *object;
};

struct in_pack {
	int alloc;
	int nr;
	struct in_pack_object *array;
};

static void mark_in_pack_object(struct object *object, struct packed_git *p, struct in_pack *in_pack)
{
	in_pack->array[in_pack->nr].offset = find_pack_entry_one(object->sha1, p);
	in_pack->array[in_pack->nr].object = object;
	in_pack->nr++;
}

/*
 * Compare the objects in the offset order, in order to emulate the
 * "git-rev-list --objects" output that produced the pack originally.
 */
static int ofscmp(const void *a_, const void *b_)
{
	struct in_pack_object *a = (struct in_pack_object *)a_;
	struct in_pack_object *b = (struct in_pack_object *)b_;

	if (a->offset < b->offset)
		return -1;
	else if (a->offset > b->offset)
		return 1;
	else
		return hashcmp(a->object->sha1, b->object->sha1);
}

static void add_objects_in_unpacked_packs(struct rev_info *revs)
{
	struct packed_git *p;
	struct in_pack in_pack;
	uint32_t i;

	memset(&in_pack, 0, sizeof(in_pack));

	for (p = packed_git; p; p = p->next) {
		const unsigned char *sha1;
		struct object *o;

		for (i = 0; i < revs->num_ignore_packed; i++) {
			if (matches_pack_name(p, revs->ignore_packed[i]))
				break;
		}
		if (revs->num_ignore_packed <= i)
			continue;
		if (open_pack_index(p))
			die("cannot open pack index");

		ALLOC_GROW(in_pack.array,
			   in_pack.nr + p->num_objects,
			   in_pack.alloc);

		for (i = 0; i < p->num_objects; i++) {
			sha1 = nth_packed_object_sha1(p, i);
			o = lookup_unknown_object(sha1);
			if (!(o->flags & OBJECT_ADDED))
				mark_in_pack_object(o, p, &in_pack);
			o->flags |= OBJECT_ADDED;
		}
	}

	if (in_pack.nr) {
		qsort(in_pack.array, in_pack.nr, sizeof(in_pack.array[0]),
		      ofscmp);
		for (i = 0; i < in_pack.nr; i++) {
			struct object *o = in_pack.array[i].object;
			add_object_entry(o->sha1, o->type, "", 0);
		}
	}
	free(in_pack.array);
}

static void get_object_list(int ac, const char **av)
{
	struct rev_info revs;
	char line[1000];
	int flags = 0;

	init_revisions(&revs, NULL);
	save_commit_buffer = 0;
	track_object_refs = 0;
	setup_revisions(ac, av, &revs, NULL);

	while (fgets(line, sizeof(line), stdin) != NULL) {
		int len = strlen(line);
		if (line[len - 1] == '\n')
			line[--len] = 0;
		if (!len)
			break;
		if (*line == '-') {
			if (!strcmp(line, "--not")) {
				flags ^= UNINTERESTING;
				continue;
			}
			die("not a rev '%s'", line);
		}
		if (handle_revision_arg(line, &revs, flags, 1))
			die("bad revision '%s'", line);
	}

	prepare_revision_walk(&revs);
	mark_edges_uninteresting(revs.commits, &revs, show_edge);
	traverse_commit_list(&revs, show_commit, show_object);

	if (keep_unreachable)
		add_objects_in_unpacked_packs(&revs);
}

static int adjust_perm(const char *path, mode_t mode)
{
	if (chmod(path, mode))
		return -1;
	return adjust_shared_perm(path);
}

int cmd_pack_objects(int argc, const char **argv, const char *prefix)
{
	int use_internal_rev_list = 0;
	int thin = 0;
	uint32_t i;
	const char **rp_av;
	int rp_ac_alloc = 64;
	int rp_ac;

	rp_av = xcalloc(rp_ac_alloc, sizeof(*rp_av));

	rp_av[0] = "pack-objects";
	rp_av[1] = "--objects"; /* --thin will make it --objects-edge */
	rp_ac = 2;

	git_config(git_pack_config);
	if (!pack_compression_seen && core_compression_seen)
		pack_compression_level = core_compression_level;

	progress = isatty(2);
	for (i = 1; i < argc; i++) {
		const char *arg = argv[i];

		if (*arg != '-')
			break;

		if (!strcmp("--non-empty", arg)) {
			non_empty = 1;
			continue;
		}
		if (!strcmp("--local", arg)) {
			local = 1;
			continue;
		}
		if (!strcmp("--incremental", arg)) {
			incremental = 1;
			continue;
		}
		if (!prefixcmp(arg, "--compression=")) {
			char *end;
			int level = strtoul(arg+14, &end, 0);
			if (!arg[14] || *end)
				usage(pack_usage);
			if (level == -1)
				level = Z_DEFAULT_COMPRESSION;
			else if (level < 0 || level > Z_BEST_COMPRESSION)
				die("bad pack compression level %d", level);
			pack_compression_level = level;
			continue;
		}
		if (!prefixcmp(arg, "--max-pack-size=")) {
			char *end;
			pack_size_limit = strtoul(arg+16, &end, 0) * 1024 * 1024;
			if (!arg[16] || *end)
				usage(pack_usage);
			continue;
		}
		if (!prefixcmp(arg, "--window=")) {
			char *end;
			window = strtoul(arg+9, &end, 0);
			if (!arg[9] || *end)
				usage(pack_usage);
			continue;
		}
		if (!prefixcmp(arg, "--window-memory=")) {
			if (!git_parse_ulong(arg+16, &window_memory_limit))
				usage(pack_usage);
			continue;
		}
		if (!prefixcmp(arg, "--threads=")) {
			char *end;
			delta_search_threads = strtoul(arg+10, &end, 0);
			if (!arg[10] || *end || delta_search_threads < 1)
				usage(pack_usage);
#ifndef THREADED_DELTA_SEARCH
			if (delta_search_threads > 1)
				warning("no threads support, "
					"ignoring %s", arg);
#endif
			continue;
		}
		if (!prefixcmp(arg, "--depth=")) {
			char *end;
			depth = strtoul(arg+8, &end, 0);
			if (!arg[8] || *end)
				usage(pack_usage);
			continue;
		}
		if (!strcmp("--progress", arg)) {
			progress = 1;
			continue;
		}
		if (!strcmp("--all-progress", arg)) {
			progress = 2;
			continue;
		}
		if (!strcmp("-q", arg)) {
			progress = 0;
			continue;
		}
		if (!strcmp("--no-reuse-delta", arg)) {
			no_reuse_delta = 1;
			continue;
		}
		if (!strcmp("--no-reuse-object", arg)) {
			no_reuse_object = no_reuse_delta = 1;
			continue;
		}
		if (!strcmp("--delta-base-offset", arg)) {
			allow_ofs_delta = 1;
			continue;
		}
		if (!strcmp("--stdout", arg)) {
			pack_to_stdout = 1;
			continue;
		}
		if (!strcmp("--revs", arg)) {
			use_internal_rev_list = 1;
			continue;
		}
		if (!strcmp("--keep-unreachable", arg)) {
			keep_unreachable = 1;
			continue;
		}
		if (!strcmp("--unpacked", arg) ||
		    !prefixcmp(arg, "--unpacked=") ||
		    !strcmp("--reflog", arg) ||
		    !strcmp("--all", arg)) {
			use_internal_rev_list = 1;
			if (rp_ac >= rp_ac_alloc - 1) {
				rp_ac_alloc = alloc_nr(rp_ac_alloc);
				rp_av = xrealloc(rp_av,
						 rp_ac_alloc * sizeof(*rp_av));
			}
			rp_av[rp_ac++] = arg;
			continue;
		}
		if (!strcmp("--thin", arg)) {
			use_internal_rev_list = 1;
			thin = 1;
			rp_av[1] = "--objects-edge";
			continue;
		}
		if (!prefixcmp(arg, "--index-version=")) {
			char *c;
			pack_idx_default_version = strtoul(arg + 16, &c, 10);
			if (pack_idx_default_version > 2)
				die("bad %s", arg);
			if (*c == ',')
				pack_idx_off32_limit = strtoul(c+1, &c, 0);
			if (*c || pack_idx_off32_limit & 0x80000000)
				die("bad %s", arg);
			continue;
		}
		usage(pack_usage);
	}

	/* Traditionally "pack-objects [options] base extra" failed;
	 * we would however want to take refs parameter that would
	 * have been given to upstream rev-list ourselves, which means
	 * we somehow want to say what the base name is.  So the
	 * syntax would be:
	 *
	 * pack-objects [options] base <refs...>
	 *
	 * in other words, we would treat the first non-option as the
	 * base_name and send everything else to the internal revision
	 * walker.
	 */

	if (!pack_to_stdout)
		base_name = argv[i++];

	if (pack_to_stdout != !base_name)
		usage(pack_usage);

	if (pack_to_stdout && pack_size_limit)
		die("--max-pack-size cannot be used to build a pack for transfer.");

	if (!pack_to_stdout && thin)
		die("--thin cannot be used to build an indexable pack.");

	prepare_packed_git();

	if (progress)
		start_progress(&progress_state, "Generating pack...",
			       "Counting objects: ", 0);
	if (!use_internal_rev_list)
		read_object_list_from_stdin();
	else {
		rp_av[rp_ac] = NULL;
		get_object_list(rp_ac, rp_av);
	}
	if (progress) {
		stop_progress(&progress_state);
		fprintf(stderr, "Done counting %u objects.\n", nr_objects);
	}

	if (non_empty && !nr_result)
		return 0;
	if (progress && (nr_objects != nr_result))
		fprintf(stderr, "Result has %u objects.\n", nr_result);
	if (nr_result)
		prepare_pack(window, depth);
	write_pack_file();
	if (progress)
		fprintf(stderr, "Total %u (delta %u), reused %u (delta %u)\n",
			written, written_delta, reused, reused_delta);
	return 0;
}<|MERGE_RESOLUTION|>--- conflicted
+++ resolved
@@ -24,13 +24,8 @@
 	[--max-pack-size=N] [--local] [--incremental] \n\
 	[--window=N] [--window-memory=N] [--depth=N] \n\
 	[--no-reuse-delta] [--no-reuse-object] [--delta-base-offset] \n\
-<<<<<<< HEAD
 	[--threads=N] [--non-empty] [--revs [--unpacked | --all]*] [--reflog] \n\
-	[--stdout | base-name] [<ref-list | <object-list]";
-=======
-	[--non-empty] [--revs [--unpacked | --all]*] [--reflog] \n\
 	[--stdout | base-name] [--keep-unreachable] [<ref-list | <object-list]";
->>>>>>> 17815501
 
 struct object_entry {
 	struct pack_idx_entry idx;
