--- conflicted
+++ resolved
@@ -115,11 +115,7 @@
 SCRIPT_SH = \
 	git-add.sh git-bisect.sh git-branch.sh git-checkout.sh \
 	git-cherry.sh git-clean.sh git-clone.sh git-commit.sh \
-<<<<<<< HEAD
-	git-count-objects.sh git-fetch.sh \
-=======
-	git-diff.sh git-fetch.sh \
->>>>>>> 468eb79e
+	git-fetch.sh \
 	git-format-patch.sh git-ls-remote.sh \
 	git-merge-one-file.sh git-parse-remote.sh \
 	git-prune.sh git-pull.sh git-push.sh git-rebase.sh \
@@ -171,13 +167,8 @@
 	git-name-rev$X git-pack-redundant$X git-repo-config$X git-var$X \
 	git-describe$X git-merge-tree$X git-blame$X git-imap-send$X
 
-<<<<<<< HEAD
 BUILT_INS = git-log$X git-whatchanged$X git-show$X \
-	git-diff$X
-=======
-BUILT_INS = git-log$X \
-	git-count-objects$X
->>>>>>> 468eb79e
+	git-count-objects$X git-diff$X
 
 # what 'all' will build and 'install' will install, in gitexecdir
 ALL_PROGRAMS = $(PROGRAMS) $(SIMPLE_PROGRAMS) $(SCRIPTS)
