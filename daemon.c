#include "cache.h"
#include "pkt-line.h"
#include "exec_cmd.h"
#include "run-command.h"
#include "strbuf.h"
#include "string-list.h"

#ifndef HOST_NAME_MAX
#define HOST_NAME_MAX 256
#endif

#ifdef NO_INITGROUPS
#define initgroups(x, y) (0) /* nothing */
#endif

static int log_syslog;
static int verbose;
static int reuseaddr;
static int informative_errors;

static const char daemon_usage[] =
"git daemon [--verbose] [--syslog] [--export-all]\n"
"           [--timeout=<n>] [--init-timeout=<n>] [--max-connections=<n>]\n"
"           [--strict-paths] [--base-path=<path>] [--base-path-relaxed]\n"
"           [--user-path | --user-path=<path>]\n"
"           [--interpolated-path=<path>]\n"
"           [--reuseaddr] [--pid-file=<file>]\n"
"           [--(enable|disable|allow-override|forbid-override)=<service>]\n"
"           [--access-hook=<path>]\n"
"           [--inetd | [--listen=<host_or_ipaddr>] [--port=<n>]\n"
"                      [--detach] [--user=<user> [--group=<group>]]\n"
"           [<directory>...]";

/* List of acceptable pathname prefixes */
static char **ok_paths;
static int strict_paths;

/* If this is set, git-daemon-export-ok is not required */
static int export_all_trees;

/* Take all paths relative to this one if non-NULL */
static char *base_path;
static char *interpolated_path;
static int base_path_relaxed;

/* Flag indicating client sent extra args. */
static int saw_extended_args;

/* If defined, ~user notation is allowed and the string is inserted
 * after ~user/.  E.g. a request to git://host/~alice/frotz would
 * go to /home/alice/pub_git/frotz with --user-path=pub_git.
 */
static const char *user_path;

/* Timeout, and initial timeout */
static unsigned int timeout;
static unsigned int init_timeout;

static char *hostname;
static char *canon_hostname;
static char *ip_address;
static char *tcp_port;

static void logreport(int priority, const char *err, va_list params)
{
	if (log_syslog) {
		char buf[1024];
		vsnprintf(buf, sizeof(buf), err, params);
		syslog(priority, "%s", buf);
	} else {
		/*
		 * Since stderr is set to buffered mode, the
		 * logging of different processes will not overlap
		 * unless they overflow the (rather big) buffers.
		 */
		fprintf(stderr, "[%"PRIuMAX"] ", (uintmax_t)getpid());
		vfprintf(stderr, err, params);
		fputc('\n', stderr);
		fflush(stderr);
	}
}

__attribute__((format (printf, 1, 2)))
static void logerror(const char *err, ...)
{
	va_list params;
	va_start(params, err);
	logreport(LOG_ERR, err, params);
	va_end(params);
}

__attribute__((format (printf, 1, 2)))
static void loginfo(const char *err, ...)
{
	va_list params;
	if (!verbose)
		return;
	va_start(params, err);
	logreport(LOG_INFO, err, params);
	va_end(params);
}

static void NORETURN daemon_die(const char *err, va_list params)
{
	logreport(LOG_ERR, err, params);
	exit(1);
}

static const char *path_ok(char *directory)
{
	static char rpath[PATH_MAX];
	static char interp_path[PATH_MAX];
	const char *path;
	char *dir;

	dir = directory;

	if (daemon_avoid_alias(dir)) {
		logerror("'%s': aliased", dir);
		return NULL;
	}

	if (*dir == '~') {
		if (!user_path) {
			logerror("'%s': User-path not allowed", dir);
			return NULL;
		}
		if (*user_path) {
			/* Got either "~alice" or "~alice/foo";
			 * rewrite them to "~alice/%s" or
			 * "~alice/%s/foo".
			 */
			int namlen, restlen = strlen(dir);
			char *slash = strchr(dir, '/');
			if (!slash)
				slash = dir + restlen;
			namlen = slash - dir;
			restlen -= namlen;
			loginfo("userpath <%s>, request <%s>, namlen %d, restlen %d, slash <%s>", user_path, dir, namlen, restlen, slash);
			snprintf(rpath, PATH_MAX, "%.*s/%s%.*s",
				 namlen, dir, user_path, restlen, slash);
			dir = rpath;
		}
	}
	else if (interpolated_path && saw_extended_args) {
		struct strbuf expanded_path = STRBUF_INIT;
		struct strbuf_expand_dict_entry dict[6];

		dict[0].placeholder = "H"; dict[0].value = hostname;
		dict[1].placeholder = "CH"; dict[1].value = canon_hostname;
		dict[2].placeholder = "IP"; dict[2].value = ip_address;
		dict[3].placeholder = "P"; dict[3].value = tcp_port;
		dict[4].placeholder = "D"; dict[4].value = directory;
		dict[5].placeholder = NULL; dict[5].value = NULL;
		if (*dir != '/') {
			/* Allow only absolute */
			logerror("'%s': Non-absolute path denied (interpolated-path active)", dir);
			return NULL;
		}

		strbuf_expand(&expanded_path, interpolated_path,
				strbuf_expand_dict_cb, &dict);
		strlcpy(interp_path, expanded_path.buf, PATH_MAX);
		strbuf_release(&expanded_path);
		loginfo("Interpolated dir '%s'", interp_path);

		dir = interp_path;
	}
	else if (base_path) {
		if (*dir != '/') {
			/* Allow only absolute */
			logerror("'%s': Non-absolute path denied (base-path active)", dir);
			return NULL;
		}
		snprintf(rpath, PATH_MAX, "%s%s", base_path, dir);
		dir = rpath;
	}

	path = enter_repo(dir, strict_paths);
	if (!path && base_path && base_path_relaxed) {
		/*
		 * if we fail and base_path_relaxed is enabled, try without
		 * prefixing the base path
		 */
		dir = directory;
		path = enter_repo(dir, strict_paths);
	}

	if (!path) {
		logerror("'%s' does not appear to be a git repository", dir);
		return NULL;
	}

	if ( ok_paths && *ok_paths ) {
		char **pp;
		int pathlen = strlen(path);

		/* The validation is done on the paths after enter_repo
		 * appends optional {.git,.git/.git} and friends, but
		 * it does not use getcwd().  So if your /pub is
		 * a symlink to /mnt/pub, you can whitelist /pub and
		 * do not have to say /mnt/pub.
		 * Do not say /pub/.
		 */
		for ( pp = ok_paths ; *pp ; pp++ ) {
			int len = strlen(*pp);
			if (len <= pathlen &&
			    !memcmp(*pp, path, len) &&
			    (path[len] == '\0' ||
			     (!strict_paths && path[len] == '/')))
				return path;
		}
	}
	else {
		/* be backwards compatible */
		if (!strict_paths)
			return path;
	}

	logerror("'%s': not in whitelist", path);
	return NULL;		/* Fallthrough. Deny by default */
}

typedef int (*daemon_service_fn)(void);
struct daemon_service {
	const char *name;
	const char *config_name;
	daemon_service_fn fn;
	int enabled;
	int overridable;
};

static struct daemon_service *service_looking_at;
static int service_enabled;

static int git_daemon_config(const char *var, const char *value, void *cb)
{
	if (starts_with(var, "daemon.") &&
	    !strcmp(var + 7, service_looking_at->config_name)) {
		service_enabled = git_config_bool(var, value);
		return 0;
	}

	/* we are not interested in parsing any other configuration here */
	return 0;
}

static int daemon_error(const char *dir, const char *msg)
{
	if (!informative_errors)
		msg = "access denied or repository not exported";
	packet_write(1, "ERR %s: %s", msg, dir);
	return -1;
}

static char *access_hook;

static int run_access_hook(struct daemon_service *service, const char *dir, const char *path)
{
	struct child_process child;
	struct strbuf buf = STRBUF_INIT;
	const char *argv[8];
	const char **arg = argv;
	char *eol;
	int seen_errors = 0;

#define STRARG(x) ((x) ? (x) : "")
	*arg++ = access_hook;
	*arg++ = service->name;
	*arg++ = path;
	*arg++ = STRARG(hostname);
	*arg++ = STRARG(canon_hostname);
	*arg++ = STRARG(ip_address);
	*arg++ = STRARG(tcp_port);
	*arg = NULL;
#undef STRARG

	memset(&child, 0, sizeof(child));
	child.use_shell = 1;
	child.argv = argv;
	child.no_stdin = 1;
	child.no_stderr = 1;
	child.out = -1;
	if (start_command(&child)) {
		logerror("daemon access hook '%s' failed to start",
			 access_hook);
		goto error_return;
	}
	if (strbuf_read(&buf, child.out, 0) < 0) {
		logerror("failed to read from pipe to daemon access hook '%s'",
			 access_hook);
		strbuf_reset(&buf);
		seen_errors = 1;
	}
	if (close(child.out) < 0) {
		logerror("failed to close pipe to daemon access hook '%s'",
			 access_hook);
		seen_errors = 1;
	}
	if (finish_command(&child))
		seen_errors = 1;

	if (!seen_errors) {
		strbuf_release(&buf);
		return 0;
	}

error_return:
	strbuf_ltrim(&buf);
	if (!buf.len)
		strbuf_addstr(&buf, "service rejected");
	eol = strchr(buf.buf, '\n');
	if (eol)
		*eol = '\0';
	errno = EACCES;
	daemon_error(dir, buf.buf);
	strbuf_release(&buf);
	return -1;
}

static int run_service(char *dir, struct daemon_service *service)
{
	const char *path;
	int enabled = service->enabled;

	loginfo("Request %s for '%s'", service->name, dir);

	if (!enabled && !service->overridable) {
		logerror("'%s': service not enabled.", service->name);
		errno = EACCES;
		return daemon_error(dir, "service not enabled");
	}

	if (!(path = path_ok(dir)))
		return daemon_error(dir, "no such repository");

	/*
	 * Security on the cheap.
	 *
	 * We want a readable HEAD, usable "objects" directory, and
	 * a "git-daemon-export-ok" flag that says that the other side
	 * is ok with us doing this.
	 *
	 * path_ok() uses enter_repo() and does whitelist checking.
	 * We only need to make sure the repository is exported.
	 */

	if (!export_all_trees && access("git-daemon-export-ok", F_OK)) {
		logerror("'%s': repository not exported.", path);
		errno = EACCES;
		return daemon_error(dir, "repository not exported");
	}

	if (service->overridable) {
		service_looking_at = service;
		service_enabled = -1;
		git_config(git_daemon_config, NULL);
		if (0 <= service_enabled)
			enabled = service_enabled;
	}
	if (!enabled) {
		logerror("'%s': service not enabled for '%s'",
			 service->name, path);
		errno = EACCES;
		return daemon_error(dir, "service not enabled");
	}

	/*
	 * Optionally, a hook can choose to deny access to the
	 * repository depending on the phase of the moon.
	 */
	if (access_hook && run_access_hook(service, dir, path))
		return -1;

	/*
	 * We'll ignore SIGTERM from now on, we have a
	 * good client.
	 */
	signal(SIGTERM, SIG_IGN);

	return service->fn();
}

static void copy_to_log(int fd)
{
	struct strbuf line = STRBUF_INIT;
	FILE *fp;

	fp = fdopen(fd, "r");
	if (fp == NULL) {
		logerror("fdopen of error channel failed");
		close(fd);
		return;
	}

	while (strbuf_getline(&line, fp, '\n') != EOF) {
		logerror("%s", line.buf);
		strbuf_setlen(&line, 0);
	}

	strbuf_release(&line);
	fclose(fp);
}

static int run_service_command(const char **argv)
{
	struct child_process cld;

	memset(&cld, 0, sizeof(cld));
	cld.argv = argv;
	cld.git_cmd = 1;
	cld.err = -1;
	if (start_command(&cld))
		return -1;

	close(0);
	close(1);

	copy_to_log(cld.err);

	return finish_command(&cld);
}

static int upload_pack(void)
{
	/* Timeout as string */
	char timeout_buf[64];
	const char *argv[] = { "upload-pack", "--strict", NULL, ".", NULL };

	argv[2] = timeout_buf;

	snprintf(timeout_buf, sizeof timeout_buf, "--timeout=%u", timeout);
	return run_service_command(argv);
}

static int upload_archive(void)
{
	static const char *argv[] = { "upload-archive", ".", NULL };
	return run_service_command(argv);
}

static int receive_pack(void)
{
	static const char *argv[] = { "receive-pack", ".", NULL };
	return run_service_command(argv);
}

static struct daemon_service daemon_service[] = {
	{ "upload-archive", "uploadarch", upload_archive, 0, 1 },
	{ "upload-pack", "uploadpack", upload_pack, 1, 1 },
	{ "receive-pack", "receivepack", receive_pack, 0, 1 },
};

static void enable_service(const char *name, int ena)
{
	int i;
	for (i = 0; i < ARRAY_SIZE(daemon_service); i++) {
		if (!strcmp(daemon_service[i].name, name)) {
			daemon_service[i].enabled = ena;
			return;
		}
	}
	die("No such service %s", name);
}

static void make_service_overridable(const char *name, int ena)
{
	int i;
	for (i = 0; i < ARRAY_SIZE(daemon_service); i++) {
		if (!strcmp(daemon_service[i].name, name)) {
			daemon_service[i].overridable = ena;
			return;
		}
	}
	die("No such service %s", name);
}

static char *xstrdup_tolower(const char *str)
{
	char *p, *dup = xstrdup(str);
	for (p = dup; *p; p++)
		*p = tolower(*p);
	return dup;
}

static void parse_host_and_port(char *hostport, char **host,
	char **port)
{
	if (*hostport == '[') {
		char *end;

		end = strchr(hostport, ']');
		if (!end)
			die("Invalid request ('[' without ']')");
		*end = '\0';
		*host = hostport + 1;
		if (!end[1])
			*port = NULL;
		else if (end[1] == ':')
			*port = end + 2;
		else
			die("Garbage after end of host part");
	} else {
		*host = hostport;
		*port = strrchr(hostport, ':');
		if (*port) {
			**port = '\0';
			++*port;
		}
	}
}

/*
 * Read the host as supplied by the client connection.
 */
static void parse_host_arg(char *extra_args, int buflen)
{
	char *val;
	int vallen;
	char *end = extra_args + buflen;

	if (extra_args < end && *extra_args) {
		saw_extended_args = 1;
		if (strncasecmp("host=", extra_args, 5) == 0) {
			val = extra_args + 5;
			vallen = strlen(val) + 1;
			if (*val) {
				/* Split <host>:<port> at colon. */
				char *host;
				char *port;
				parse_host_and_port(val, &host, &port);
				if (port) {
					free(tcp_port);
					tcp_port = xstrdup(port);
				}
				free(hostname);
				hostname = xstrdup_tolower(host);
			}

			/* On to the next one */
			extra_args = val + vallen;
		}
		if (extra_args < end && *extra_args)
			die("Invalid request");
	}

	/*
	 * Locate canonical hostname and its IP address.
	 */
	if (hostname) {
#ifndef NO_IPV6
		struct addrinfo hints;
		struct addrinfo *ai;
		int gai;
		static char addrbuf[HOST_NAME_MAX + 1];

		memset(&hints, 0, sizeof(hints));
		hints.ai_flags = AI_CANONNAME;

		gai = getaddrinfo(hostname, NULL, &hints, &ai);
		if (!gai) {
			struct sockaddr_in *sin_addr = (void *)ai->ai_addr;

			inet_ntop(AF_INET, &sin_addr->sin_addr,
				  addrbuf, sizeof(addrbuf));
			free(ip_address);
			ip_address = xstrdup(addrbuf);

			free(canon_hostname);
			canon_hostname = xstrdup(ai->ai_canonname ?
						 ai->ai_canonname : ip_address);

			freeaddrinfo(ai);
		}
#else
		struct hostent *hent;
		struct sockaddr_in sa;
		char **ap;
		static char addrbuf[HOST_NAME_MAX + 1];

		hent = gethostbyname(hostname);

		ap = hent->h_addr_list;
		memset(&sa, 0, sizeof sa);
		sa.sin_family = hent->h_addrtype;
		sa.sin_port = htons(0);
		memcpy(&sa.sin_addr, *ap, hent->h_length);

		inet_ntop(hent->h_addrtype, &sa.sin_addr,
			  addrbuf, sizeof(addrbuf));

		free(canon_hostname);
		canon_hostname = xstrdup(hent->h_name);
		free(ip_address);
		ip_address = xstrdup(addrbuf);
#endif
	}
}


static int execute(void)
{
	char *line = packet_buffer;
	int pktlen, len, i;
	char *addr = getenv("REMOTE_ADDR"), *port = getenv("REMOTE_PORT");

	if (addr)
		loginfo("Connection from %s:%s", addr, port);

	alarm(init_timeout ? init_timeout : timeout);
	pktlen = packet_read(0, NULL, NULL, packet_buffer, sizeof(packet_buffer), 0);
	alarm(0);

	len = strlen(line);
	if (pktlen != len)
		loginfo("Extended attributes (%d bytes) exist <%.*s>",
			(int) pktlen - len,
			(int) pktlen - len, line + len + 1);
	if (len && line[len-1] == '\n') {
		line[--len] = 0;
		pktlen--;
	}

	free(hostname);
	free(canon_hostname);
	free(ip_address);
	free(tcp_port);
	hostname = canon_hostname = ip_address = tcp_port = NULL;

	if (len != pktlen)
		parse_host_arg(line + len + 1, pktlen - len - 1);

	for (i = 0; i < ARRAY_SIZE(daemon_service); i++) {
		struct daemon_service *s = &(daemon_service[i]);
		int namelen = strlen(s->name);
		if (starts_with(line, "git-") &&
		    !strncmp(s->name, line + 4, namelen) &&
		    line[namelen + 4] == ' ') {
			/*
			 * Note: The directory here is probably context sensitive,
			 * and might depend on the actual service being performed.
			 */
			return run_service(line + namelen + 5, s);
		}
	}

	logerror("Protocol error: '%s'", line);
	return -1;
}

static int addrcmp(const struct sockaddr_storage *s1,
    const struct sockaddr_storage *s2)
{
	const struct sockaddr *sa1 = (const struct sockaddr*) s1;
	const struct sockaddr *sa2 = (const struct sockaddr*) s2;

	if (sa1->sa_family != sa2->sa_family)
		return sa1->sa_family - sa2->sa_family;
	if (sa1->sa_family == AF_INET)
		return memcmp(&((struct sockaddr_in *)s1)->sin_addr,
		    &((struct sockaddr_in *)s2)->sin_addr,
		    sizeof(struct in_addr));
#ifndef NO_IPV6
	if (sa1->sa_family == AF_INET6)
		return memcmp(&((struct sockaddr_in6 *)s1)->sin6_addr,
		    &((struct sockaddr_in6 *)s2)->sin6_addr,
		    sizeof(struct in6_addr));
#endif
	return 0;
}

static int max_connections = 32;

static unsigned int live_children;

static struct child {
	struct child *next;
	struct child_process cld;
	struct sockaddr_storage address;
} *firstborn;

static void add_child(struct child_process *cld, struct sockaddr *addr, socklen_t addrlen)
{
	struct child *newborn, **cradle;

	newborn = xcalloc(1, sizeof(*newborn));
	live_children++;
	memcpy(&newborn->cld, cld, sizeof(*cld));
	memcpy(&newborn->address, addr, addrlen);
	for (cradle = &firstborn; *cradle; cradle = &(*cradle)->next)
		if (!addrcmp(&(*cradle)->address, &newborn->address))
			break;
	newborn->next = *cradle;
	*cradle = newborn;
}

/*
 * This gets called if the number of connections grows
 * past "max_connections".
 *
 * We kill the newest connection from a duplicate IP.
 */
static void kill_some_child(void)
{
	const struct child *blanket, *next;

	if (!(blanket = firstborn))
		return;

	for (; (next = blanket->next); blanket = next)
		if (!addrcmp(&blanket->address, &next->address)) {
			kill(blanket->cld.pid, SIGTERM);
			break;
		}
}

static void check_dead_children(void)
{
	int status;
	pid_t pid;

	struct child **cradle, *blanket;
	for (cradle = &firstborn; (blanket = *cradle);)
		if ((pid = waitpid(blanket->cld.pid, &status, WNOHANG)) > 1) {
			const char *dead = "";
			if (status)
				dead = " (with error)";
			loginfo("[%"PRIuMAX"] Disconnected%s", (uintmax_t)pid, dead);

			/* remove the child */
			*cradle = blanket->next;
			live_children--;
			free(blanket);
		} else
			cradle = &blanket->next;
}

static char **cld_argv;
static void handle(int incoming, struct sockaddr *addr, socklen_t addrlen)
{
	struct child_process cld = { NULL };
	char addrbuf[300] = "REMOTE_ADDR=", portbuf[300];
	char *env[] = { addrbuf, portbuf, NULL };

	if (max_connections && live_children >= max_connections) {
		kill_some_child();
		sleep(1);  /* give it some time to die */
		check_dead_children();
		if (live_children >= max_connections) {
			close(incoming);
			logerror("Too many children, dropping connection");
			return;
		}
	}

	if (addr->sa_family == AF_INET) {
		struct sockaddr_in *sin_addr = (void *) addr;
		inet_ntop(addr->sa_family, &sin_addr->sin_addr, addrbuf + 12,
		    sizeof(addrbuf) - 12);
		snprintf(portbuf, sizeof(portbuf), "REMOTE_PORT=%d",
		    ntohs(sin_addr->sin_port));
#ifndef NO_IPV6
	} else if (addr->sa_family == AF_INET6) {
		struct sockaddr_in6 *sin6_addr = (void *) addr;

		char *buf = addrbuf + 12;
		*buf++ = '['; *buf = '\0'; /* stpcpy() is cool */
		inet_ntop(AF_INET6, &sin6_addr->sin6_addr, buf,
		    sizeof(addrbuf) - 13);
		strcat(buf, "]");

		snprintf(portbuf, sizeof(portbuf), "REMOTE_PORT=%d",
		    ntohs(sin6_addr->sin6_port));
#endif
	}

	cld.env = (const char **)env;
	cld.argv = (const char **)cld_argv;
	cld.in = incoming;
	cld.out = dup(incoming);

	if (start_command(&cld))
		logerror("unable to fork");
	else
		add_child(&cld, addr, addrlen);
	close(incoming);
}

static void child_handler(int signo)
{
	/*
	 * Otherwise empty handler because systemcalls will get interrupted
	 * upon signal receipt
	 * SysV needs the handler to be rearmed
	 */
	signal(SIGCHLD, child_handler);
}

static int set_reuse_addr(int sockfd)
{
	int on = 1;

	if (!reuseaddr)
		return 0;
	return setsockopt(sockfd, SOL_SOCKET, SO_REUSEADDR,
			  &on, sizeof(on));
}

struct socketlist {
	int *list;
	size_t nr;
	size_t alloc;
};

static const char *ip2str(int family, struct sockaddr *sin, socklen_t len)
{
#ifdef NO_IPV6
	static char ip[INET_ADDRSTRLEN];
#else
	static char ip[INET6_ADDRSTRLEN];
#endif

	switch (family) {
#ifndef NO_IPV6
	case AF_INET6:
		inet_ntop(family, &((struct sockaddr_in6*)sin)->sin6_addr, ip, len);
		break;
#endif
	case AF_INET:
		inet_ntop(family, &((struct sockaddr_in*)sin)->sin_addr, ip, len);
		break;
	default:
		strcpy(ip, "<unknown>");
	}
	return ip;
}

#ifndef NO_IPV6

static int setup_named_sock(char *listen_addr, int listen_port, struct socketlist *socklist)
{
	int socknum = 0;
	int maxfd = -1;
	char pbuf[NI_MAXSERV];
	struct addrinfo hints, *ai0, *ai;
	int gai;
	long flags;

	sprintf(pbuf, "%d", listen_port);
	memset(&hints, 0, sizeof(hints));
	hints.ai_family = AF_UNSPEC;
	hints.ai_socktype = SOCK_STREAM;
	hints.ai_protocol = IPPROTO_TCP;
	hints.ai_flags = AI_PASSIVE;

	gai = getaddrinfo(listen_addr, pbuf, &hints, &ai0);
	if (gai) {
		logerror("getaddrinfo() for %s failed: %s", listen_addr, gai_strerror(gai));
		return 0;
	}

	for (ai = ai0; ai; ai = ai->ai_next) {
		int sockfd;

		sockfd = socket(ai->ai_family, ai->ai_socktype, ai->ai_protocol);
		if (sockfd < 0)
			continue;
		if (sockfd >= FD_SETSIZE) {
			logerror("Socket descriptor too large");
			close(sockfd);
			continue;
		}

#ifdef IPV6_V6ONLY
		if (ai->ai_family == AF_INET6) {
			int on = 1;
			setsockopt(sockfd, IPPROTO_IPV6, IPV6_V6ONLY,
				   &on, sizeof(on));
			/* Note: error is not fatal */
		}
#endif

		if (set_reuse_addr(sockfd)) {
			logerror("Could not set SO_REUSEADDR: %s", strerror(errno));
			close(sockfd);
			continue;
		}

		if (bind(sockfd, ai->ai_addr, ai->ai_addrlen) < 0) {
			logerror("Could not bind to %s: %s",
				 ip2str(ai->ai_family, ai->ai_addr, ai->ai_addrlen),
				 strerror(errno));
			close(sockfd);
			continue;	/* not fatal */
		}
		if (listen(sockfd, 5) < 0) {
			logerror("Could not listen to %s: %s",
				 ip2str(ai->ai_family, ai->ai_addr, ai->ai_addrlen),
				 strerror(errno));
			close(sockfd);
			continue;	/* not fatal */
		}

		flags = fcntl(sockfd, F_GETFD, 0);
		if (flags >= 0)
			fcntl(sockfd, F_SETFD, flags | FD_CLOEXEC);

		ALLOC_GROW(socklist->list, socklist->nr + 1, socklist->alloc);
		socklist->list[socklist->nr++] = sockfd;
		socknum++;

		if (maxfd < sockfd)
			maxfd = sockfd;
	}

	freeaddrinfo(ai0);

	return socknum;
}

#else /* NO_IPV6 */

static int setup_named_sock(char *listen_addr, int listen_port, struct socketlist *socklist)
{
	struct sockaddr_in sin;
	int sockfd;
	long flags;

	memset(&sin, 0, sizeof sin);
	sin.sin_family = AF_INET;
	sin.sin_port = htons(listen_port);

	if (listen_addr) {
		/* Well, host better be an IP address here. */
		if (inet_pton(AF_INET, listen_addr, &sin.sin_addr.s_addr) <= 0)
			return 0;
	} else {
		sin.sin_addr.s_addr = htonl(INADDR_ANY);
	}

	sockfd = socket(AF_INET, SOCK_STREAM, 0);
	if (sockfd < 0)
		return 0;

	if (set_reuse_addr(sockfd)) {
		logerror("Could not set SO_REUSEADDR: %s", strerror(errno));
		close(sockfd);
		return 0;
	}

	if ( bind(sockfd, (struct sockaddr *)&sin, sizeof sin) < 0 ) {
		logerror("Could not listen to %s: %s",
			 ip2str(AF_INET, (struct sockaddr *)&sin, sizeof(sin)),
			 strerror(errno));
		close(sockfd);
		return 0;
	}

	if (listen(sockfd, 5) < 0) {
		logerror("Could not listen to %s: %s",
			 ip2str(AF_INET, (struct sockaddr *)&sin, sizeof(sin)),
			 strerror(errno));
		close(sockfd);
		return 0;
	}

	flags = fcntl(sockfd, F_GETFD, 0);
	if (flags >= 0)
		fcntl(sockfd, F_SETFD, flags | FD_CLOEXEC);

	ALLOC_GROW(socklist->list, socklist->nr + 1, socklist->alloc);
	socklist->list[socklist->nr++] = sockfd;
	return 1;
}

#endif

static void socksetup(struct string_list *listen_addr, int listen_port, struct socketlist *socklist)
{
	if (!listen_addr->nr)
		setup_named_sock(NULL, listen_port, socklist);
	else {
		int i, socknum;
		for (i = 0; i < listen_addr->nr; i++) {
			socknum = setup_named_sock(listen_addr->items[i].string,
						   listen_port, socklist);

			if (socknum == 0)
				logerror("unable to allocate any listen sockets for host %s on port %u",
					 listen_addr->items[i].string, listen_port);
		}
	}
}

static int service_loop(struct socketlist *socklist)
{
	struct pollfd *pfd;
	int i;

	pfd = xcalloc(socklist->nr, sizeof(struct pollfd));

	for (i = 0; i < socklist->nr; i++) {
		pfd[i].fd = socklist->list[i];
		pfd[i].events = POLLIN;
	}

	signal(SIGCHLD, child_handler);

	for (;;) {
		int i;

		check_dead_children();

		if (poll(pfd, socklist->nr, -1) < 0) {
			if (errno != EINTR) {
				logerror("Poll failed, resuming: %s",
				      strerror(errno));
				sleep(1);
			}
			continue;
		}

		for (i = 0; i < socklist->nr; i++) {
			if (pfd[i].revents & POLLIN) {
				union {
					struct sockaddr sa;
					struct sockaddr_in sai;
#ifndef NO_IPV6
					struct sockaddr_in6 sai6;
#endif
				} ss;
				socklen_t sslen = sizeof(ss);
				int incoming = accept(pfd[i].fd, &ss.sa, &sslen);
				if (incoming < 0) {
					switch (errno) {
					case EAGAIN:
					case EINTR:
					case ECONNABORTED:
						continue;
					default:
						die_errno("accept returned");
					}
				}
				handle(incoming, &ss.sa, sslen);
			}
		}
	}
}

#ifdef NO_POSIX_GOODIES

struct credentials;

static void drop_privileges(struct credentials *cred)
{
	/* nothing */
}

static void daemonize(void)
{
	die("--detach not supported on this platform");
}

static struct credentials *prepare_credentials(const char *user_name,
    const char *group_name)
{
	die("--user not supported on this platform");
}

#else

struct credentials {
	struct passwd *pass;
	gid_t gid;
};

static void drop_privileges(struct credentials *cred)
{
	if (cred && (initgroups(cred->pass->pw_name, cred->gid) ||
	    setgid (cred->gid) || setuid(cred->pass->pw_uid)))
		die("cannot drop privileges");
}

static struct credentials *prepare_credentials(const char *user_name,
    const char *group_name)
{
	static struct credentials c;

	c.pass = getpwnam(user_name);
	if (!c.pass)
		die("user not found - %s", user_name);

	if (!group_name)
		c.gid = c.pass->pw_gid;
	else {
		struct group *group = getgrnam(group_name);
		if (!group)
			die("group not found - %s", group_name);

		c.gid = group->gr_gid;
	}

	return &c;
}

static void daemonize(void)
{
	switch (fork()) {
		case 0:
			break;
		case -1:
			die_errno("fork failed");
		default:
			exit(0);
	}
	if (setsid() == -1)
		die_errno("setsid failed");
	close(0);
	close(1);
	close(2);
	sanitize_stdfds();
}
#endif

static void store_pid(const char *path)
{
	FILE *f = fopen(path, "w");
	if (!f)
		die_errno("cannot open pid file '%s'", path);
	if (fprintf(f, "%"PRIuMAX"\n", (uintmax_t) getpid()) < 0 || fclose(f) != 0)
		die_errno("failed to write pid file '%s'", path);
}

static int serve(struct string_list *listen_addr, int listen_port,
    struct credentials *cred)
{
	struct socketlist socklist = { NULL, 0, 0 };

	socksetup(listen_addr, listen_port, &socklist);
	if (socklist.nr == 0)
		die("unable to allocate any listen sockets on port %u",
		    listen_port);

	drop_privileges(cred);

	loginfo("Ready to rumble");

	return service_loop(&socklist);
}

int main(int argc, char **argv)
{
	int listen_port = 0;
	struct string_list listen_addr = STRING_LIST_INIT_NODUP;
	int serve_mode = 0, inetd_mode = 0;
	const char *pid_file = NULL, *user_name = NULL, *group_name = NULL;
	int detach = 0;
	struct credentials *cred = NULL;
	int i;

	git_setup_gettext();

	git_extract_argv0_path(argv[0]);

	for (i = 1; i < argc; i++) {
		char *arg = argv[i];

		if (starts_with(arg, "--listen=")) {
			string_list_append(&listen_addr, xstrdup_tolower(arg + 9));
			continue;
		}
		if (starts_with(arg, "--port=")) {
			char *end;
			unsigned long n;
			n = strtoul(arg+7, &end, 0);
			if (arg[7] && !*end) {
				listen_port = n;
				continue;
			}
		}
		if (!strcmp(arg, "--serve")) {
			serve_mode = 1;
			continue;
		}
		if (!strcmp(arg, "--inetd")) {
			inetd_mode = 1;
			log_syslog = 1;
			continue;
		}
		if (!strcmp(arg, "--verbose")) {
			verbose = 1;
			continue;
		}
		if (!strcmp(arg, "--syslog")) {
			log_syslog = 1;
			continue;
		}
		if (!strcmp(arg, "--export-all")) {
			export_all_trees = 1;
			continue;
		}
		if (starts_with(arg, "--access-hook=")) {
			access_hook = arg + 14;
			continue;
		}
		if (starts_with(arg, "--timeout=")) {
			timeout = atoi(arg+10);
			continue;
		}
		if (starts_with(arg, "--init-timeout=")) {
			init_timeout = atoi(arg+15);
			continue;
		}
		if (starts_with(arg, "--max-connections=")) {
			max_connections = atoi(arg+18);
			if (max_connections < 0)
				max_connections = 0;	        /* unlimited */
			continue;
		}
		if (!strcmp(arg, "--strict-paths")) {
			strict_paths = 1;
			continue;
		}
		if (starts_with(arg, "--base-path=")) {
			base_path = arg+12;
			continue;
		}
		if (!strcmp(arg, "--base-path-relaxed")) {
			base_path_relaxed = 1;
			continue;
		}
		if (starts_with(arg, "--interpolated-path=")) {
			interpolated_path = arg+20;
			continue;
		}
		if (!strcmp(arg, "--reuseaddr")) {
			reuseaddr = 1;
			continue;
		}
		if (!strcmp(arg, "--user-path")) {
			user_path = "";
			continue;
		}
		if (starts_with(arg, "--user-path=")) {
			user_path = arg + 12;
			continue;
		}
		if (starts_with(arg, "--pid-file=")) {
			pid_file = arg + 11;
			continue;
		}
		if (!strcmp(arg, "--detach")) {
			detach = 1;
			log_syslog = 1;
			continue;
		}
		if (starts_with(arg, "--user=")) {
			user_name = arg + 7;
			continue;
		}
		if (starts_with(arg, "--group=")) {
			group_name = arg + 8;
			continue;
		}
		if (starts_with(arg, "--enable=")) {
			enable_service(arg + 9, 1);
			continue;
		}
		if (starts_with(arg, "--disable=")) {
			enable_service(arg + 10, 0);
			continue;
		}
		if (starts_with(arg, "--allow-override=")) {
			make_service_overridable(arg + 17, 1);
			continue;
		}
		if (starts_with(arg, "--forbid-override=")) {
			make_service_overridable(arg + 18, 0);
			continue;
		}
<<<<<<< HEAD
		if (starts_with(arg, "--informative-errors")) {
			informative_errors = 1;
			continue;
		}
		if (starts_with(arg, "--no-informative-errors")) {
=======
		if (!strcmp(arg, "--informative-errors")) {
			informative_errors = 1;
			continue;
		}
		if (!strcmp(arg, "--no-informative-errors")) {
>>>>>>> 82246b76
			informative_errors = 0;
			continue;
		}
		if (!strcmp(arg, "--")) {
			ok_paths = &argv[i+1];
			break;
		} else if (arg[0] != '-') {
			ok_paths = &argv[i];
			break;
		}

		usage(daemon_usage);
	}

	if (log_syslog) {
		openlog("git-daemon", LOG_PID, LOG_DAEMON);
		set_die_routine(daemon_die);
	} else
		/* avoid splitting a message in the middle */
		setvbuf(stderr, NULL, _IOFBF, 4096);

	if (inetd_mode && (detach || group_name || user_name))
		die("--detach, --user and --group are incompatible with --inetd");

	if (inetd_mode && (listen_port || (listen_addr.nr > 0)))
		die("--listen= and --port= are incompatible with --inetd");
	else if (listen_port == 0)
		listen_port = DEFAULT_GIT_PORT;

	if (group_name && !user_name)
		die("--group supplied without --user");

	if (user_name)
		cred = prepare_credentials(user_name, group_name);

	if (strict_paths && (!ok_paths || !*ok_paths))
		die("option --strict-paths requires a whitelist");

	if (base_path && !is_directory(base_path))
		die("base-path '%s' does not exist or is not a directory",
		    base_path);

	if (inetd_mode) {
		if (!freopen("/dev/null", "w", stderr))
			die_errno("failed to redirect stderr to /dev/null");
	}

	if (inetd_mode || serve_mode)
		return execute();

	if (detach)
		daemonize();
	else
		sanitize_stdfds();

	if (pid_file)
		store_pid(pid_file);

	/* prepare argv for serving-processes */
	cld_argv = xmalloc(sizeof (char *) * (argc + 2));
	cld_argv[0] = argv[0];	/* git-daemon */
	cld_argv[1] = "--serve";
	for (i = 1; i < argc; ++i)
		cld_argv[i+1] = argv[i];
	cld_argv[argc+1] = NULL;

	return serve(&listen_addr, listen_port, cred);
}<|MERGE_RESOLUTION|>--- conflicted
+++ resolved
@@ -1278,19 +1278,11 @@
 			make_service_overridable(arg + 18, 0);
 			continue;
 		}
-<<<<<<< HEAD
-		if (starts_with(arg, "--informative-errors")) {
-			informative_errors = 1;
-			continue;
-		}
-		if (starts_with(arg, "--no-informative-errors")) {
-=======
 		if (!strcmp(arg, "--informative-errors")) {
 			informative_errors = 1;
 			continue;
 		}
 		if (!strcmp(arg, "--no-informative-errors")) {
->>>>>>> 82246b76
 			informative_errors = 0;
 			continue;
 		}
