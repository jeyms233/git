--- conflicted
+++ resolved
@@ -1,11 +1,7 @@
 #!/bin/sh
 
 GVF=GIT-VERSION-FILE
-<<<<<<< HEAD
-DEF_VER=v2.34.0
-=======
 DEF_VER=v2.34.GIT
->>>>>>> 0ea906d2
 
 LF='
 '
