#!/bin/sh

GVF=GIT-VERSION-FILE
<<<<<<< HEAD
DEF_VER=v2.20.3
=======
DEF_VER=v2.19.5
>>>>>>> 76b54ee9

LF='
'

# First see if there is a version file (included in release tarballs),
# then try git-describe, then default.
if test -f version
then
	VN=$(cat version) || VN="$DEF_VER"
elif test -d ${GIT_DIR:-.git} -o -f .git &&
	VN=$(git describe --match "v[0-9]*" HEAD 2>/dev/null) &&
	case "$VN" in
	*$LF*) (exit 1) ;;
	v[0-9]*)
		git update-index -q --refresh
		test -z "$(git diff-index --name-only HEAD --)" ||
		VN="$VN-dirty" ;;
	esac
then
	VN=$(echo "$VN" | sed -e 's/-/./g');
else
	VN="$DEF_VER"
fi

VN=$(expr "$VN" : v*'\(.*\)')

if test -r $GVF
then
	VC=$(sed -e 's/^GIT_VERSION = //' <$GVF)
else
	VC=unset
fi
test "$VN" = "$VC" || {
	echo >&2 "GIT_VERSION = $VN"
	echo "GIT_VERSION = $VN" >$GVF
}<|MERGE_RESOLUTION|>--- conflicted
+++ resolved
@@ -1,11 +1,7 @@
 #!/bin/sh
 
 GVF=GIT-VERSION-FILE
-<<<<<<< HEAD
-DEF_VER=v2.20.3
-=======
-DEF_VER=v2.19.5
->>>>>>> 76b54ee9
+DEF_VER=v2.20.4
 
 LF='
 '
