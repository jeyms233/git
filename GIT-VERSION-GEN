--- conflicted
+++ resolved
@@ -1,11 +1,7 @@
 #!/bin/sh
 
 GVF=GIT-VERSION-FILE
-<<<<<<< HEAD
-DEF_VER=v2.20.GIT
-=======
 DEF_VER=v2.21.0-rc0
->>>>>>> d62dad7a
 
 LF='
 '
