--- conflicted
+++ resolved
@@ -1,11 +1,7 @@
 #!/bin/sh
 
 GVF=GIT-VERSION-FILE
-<<<<<<< HEAD
-DEF_VER=v2.30.GIT
-=======
 DEF_VER=v2.31.0-rc0
->>>>>>> 225365fb
 
 LF='
 '
