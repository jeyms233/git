#!/bin/sh

GVF=GIT-VERSION-FILE
<<<<<<< HEAD
DEF_VER=v2.34.2
=======
DEF_VER=v2.33.3
>>>>>>> 1f65dd6a

LF='
'

# First see if there is a version file (included in release tarballs),
# then try git-describe, then default.
if test -f version
then
	VN=$(cat version) || VN="$DEF_VER"
elif test -d ${GIT_DIR:-.git} -o -f .git &&
	VN=$(git describe --match "v[0-9]*" HEAD 2>/dev/null) &&
	case "$VN" in
	*$LF*) (exit 1) ;;
	v[0-9]*)
		git update-index -q --refresh
		test -z "$(git diff-index --name-only HEAD --)" ||
		VN="$VN-dirty" ;;
	esac
then
	VN=$(echo "$VN" | sed -e 's/-/./g');
else
	VN="$DEF_VER"
fi

VN=$(expr "$VN" : v*'\(.*\)')

if test -r $GVF
then
	VC=$(sed -e 's/^GIT_VERSION = //' <$GVF)
else
	VC=unset
fi
test "$VN" = "$VC" || {
	echo >&2 "GIT_VERSION = $VN"
	echo "GIT_VERSION = $VN" >$GVF
}<|MERGE_RESOLUTION|>--- conflicted
+++ resolved
@@ -1,11 +1,7 @@
 #!/bin/sh
 
 GVF=GIT-VERSION-FILE
-<<<<<<< HEAD
-DEF_VER=v2.34.2
-=======
-DEF_VER=v2.33.3
->>>>>>> 1f65dd6a
+DEF_VER=v2.34.3
 
 LF='
 '
