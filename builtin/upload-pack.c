#include "builtin.h"
#include "exec-cmd.h"
#include "gettext.h"
#include "pkt-line.h"
#include "parse-options.h"
#include "path.h"
#include "protocol.h"
#include "replace-object.h"
#include "upload-pack.h"
#include "serve.h"

static const char * const upload_pack_usage[] = {
	N_("git-upload-pack [--[no-]strict] [--timeout=<n>] [--stateless-rpc]\n"
	   "                [--advertise-refs] <directory>"),
	NULL
};

int cmd_upload_pack(int argc, const char **argv, const char *prefix)
{
	const char *dir;
	int strict = 0;
	int advertise_refs = 0;
	int stateless_rpc = 0;
	int timeout = 0;
	struct option options[] = {
		OPT_BOOL(0, "stateless-rpc", &stateless_rpc,
			 N_("quit after a single request/response exchange")),
		OPT_HIDDEN_BOOL(0, "http-backend-info-refs", &advertise_refs,
				N_("serve up the info/refs for git-http-backend")),
		OPT_ALIAS(0, "advertise-refs", "http-backend-info-refs"),
		OPT_BOOL(0, "strict", &strict,
			 N_("do not try <directory>/.git/ if <directory> is no Git directory")),
		OPT_INTEGER(0, "timeout", &timeout,
			    N_("interrupt transfer after <n> seconds of inactivity")),
		OPT_END()
	};

	packet_trace_identity("upload-pack");
<<<<<<< HEAD
	disable_replace_refs();
=======
	read_replace_refs = 0;
	/* TODO: This should use NO_LAZY_FETCH_ENVIRONMENT */
	xsetenv("GIT_NO_LAZY_FETCH", "1", 0);
>>>>>>> 0f158320

	argc = parse_options(argc, argv, prefix, options, upload_pack_usage, 0);

	if (argc != 1)
		usage_with_options(upload_pack_usage, options);

	setup_path();

	dir = argv[0];

	if (!enter_repo(dir, strict))
		die("'%s' does not appear to be a git repository", dir);

	switch (determine_protocol_version_server()) {
	case protocol_v2:
		if (advertise_refs)
			protocol_v2_advertise_capabilities();
		else
			protocol_v2_serve_loop(stateless_rpc);
		break;
	case protocol_v1:
		/*
		 * v1 is just the original protocol with a version string,
		 * so just fall through after writing the version string.
		 */
		if (advertise_refs || !stateless_rpc)
			packet_write_fmt(1, "version 1\n");

		/* fallthrough */
	case protocol_v0:
		upload_pack(advertise_refs, stateless_rpc, timeout);
		break;
	case protocol_unknown_version:
		BUG("unknown protocol version");
	}

	return 0;
}<|MERGE_RESOLUTION|>--- conflicted
+++ resolved
@@ -36,13 +36,9 @@
 	};
 
 	packet_trace_identity("upload-pack");
-<<<<<<< HEAD
 	disable_replace_refs();
-=======
-	read_replace_refs = 0;
 	/* TODO: This should use NO_LAZY_FETCH_ENVIRONMENT */
 	xsetenv("GIT_NO_LAZY_FETCH", "1", 0);
->>>>>>> 0f158320
 
 	argc = parse_options(argc, argv, prefix, options, upload_pack_usage, 0);
 
