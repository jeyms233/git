--- conflicted
+++ resolved
@@ -138,13 +138,8 @@
 		}
 
 		if (type == OBJ_BLOB)
-<<<<<<< HEAD
-			return stream_blob_to_fd(1, &oid, NULL, 0);
+			return stream_blob(&oid);
 		buf = read_object_file(&oid, &type, &size);
-=======
-			return stream_blob(&oid);
-		buf = read_sha1_file(oid.hash, &type, &size);
->>>>>>> 98f425b4
 		if (!buf)
 			die("Cannot read object %s", obj_name);
 
@@ -165,13 +160,8 @@
 			} else
 				oidcpy(&blob_oid, &oid);
 
-<<<<<<< HEAD
 			if (oid_object_info(the_repository, &blob_oid, NULL) == OBJ_BLOB)
-				return stream_blob_to_fd(1, &blob_oid, NULL, 0);
-=======
-			if (sha1_object_info(blob_oid.hash, NULL) == OBJ_BLOB)
 				return stream_blob(&blob_oid);
->>>>>>> 98f425b4
 			/*
 			 * we attempted to dereference a tag to a blob
 			 * and failed; there may be new dereference
