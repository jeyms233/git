/*
 * Builtin help command
 */
#include "cache.h"
#include "config.h"
#include "builtin.h"
#include "exec-cmd.h"
#include "parse-options.h"
#include "run-command.h"
#include "config-list.h"
#include "help.h"
#include "alias.h"

#ifndef DEFAULT_HELP_FORMAT
#define DEFAULT_HELP_FORMAT "man"
#endif

static struct man_viewer_list {
	struct man_viewer_list *next;
	char name[FLEX_ARRAY];
} *man_viewer_list;

static struct man_viewer_info_list {
	struct man_viewer_info_list *next;
	const char *info;
	char name[FLEX_ARRAY];
} *man_viewer_info_list;

enum help_format {
	HELP_FORMAT_NONE,
	HELP_FORMAT_MAN,
	HELP_FORMAT_INFO,
	HELP_FORMAT_WEB
};

enum show_config_type {
	SHOW_CONFIG_HUMAN,
	SHOW_CONFIG_VARS,
	SHOW_CONFIG_SECTIONS,
};

static enum help_action {
	HELP_ACTION_ALL = 1,
	HELP_ACTION_GUIDES,
	HELP_ACTION_CONFIG,
	HELP_ACTION_CONFIG_FOR_COMPLETION,
	HELP_ACTION_CONFIG_SECTIONS_FOR_COMPLETION,
} cmd_mode;

static const char *html_path;
static int verbose = 1;
static enum help_format help_format = HELP_FORMAT_NONE;
static int exclude_guides;
static int show_external_commands = -1;
static int show_aliases = -1;
static struct option builtin_help_options[] = {
	OPT_CMDMODE('a', "all", &cmd_mode, N_("print all available commands"),
		    HELP_ACTION_ALL),
	OPT_BOOL(0, "external-commands", &show_external_commands,
		 N_("show external commands in --all")),
	OPT_BOOL(0, "aliases", &show_aliases, N_("show aliases in --all")),
	OPT_HIDDEN_BOOL(0, "exclude-guides", &exclude_guides, N_("exclude guides")),
	OPT_SET_INT('m', "man", &help_format, N_("show man page"), HELP_FORMAT_MAN),
	OPT_SET_INT('w', "web", &help_format, N_("show manual in web browser"),
			HELP_FORMAT_WEB),
	OPT_SET_INT('i', "info", &help_format, N_("show info page"),
			HELP_FORMAT_INFO),
	OPT__VERBOSE(&verbose, N_("print command description")),

	OPT_CMDMODE('g', "guides", &cmd_mode, N_("print list of useful guides"),
		    HELP_ACTION_GUIDES),
	OPT_CMDMODE('c', "config", &cmd_mode, N_("print all configuration variable names"),
		    HELP_ACTION_CONFIG),
	OPT_CMDMODE_F(0, "config-for-completion", &cmd_mode, "",
		    HELP_ACTION_CONFIG_FOR_COMPLETION, PARSE_OPT_HIDDEN),
	OPT_CMDMODE_F(0, "config-sections-for-completion", &cmd_mode, "",
		    HELP_ACTION_CONFIG_SECTIONS_FOR_COMPLETION, PARSE_OPT_HIDDEN),

	OPT_END(),
};

static const char * const builtin_help_usage[] = {
<<<<<<< HEAD
	N_("git help [-a|--all] [--[no-]verbose]]\n"
	   "         [[-i|--info] [-m|--man] [-w|--web]] [<command>]"),
	"git help [-g|--guides]",
	"git help [-c|--config]",
=======
	N_("git help [-a|--all] [--[no-]verbose]] [--[no-]external-commands] [--[no-]aliases]"),
	N_("git help [[-i|--info] [-m|--man] [-w|--web]] [<command>]"),
	N_("git help [-g|--guides]"),
	N_("git help [-c|--config]"),
>>>>>>> 93de1b69
	NULL
};

struct slot_expansion {
	const char *prefix;
	const char *placeholder;
	void (*fn)(struct string_list *list, const char *prefix);
	int found;
};

static void list_config_help(enum show_config_type type)
{
	struct slot_expansion slot_expansions[] = {
		{ "advice", "*", list_config_advices },
		{ "color.branch", "<slot>", list_config_color_branch_slots },
		{ "color.decorate", "<slot>", list_config_color_decorate_slots },
		{ "color.diff", "<slot>", list_config_color_diff_slots },
		{ "color.grep", "<slot>", list_config_color_grep_slots },
		{ "color.interactive", "<slot>", list_config_color_interactive_slots },
		{ "color.remote", "<slot>", list_config_color_sideband_slots },
		{ "color.status", "<slot>", list_config_color_status_slots },
		{ "fsck", "<msg-id>", list_config_fsck_msg_ids },
		{ "receive.fsck", "<msg-id>", list_config_fsck_msg_ids },
		{ NULL, NULL, NULL }
	};
	const char **p;
	struct slot_expansion *e;
	struct string_list keys = STRING_LIST_INIT_DUP;
	struct string_list keys_uniq = STRING_LIST_INIT_DUP;
	struct string_list_item *item;
	int i;

	for (p = config_name_list; *p; p++) {
		const char *var = *p;
		struct strbuf sb = STRBUF_INIT;

		for (e = slot_expansions; e->prefix; e++) {

			strbuf_reset(&sb);
			strbuf_addf(&sb, "%s.%s", e->prefix, e->placeholder);
			if (!strcasecmp(var, sb.buf)) {
				e->fn(&keys, e->prefix);
				e->found++;
				break;
			}
		}
		strbuf_release(&sb);
		if (!e->prefix)
			string_list_append(&keys, var);
	}

	for (e = slot_expansions; e->prefix; e++)
		if (!e->found)
			BUG("slot_expansion %s.%s is not used",
			    e->prefix, e->placeholder);

	string_list_sort(&keys);
	for (i = 0; i < keys.nr; i++) {
		const char *var = keys.items[i].string;
		const char *wildcard, *tag, *cut;
		const char *dot = NULL;
		struct strbuf sb = STRBUF_INIT;

		switch (type) {
		case SHOW_CONFIG_HUMAN:
			puts(var);
			continue;
		case SHOW_CONFIG_SECTIONS:
			dot = strchr(var, '.');
			break;
		case SHOW_CONFIG_VARS:
			break;
		}
		wildcard = strchr(var, '*');
		tag = strchr(var, '<');

		if (!dot && !wildcard && !tag) {
			string_list_append(&keys_uniq, var);
			continue;
		}

		if (dot)
			cut = dot;
		else if (wildcard && !tag)
			cut = wildcard;
		else if (!wildcard && tag)
			cut = tag;
		else
			cut = wildcard < tag ? wildcard : tag;

		strbuf_add(&sb, var, cut - var);
		string_list_append(&keys_uniq, sb.buf);
		strbuf_release(&sb);

	}
	string_list_clear(&keys, 0);
	string_list_remove_duplicates(&keys_uniq, 0);
	for_each_string_list_item(item, &keys_uniq)
		puts(item->string);
	string_list_clear(&keys_uniq, 0);
}

static enum help_format parse_help_format(const char *format)
{
	if (!strcmp(format, "man"))
		return HELP_FORMAT_MAN;
	if (!strcmp(format, "info"))
		return HELP_FORMAT_INFO;
	if (!strcmp(format, "web") || !strcmp(format, "html"))
		return HELP_FORMAT_WEB;
	/*
	 * Please update _git_config() in git-completion.bash when you
	 * add new help formats.
	 */
	die(_("unrecognized help format '%s'"), format);
}

static const char *get_man_viewer_info(const char *name)
{
	struct man_viewer_info_list *viewer;

	for (viewer = man_viewer_info_list; viewer; viewer = viewer->next)
	{
		if (!strcasecmp(name, viewer->name))
			return viewer->info;
	}
	return NULL;
}

static int check_emacsclient_version(void)
{
	struct strbuf buffer = STRBUF_INIT;
	struct child_process ec_process = CHILD_PROCESS_INIT;
	int version;

	/* emacsclient prints its version number on stderr */
	strvec_pushl(&ec_process.args, "emacsclient", "--version", NULL);
	ec_process.err = -1;
	ec_process.stdout_to_stderr = 1;
	if (start_command(&ec_process))
		return error(_("Failed to start emacsclient."));

	strbuf_read(&buffer, ec_process.err, 20);
	close(ec_process.err);

	/*
	 * Don't bother checking return value, because "emacsclient --version"
	 * seems to always exits with code 1.
	 */
	finish_command(&ec_process);

	if (!starts_with(buffer.buf, "emacsclient")) {
		strbuf_release(&buffer);
		return error(_("Failed to parse emacsclient version."));
	}

	strbuf_remove(&buffer, 0, strlen("emacsclient"));
	version = atoi(buffer.buf);

	if (version < 22) {
		strbuf_release(&buffer);
		return error(_("emacsclient version '%d' too old (< 22)."),
			version);
	}

	strbuf_release(&buffer);
	return 0;
}

static void exec_woman_emacs(const char *path, const char *page)
{
	if (!check_emacsclient_version()) {
		/* This works only with emacsclient version >= 22. */
		struct strbuf man_page = STRBUF_INIT;

		if (!path)
			path = "emacsclient";
		strbuf_addf(&man_page, "(woman \"%s\")", page);
		execlp(path, "emacsclient", "-e", man_page.buf, (char *)NULL);
		warning_errno(_("failed to exec '%s'"), path);
		strbuf_release(&man_page);
	}
}

static void exec_man_konqueror(const char *path, const char *page)
{
	const char *display = getenv("DISPLAY");
	if (display && *display) {
		struct strbuf man_page = STRBUF_INIT;
		const char *filename = "kfmclient";

		/* It's simpler to launch konqueror using kfmclient. */
		if (path) {
			size_t len;
			if (strip_suffix(path, "/konqueror", &len))
				path = xstrfmt("%.*s/kfmclient", (int)len, path);
			filename = basename((char *)path);
		} else
			path = "kfmclient";
		strbuf_addf(&man_page, "man:%s(1)", page);
		execlp(path, filename, "newTab", man_page.buf, (char *)NULL);
		warning_errno(_("failed to exec '%s'"), path);
		strbuf_release(&man_page);
	}
}

static void exec_man_man(const char *path, const char *page)
{
	if (!path)
		path = "man";
	execlp(path, "man", page, (char *)NULL);
	warning_errno(_("failed to exec '%s'"), path);
}

static void exec_man_cmd(const char *cmd, const char *page)
{
	struct strbuf shell_cmd = STRBUF_INIT;
	strbuf_addf(&shell_cmd, "%s %s", cmd, page);
	execl(SHELL_PATH, SHELL_PATH, "-c", shell_cmd.buf, (char *)NULL);
	warning(_("failed to exec '%s'"), cmd);
	strbuf_release(&shell_cmd);
}

static void add_man_viewer(const char *name)
{
	struct man_viewer_list **p = &man_viewer_list;

	while (*p)
		p = &((*p)->next);
	FLEX_ALLOC_STR(*p, name, name);
}

static int supported_man_viewer(const char *name, size_t len)
{
	return (!strncasecmp("man", name, len) ||
		!strncasecmp("woman", name, len) ||
		!strncasecmp("konqueror", name, len));
}

static void do_add_man_viewer_info(const char *name,
				   size_t len,
				   const char *value)
{
	struct man_viewer_info_list *new_man_viewer;
	FLEX_ALLOC_MEM(new_man_viewer, name, name, len);
	new_man_viewer->info = xstrdup(value);
	new_man_viewer->next = man_viewer_info_list;
	man_viewer_info_list = new_man_viewer;
}

static int add_man_viewer_path(const char *name,
			       size_t len,
			       const char *value)
{
	if (supported_man_viewer(name, len))
		do_add_man_viewer_info(name, len, value);
	else
		warning(_("'%s': path for unsupported man viewer.\n"
			  "Please consider using 'man.<tool>.cmd' instead."),
			name);

	return 0;
}

static int add_man_viewer_cmd(const char *name,
			      size_t len,
			      const char *value)
{
	if (supported_man_viewer(name, len))
		warning(_("'%s': cmd for supported man viewer.\n"
			  "Please consider using 'man.<tool>.path' instead."),
			name);
	else
		do_add_man_viewer_info(name, len, value);

	return 0;
}

static int add_man_viewer_info(const char *var, const char *value)
{
	const char *name, *subkey;
	size_t namelen;

	if (parse_config_key(var, "man", &name, &namelen, &subkey) < 0 || !name)
		return 0;

	if (!strcmp(subkey, "path")) {
		if (!value)
			return config_error_nonbool(var);
		return add_man_viewer_path(name, namelen, value);
	}
	if (!strcmp(subkey, "cmd")) {
		if (!value)
			return config_error_nonbool(var);
		return add_man_viewer_cmd(name, namelen, value);
	}

	return 0;
}

static int git_help_config(const char *var, const char *value, void *cb)
{
	if (!strcmp(var, "help.format")) {
		if (!value)
			return config_error_nonbool(var);
		help_format = parse_help_format(value);
		return 0;
	}
	if (!strcmp(var, "help.htmlpath")) {
		if (!value)
			return config_error_nonbool(var);
		html_path = xstrdup(value);
		return 0;
	}
	if (!strcmp(var, "man.viewer")) {
		if (!value)
			return config_error_nonbool(var);
		add_man_viewer(value);
		return 0;
	}
	if (starts_with(var, "man."))
		return add_man_viewer_info(var, value);

	return git_default_config(var, value, cb);
}

static struct cmdnames main_cmds, other_cmds;

static int is_git_command(const char *s)
{
	if (is_builtin(s))
		return 1;

	load_command_list("git-", &main_cmds, &other_cmds);
	return is_in_cmdlist(&main_cmds, s) ||
		is_in_cmdlist(&other_cmds, s);
}

static const char *cmd_to_page(const char *git_cmd)
{
	if (!git_cmd)
		return "git";
	else if (starts_with(git_cmd, "git"))
		return git_cmd;
	else if (is_git_command(git_cmd))
		return xstrfmt("git-%s", git_cmd);
	else
		return xstrfmt("git%s", git_cmd);
}

static void setup_man_path(void)
{
	struct strbuf new_path = STRBUF_INIT;
	const char *old_path = getenv("MANPATH");
	char *git_man_path = system_path(GIT_MAN_PATH);

	/* We should always put ':' after our path. If there is no
	 * old_path, the ':' at the end will let 'man' to try
	 * system-wide paths after ours to find the manual page. If
	 * there is old_path, we need ':' as delimiter. */
	strbuf_addstr(&new_path, git_man_path);
	strbuf_addch(&new_path, ':');
	if (old_path)
		strbuf_addstr(&new_path, old_path);

	free(git_man_path);
	setenv("MANPATH", new_path.buf, 1);

	strbuf_release(&new_path);
}

static void exec_viewer(const char *name, const char *page)
{
	const char *info = get_man_viewer_info(name);

	if (!strcasecmp(name, "man"))
		exec_man_man(info, page);
	else if (!strcasecmp(name, "woman"))
		exec_woman_emacs(info, page);
	else if (!strcasecmp(name, "konqueror"))
		exec_man_konqueror(info, page);
	else if (info)
		exec_man_cmd(info, page);
	else
		warning(_("'%s': unknown man viewer."), name);
}

static void show_man_page(const char *page)
{
	struct man_viewer_list *viewer;
	const char *fallback = getenv("GIT_MAN_VIEWER");

	setup_man_path();
	for (viewer = man_viewer_list; viewer; viewer = viewer->next)
	{
		exec_viewer(viewer->name, page); /* will return when unable */
	}
	if (fallback)
		exec_viewer(fallback, page);
	exec_viewer("man", page);
	die(_("no man viewer handled the request"));
}

static void show_info_page(const char *page)
{
	setenv("INFOPATH", system_path(GIT_INFO_PATH), 1);
	execlp("info", "info", "gitman", page, (char *)NULL);
	die(_("no info viewer handled the request"));
}

static void get_html_page_path(struct strbuf *page_path, const char *page)
{
	struct stat st;
	char *to_free = NULL;

	if (!html_path)
		html_path = to_free = system_path(GIT_HTML_PATH);

	/*
	 * Check that the page we're looking for exists.
	 */
	if (!strstr(html_path, "://")) {
		if (stat(mkpath("%s/%s.html", html_path, page), &st)
		    || !S_ISREG(st.st_mode))
			die("'%s/%s.html': documentation file not found.",
				html_path, page);
	}

	strbuf_init(page_path, 0);
	strbuf_addf(page_path, "%s/%s.html", html_path, page);
	free(to_free);
}

static void open_html(const char *path)
{
	execl_git_cmd("web--browse", "-c", "help.browser", path, (char *)NULL);
}

static void show_html_page(const char *page)
{
	struct strbuf page_path; /* it leaks but we exec bellow */

	get_html_page_path(&page_path, page);

	open_html(page_path.buf);
}

static const char *check_git_cmd(const char* cmd)
{
	char *alias;

	if (is_git_command(cmd))
		return cmd;

	alias = alias_lookup(cmd);
	if (alias) {
		const char **argv;
		int count;

		/*
		 * handle_builtin() in git.c rewrites "git cmd --help"
		 * to "git help --exclude-guides cmd", so we can use
		 * exclude_guides to distinguish "git cmd --help" from
		 * "git help cmd". In the latter case, or if cmd is an
		 * alias for a shell command, just print the alias
		 * definition.
		 */
		if (!exclude_guides || alias[0] == '!') {
			printf_ln(_("'%s' is aliased to '%s'"), cmd, alias);
			free(alias);
			exit(0);
		}
		/*
		 * Otherwise, we pretend that the command was "git
		 * word0 --help". We use split_cmdline() to get the
		 * first word of the alias, to ensure that we use the
		 * same rules as when the alias is actually
		 * used. split_cmdline() modifies alias in-place.
		 */
		fprintf_ln(stderr, _("'%s' is aliased to '%s'"), cmd, alias);
		count = split_cmdline(alias, &argv);
		if (count < 0)
			die(_("bad alias.%s string: %s"), cmd,
			    split_cmdline_strerror(count));
		free(argv);
		UNLEAK(alias);
		return alias;
	}

	if (exclude_guides)
		return help_unknown_cmd(cmd);

	return cmd;
}

static void no_help_format(const char *opt_mode, enum help_format fmt)
{
	const char *opt_fmt;

	switch (fmt) {
	case HELP_FORMAT_NONE:
		return;
	case HELP_FORMAT_MAN:
		opt_fmt = "--man";
		break;
	case HELP_FORMAT_INFO:
		opt_fmt = "--info";
		break;
	case HELP_FORMAT_WEB:
		opt_fmt = "--web";
		break;
	default:
		BUG("unreachable");
	}

	usage_msg_optf(_("options '%s' and '%s' cannot be used together"),
		       builtin_help_usage, builtin_help_options, opt_mode,
		       opt_fmt);
}

static void opt_mode_usage(int argc, const char *opt_mode,
			   enum help_format fmt)
{
	if (argc)
		usage_msg_optf(_("the '%s' option doesn't take any non-option arguments"),
			       builtin_help_usage, builtin_help_options,
			       opt_mode);

	no_help_format(opt_mode, fmt);
}

int cmd_help(int argc, const char **argv, const char *prefix)
{
	int nongit;
	enum help_format parsed_help_format;
	const char *page;

	argc = parse_options(argc, argv, prefix, builtin_help_options,
			builtin_help_usage, 0);
	parsed_help_format = help_format;

	if (cmd_mode != HELP_ACTION_ALL &&
	    (show_external_commands >= 0 ||
	     show_aliases >= 0))
		usage_msg_opt(_("the '--no-[external-commands|aliases]' options can only be used with '--all'"),
			      builtin_help_usage, builtin_help_options);

	switch (cmd_mode) {
	case HELP_ACTION_ALL:
		opt_mode_usage(argc, "--all", help_format);
		if (verbose) {
			setup_pager();
			list_all_cmds_help(show_external_commands,
					   show_aliases);
			return 0;
		}
		printf(_("usage: %s%s"), _(git_usage_string), "\n\n");
		load_command_list("git-", &main_cmds, &other_cmds);
		list_commands(&main_cmds, &other_cmds);
		printf("%s\n", _(git_more_info_string));
		break;
	case HELP_ACTION_GUIDES:
		opt_mode_usage(argc, "--guides", help_format);
		list_guides_help();
		printf("%s\n", _(git_more_info_string));
		return 0;
	case HELP_ACTION_CONFIG_FOR_COMPLETION:
		opt_mode_usage(argc, "--config-for-completion", help_format);
		list_config_help(SHOW_CONFIG_VARS);
		return 0;
	case HELP_ACTION_CONFIG_SECTIONS_FOR_COMPLETION:
		opt_mode_usage(argc, "--config-sections-for-completion",
			       help_format);
		list_config_help(SHOW_CONFIG_SECTIONS);
		return 0;
	case HELP_ACTION_CONFIG:
		opt_mode_usage(argc, "--config", help_format);
		setup_pager();
		list_config_help(SHOW_CONFIG_HUMAN);
		printf("\n%s\n", _("'git help config' for more information"));
		return 0;
	}

	if (!argv[0]) {
		printf(_("usage: %s%s"), _(git_usage_string), "\n\n");
		list_common_cmds_help();
		printf("\n%s\n", _(git_more_info_string));
		return 0;
	}

	setup_git_directory_gently(&nongit);
	git_config(git_help_config, NULL);

	if (parsed_help_format != HELP_FORMAT_NONE)
		help_format = parsed_help_format;
	if (help_format == HELP_FORMAT_NONE)
		help_format = parse_help_format(DEFAULT_HELP_FORMAT);

	argv[0] = check_git_cmd(argv[0]);

	page = cmd_to_page(argv[0]);
	switch (help_format) {
	case HELP_FORMAT_NONE:
	case HELP_FORMAT_MAN:
		show_man_page(page);
		break;
	case HELP_FORMAT_INFO:
		show_info_page(page);
		break;
	case HELP_FORMAT_WEB:
		show_html_page(page);
		break;
	}

	return 0;
}<|MERGE_RESOLUTION|>--- conflicted
+++ resolved
@@ -80,17 +80,10 @@
 };
 
 static const char * const builtin_help_usage[] = {
-<<<<<<< HEAD
-	N_("git help [-a|--all] [--[no-]verbose]]\n"
-	   "         [[-i|--info] [-m|--man] [-w|--web]] [<command>]"),
+	"git help [-a|--all] [--[no-]verbose]] [--[no-]external-commands] [--[no-]aliases]",
+	N_("git help [[-i|--info] [-m|--man] [-w|--web]] [<command>]"),
 	"git help [-g|--guides]",
 	"git help [-c|--config]",
-=======
-	N_("git help [-a|--all] [--[no-]verbose]] [--[no-]external-commands] [--[no-]aliases]"),
-	N_("git help [[-i|--info] [-m|--man] [-w|--web]] [<command>]"),
-	N_("git help [-g|--guides]"),
-	N_("git help [-c|--config]"),
->>>>>>> 93de1b69
 	NULL
 };
 
