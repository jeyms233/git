--- conflicted
+++ resolved
@@ -6,11 +6,7 @@
  */
 
 #include "cache.h"
-<<<<<<< HEAD
-=======
 #include "config.h"
-#include "refs.h"
->>>>>>> dc8441fd
 #include "builtin.h"
 #include "commit.h"
 #include "diff.h"
