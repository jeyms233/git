#include "builtin.h"
#include "cache.h"
#include "commit.h"
#include "tag.h"
#include "refs.h"
#include "parse-options.h"
#include "sha1-lookup.h"

#define CUTOFF_DATE_SLOP 86400 /* one day */

typedef struct rev_name {
	const char *tip_name;
	unsigned long taggerdate;
	int generation;
	int distance;
	int from_tag;
} rev_name;

static long cutoff = LONG_MAX;

/* How many generations are maximally preferred over _one_ merge traversal? */
#define MERGE_TRAVERSAL_WEIGHT 65535

static int is_better_name(struct rev_name *name,
			  const char *tip_name,
			  unsigned long taggerdate,
			  int generation,
			  int distance,
			  int from_tag)
{
	/*
	 * When comparing names based on tags, prefer names
	 * based on the older tag, even if it is farther away.
	 */
	if (from_tag && name->from_tag)
		return (name->taggerdate > taggerdate ||
			(name->taggerdate == taggerdate &&
			 name->distance > distance));

	/*
	 * We know that at least one of them is a non-tag at this point.
	 * favor a tag over a non-tag.
	 */
	if (name->from_tag != from_tag)
		return from_tag;

	/*
	 * We are now looking at two non-tags.  Tiebreak to favor
	 * shorter hops.
	 */
	if (name->distance != distance)
		return name->distance > distance;

	/* ... or tiebreak to favor older date */
	if (name->taggerdate != taggerdate)
		return name->taggerdate > taggerdate;

	/* keep the current one if we cannot decide */
	return 0;
}

static void name_rev(struct commit *commit,
		const char *tip_name, unsigned long taggerdate,
		int generation, int distance, int from_tag,
		int deref)
{
	struct rev_name *name = (struct rev_name *)commit->util;
	struct commit_list *parents;
	int parent_number = 1;
	char *to_free = NULL;

	parse_commit(commit);

	if (commit->date < cutoff)
		return;

	if (deref) {
		tip_name = to_free = xstrfmt("%s^0", tip_name);

		if (generation)
			die("generation: %d, but deref?", generation);
	}

	if (name == NULL) {
		name = xmalloc(sizeof(rev_name));
		commit->util = name;
		goto copy_data;
	} else if (is_better_name(name, tip_name, taggerdate,
				  generation, distance, from_tag)) {
copy_data:
		name->tip_name = tip_name;
		name->taggerdate = taggerdate;
		name->generation = generation;
		name->distance = distance;
<<<<<<< HEAD
	} else {
		free(to_free);
=======
		name->from_tag = from_tag;
	} else
>>>>>>> ef1e7406
		return;
	}

	for (parents = commit->parents;
			parents;
			parents = parents->next, parent_number++) {
		if (parent_number > 1) {
			size_t len;
			char *new_name;

			strip_suffix(tip_name, "^0", &len);
			if (generation > 0)
				new_name = xstrfmt("%.*s~%d^%d", (int)len, tip_name,
						   generation, parent_number);
			else
				new_name = xstrfmt("%.*s^%d", (int)len, tip_name,
						   parent_number);

			name_rev(parents->item, new_name, taggerdate, 0,
				 distance + MERGE_TRAVERSAL_WEIGHT,
				 from_tag, 0);
		} else {
			name_rev(parents->item, tip_name, taggerdate,
				 generation + 1, distance + 1,
				 from_tag, 0);
		}
	}
}

static int subpath_matches(const char *path, const char *filter)
{
	const char *subpath = path;

	while (subpath) {
		if (!wildmatch(filter, subpath, 0, NULL))
			return subpath - path;
		subpath = strchr(subpath, '/');
		if (subpath)
			subpath++;
	}
	return -1;
}

static const char *name_ref_abbrev(const char *refname, int shorten_unambiguous)
{
	if (shorten_unambiguous)
		refname = shorten_unambiguous_ref(refname, 0);
	else if (starts_with(refname, "refs/heads/"))
		refname = refname + 11;
	else if (starts_with(refname, "refs/"))
		refname = refname + 5;
	return refname;
}

struct name_ref_data {
	int tags_only;
	int name_only;
	struct string_list ref_filters;
	struct string_list exclude_filters;
};

static struct tip_table {
	struct tip_table_entry {
		unsigned char sha1[20];
		const char *refname;
	} *table;
	int nr;
	int alloc;
	int sorted;
} tip_table;

static void add_to_tip_table(const unsigned char *sha1, const char *refname,
			     int shorten_unambiguous)
{
	refname = name_ref_abbrev(refname, shorten_unambiguous);

	ALLOC_GROW(tip_table.table, tip_table.nr + 1, tip_table.alloc);
	hashcpy(tip_table.table[tip_table.nr].sha1, sha1);
	tip_table.table[tip_table.nr].refname = xstrdup(refname);
	tip_table.nr++;
	tip_table.sorted = 0;
}

static int tipcmp(const void *a_, const void *b_)
{
	const struct tip_table_entry *a = a_, *b = b_;
	return hashcmp(a->sha1, b->sha1);
}

static int name_ref(const char *path, const struct object_id *oid, int flags, void *cb_data)
{
	struct object *o = parse_object(oid->hash);
	struct name_ref_data *data = cb_data;
	int can_abbreviate_output = data->tags_only && data->name_only;
	int deref = 0;
	unsigned long taggerdate = ULONG_MAX;

	if (data->tags_only && !starts_with(path, "refs/tags/"))
		return 0;

	if (data->exclude_filters.nr) {
		struct string_list_item *item;

		for_each_string_list_item(item, &data->exclude_filters) {
			if (subpath_matches(path, item->string) >= 0)
				return 0;
		}
	}

	if (data->ref_filters.nr) {
		struct string_list_item *item;
		int matched = 0;

		/* See if any of the patterns match. */
		for_each_string_list_item(item, &data->ref_filters) {
			/*
			 * Check all patterns even after finding a match, so
			 * that we can see if a match with a subpath exists.
			 * When a user asked for 'refs/tags/v*' and 'v1.*',
			 * both of which match, the user is showing her
			 * willingness to accept a shortened output by having
			 * the 'v1.*' in the acceptable refnames, so we
			 * shouldn't stop when seeing 'refs/tags/v1.4' matches
			 * 'refs/tags/v*'.  We should show it as 'v1.4'.
			 */
			switch (subpath_matches(path, item->string)) {
			case -1: /* did not match */
				break;
			case 0: /* matched fully */
				matched = 1;
				break;
			default: /* matched subpath */
				matched = 1;
				can_abbreviate_output = 1;
				break;
			}
		}

		/* If none of the patterns matched, stop now */
		if (!matched)
			return 0;
	}

	add_to_tip_table(oid->hash, path, can_abbreviate_output);

	while (o && o->type == OBJ_TAG) {
		struct tag *t = (struct tag *) o;
		if (!t->tagged)
			break; /* broken repository */
		o = parse_object(t->tagged->oid.hash);
		deref = 1;
		taggerdate = t->date;
	}
	if (o && o->type == OBJ_COMMIT) {
		struct commit *commit = (struct commit *)o;
		int from_tag = starts_with(path, "refs/tags/");

		if (taggerdate == ULONG_MAX)
			taggerdate = ((struct commit *)o)->date;
		path = name_ref_abbrev(path, can_abbreviate_output);
		name_rev(commit, xstrdup(path), taggerdate, 0, 0,
			 from_tag, deref);
	}
	return 0;
}

static const unsigned char *nth_tip_table_ent(size_t ix, void *table_)
{
	struct tip_table_entry *table = table_;
	return table[ix].sha1;
}

static const char *get_exact_ref_match(const struct object *o)
{
	int found;

	if (!tip_table.table || !tip_table.nr)
		return NULL;

	if (!tip_table.sorted) {
		QSORT(tip_table.table, tip_table.nr, tipcmp);
		tip_table.sorted = 1;
	}

	found = sha1_pos(o->oid.hash, tip_table.table, tip_table.nr,
			 nth_tip_table_ent);
	if (0 <= found)
		return tip_table.table[found].refname;
	return NULL;
}

/* may return a constant string or use "buf" as scratch space */
static const char *get_rev_name(const struct object *o, struct strbuf *buf)
{
	struct rev_name *n;
	struct commit *c;

	if (o->type != OBJ_COMMIT)
		return get_exact_ref_match(o);
	c = (struct commit *) o;
	n = c->util;
	if (!n)
		return NULL;

	if (!n->generation)
		return n->tip_name;
	else {
		int len = strlen(n->tip_name);
		if (len > 2 && !strcmp(n->tip_name + len - 2, "^0"))
			len -= 2;
		strbuf_reset(buf);
		strbuf_addf(buf, "%.*s~%d", len, n->tip_name, n->generation);
		return buf->buf;
	}
}

static void show_name(const struct object *obj,
		      const char *caller_name,
		      int always, int allow_undefined, int name_only)
{
	const char *name;
	const struct object_id *oid = &obj->oid;
	struct strbuf buf = STRBUF_INIT;

	if (!name_only)
		printf("%s ", caller_name ? caller_name : oid_to_hex(oid));
	name = get_rev_name(obj, &buf);
	if (name)
		printf("%s\n", name);
	else if (allow_undefined)
		printf("undefined\n");
	else if (always)
		printf("%s\n", find_unique_abbrev(oid->hash, DEFAULT_ABBREV));
	else
		die("cannot describe '%s'", oid_to_hex(oid));
	strbuf_release(&buf);
}

static char const * const name_rev_usage[] = {
	N_("git name-rev [<options>] <commit>..."),
	N_("git name-rev [<options>] --all"),
	N_("git name-rev [<options>] --stdin"),
	NULL
};

static void name_rev_line(char *p, struct name_ref_data *data)
{
	struct strbuf buf = STRBUF_INIT;
	int forty = 0;
	char *p_start;
	for (p_start = p; *p; p++) {
#define ishex(x) (isdigit((x)) || ((x) >= 'a' && (x) <= 'f'))
		if (!ishex(*p))
			forty = 0;
		else if (++forty == 40 &&
			 !ishex(*(p+1))) {
			unsigned char sha1[40];
			const char *name = NULL;
			char c = *(p+1);
			int p_len = p - p_start + 1;

			forty = 0;

			*(p+1) = 0;
			if (!get_sha1(p - 39, sha1)) {
				struct object *o =
					lookup_object(sha1);
				if (o)
					name = get_rev_name(o, &buf);
			}
			*(p+1) = c;

			if (!name)
				continue;

			if (data->name_only)
				printf("%.*s%s", p_len - 40, p_start, name);
			else
				printf("%.*s (%s)", p_len, p_start, name);
			p_start = p + 1;
		}
	}

	/* flush */
	if (p_start != p)
		fwrite(p_start, p - p_start, 1, stdout);

	strbuf_release(&buf);
}

int cmd_name_rev(int argc, const char **argv, const char *prefix)
{
	struct object_array revs = OBJECT_ARRAY_INIT;
	int all = 0, transform_stdin = 0, allow_undefined = 1, always = 0, peel_tag = 0;
	struct name_ref_data data = { 0, 0, STRING_LIST_INIT_NODUP, STRING_LIST_INIT_NODUP };
	struct option opts[] = {
		OPT_BOOL(0, "name-only", &data.name_only, N_("print only names (no SHA-1)")),
		OPT_BOOL(0, "tags", &data.tags_only, N_("only use tags to name the commits")),
		OPT_STRING_LIST(0, "refs", &data.ref_filters, N_("pattern"),
				   N_("only use refs matching <pattern>")),
		OPT_STRING_LIST(0, "exclude", &data.exclude_filters, N_("pattern"),
				   N_("ignore refs matching <pattern>")),
		OPT_GROUP(""),
		OPT_BOOL(0, "all", &all, N_("list all commits reachable from all refs")),
		OPT_BOOL(0, "stdin", &transform_stdin, N_("read from stdin")),
		OPT_BOOL(0, "undefined", &allow_undefined, N_("allow to print `undefined` names (default)")),
		OPT_BOOL(0, "always",     &always,
			   N_("show abbreviated commit object as fallback")),
		{
			/* A Hidden OPT_BOOL */
			OPTION_SET_INT, 0, "peel-tag", &peel_tag, NULL,
			N_("dereference tags in the input (internal use)"),
			PARSE_OPT_NOARG | PARSE_OPT_HIDDEN, NULL, 1,
		},
		OPT_END(),
	};

	git_config(git_default_config, NULL);
	argc = parse_options(argc, argv, prefix, opts, name_rev_usage, 0);
	if (all + transform_stdin + !!argc > 1) {
		error("Specify either a list, or --all, not both!");
		usage_with_options(name_rev_usage, opts);
	}
	if (all || transform_stdin)
		cutoff = 0;

	for (; argc; argc--, argv++) {
		unsigned char sha1[20];
		struct object *object;
		struct commit *commit;

		if (get_sha1(*argv, sha1)) {
			fprintf(stderr, "Could not get sha1 for %s. Skipping.\n",
					*argv);
			continue;
		}

		commit = NULL;
		object = parse_object(sha1);
		if (object) {
			struct object *peeled = deref_tag(object, *argv, 0);
			if (peeled && peeled->type == OBJ_COMMIT)
				commit = (struct commit *)peeled;
		}

		if (!object) {
			fprintf(stderr, "Could not get object for %s. Skipping.\n",
					*argv);
			continue;
		}

		if (commit) {
			if (cutoff > commit->date)
				cutoff = commit->date;
		}

		if (peel_tag) {
			if (!commit) {
				fprintf(stderr, "Could not get commit for %s. Skipping.\n",
					*argv);
				continue;
			}
			object = (struct object *)commit;
		}
		add_object_array(object, *argv, &revs);
	}

	if (cutoff)
		cutoff = cutoff - CUTOFF_DATE_SLOP;
	for_each_ref(name_ref, &data);

	if (transform_stdin) {
		char buffer[2048];

		while (!feof(stdin)) {
			char *p = fgets(buffer, sizeof(buffer), stdin);
			if (!p)
				break;
			name_rev_line(p, &data);
		}
	} else if (all) {
		int i, max;

		max = get_max_object_index();
		for (i = 0; i < max; i++) {
			struct object *obj = get_indexed_object(i);
			if (!obj || obj->type != OBJ_COMMIT)
				continue;
			show_name(obj, NULL,
				  always, allow_undefined, data.name_only);
		}
	} else {
		int i;
		for (i = 0; i < revs.nr; i++)
			show_name(revs.objects[i].item, revs.objects[i].name,
				  always, allow_undefined, data.name_only);
	}

	return 0;
}<|MERGE_RESOLUTION|>--- conflicted
+++ resolved
@@ -92,13 +92,9 @@
 		name->taggerdate = taggerdate;
 		name->generation = generation;
 		name->distance = distance;
-<<<<<<< HEAD
+		name->from_tag = from_tag;
 	} else {
 		free(to_free);
-=======
-		name->from_tag = from_tag;
-	} else
->>>>>>> ef1e7406
 		return;
 	}
 
