--- conflicted
+++ resolved
@@ -1831,6 +1831,10 @@
 		git_config_set_in_file(p, "submodule.alternateErrorStrategy",
 				       error_strategy);
 
+	git_config_set_in_file(p, "submodule.superprojectGitdir",
+			       relative_path(absolute_path(get_git_dir()),
+					     clone_data->path, &sb));
+
 	free(sm_alternate);
 	free(error_strategy);
 
@@ -1896,71 +1900,7 @@
 		usage_with_options(git_submodule_helper_usage,
 				   module_clone_options);
 
-<<<<<<< HEAD
 	clone_submodule(&clone_data);
-=======
-	strbuf_addf(&sb, "%s/modules/%s", get_git_dir(), name);
-	sm_gitdir = absolute_pathdup(sb.buf);
-	strbuf_reset(&sb);
-
-	if (!is_absolute_path(path)) {
-		strbuf_addf(&sb, "%s/%s", get_git_work_tree(), path);
-		path = strbuf_detach(&sb, NULL);
-	} else
-		path = xstrdup(path);
-
-	if (validate_submodule_git_dir(sm_gitdir, name) < 0)
-		die(_("refusing to create/use '%s' in another submodule's "
-			"git dir"), sm_gitdir);
-
-	if (!file_exists(sm_gitdir)) {
-		if (safe_create_leading_directories_const(sm_gitdir) < 0)
-			die(_("could not create directory '%s'"), sm_gitdir);
-
-		prepare_possible_alternates(name, &reference);
-
-		if (clone_submodule(path, sm_gitdir, url, depth, &reference, dissociate,
-				    quiet, progress, single_branch))
-			die(_("clone of '%s' into submodule path '%s' failed"),
-			    url, path);
-	} else {
-		if (require_init && !access(path, X_OK) && !is_empty_dir(path))
-			die(_("directory not empty: '%s'"), path);
-		if (safe_create_leading_directories_const(path) < 0)
-			die(_("could not create directory '%s'"), path);
-		strbuf_addf(&sb, "%s/index", sm_gitdir);
-		unlink_or_warn(sb.buf);
-		strbuf_reset(&sb);
-	}
-
-	connect_work_tree_and_git_dir(path, sm_gitdir, 0);
-
-	p = git_pathdup_submodule(path, "config");
-	if (!p)
-		die(_("could not get submodule directory for '%s'"), path);
-
-	/* setup alternateLocation and alternateErrorStrategy in the cloned submodule if needed */
-	git_config_get_string("submodule.alternateLocation", &sm_alternate);
-	if (sm_alternate)
-		git_config_set_in_file(p, "submodule.alternateLocation",
-					   sm_alternate);
-	git_config_get_string("submodule.alternateErrorStrategy", &error_strategy);
-	if (error_strategy)
-		git_config_set_in_file(p, "submodule.alternateErrorStrategy",
-					   error_strategy);
-
-	git_config_set_in_file(p, "submodule.superprojectGitdir",
-			       relative_path(absolute_path(get_git_dir()),
-					     path, &sb));
-
-	free(sm_alternate);
-	free(error_strategy);
-
-	strbuf_release(&sb);
-	free(sm_gitdir);
-	free(path);
-	free(p);
->>>>>>> 3fa6c577
 	return 0;
 }
 
