/*
 * Builtin "git merge"
 *
 * Copyright (c) 2008 Miklos Vajna <vmiklos@frugalware.org>
 *
 * Based on git-merge.sh by Junio C Hamano.
 */

#define USE_THE_INDEX_COMPATIBILITY_MACROS
#include "cache.h"
#include "config.h"
#include "parse-options.h"
#include "builtin.h"
#include "lockfile.h"
#include "run-command.h"
#include "hook.h"
#include "diff.h"
#include "diff-merges.h"
#include "refs.h"
#include "refspec.h"
#include "commit.h"
#include "diffcore.h"
#include "revision.h"
#include "unpack-trees.h"
#include "cache-tree.h"
#include "dir.h"
#include "utf8.h"
#include "log-tree.h"
#include "color.h"
#include "rerere.h"
#include "help.h"
#include "merge-recursive.h"
#include "merge-ort-wrappers.h"
#include "resolve-undo.h"
#include "remote.h"
#include "fmt-merge-msg.h"
#include "gpg-interface.h"
#include "sequencer.h"
#include "string-list.h"
#include "packfile.h"
#include "tag.h"
#include "alias.h"
#include "branch.h"
#include "commit-reach.h"
#include "wt-status.h"
#include "commit-graph.h"

#define DEFAULT_TWOHEAD (1<<0)
#define DEFAULT_OCTOPUS (1<<1)
#define NO_FAST_FORWARD (1<<2)
#define NO_TRIVIAL      (1<<3)

struct strategy {
	const char *name;
	unsigned attr;
};

static const char * const builtin_merge_usage[] = {
	N_("git merge [<options>] [<commit>...]"),
	"git merge --abort",
	"git merge --continue",
	NULL
};

static int show_diffstat = 1, shortlog_len = -1, squash;
static int option_commit = -1;
static int option_edit = -1;
static int allow_trivial = 1, have_message, verify_signatures;
static int check_trust_level = 1;
static int overwrite_ignore = 1;
static struct strbuf merge_msg = STRBUF_INIT;
static struct strategy **use_strategies;
static size_t use_strategies_nr, use_strategies_alloc;
static const char **xopts;
static size_t xopts_nr, xopts_alloc;
static const char *branch;
static char *branch_mergeoptions;
static int verbosity;
static int allow_rerere_auto;
static int abort_current_merge;
static int quit_current_merge;
static int continue_current_merge;
static int allow_unrelated_histories;
static int show_progress = -1;
static int default_to_upstream = 1;
static int signoff;
static const char *sign_commit;
static int autostash;
static int no_verify;

static struct strategy all_strategy[] = {
	{ "recursive",  NO_TRIVIAL },
	{ "octopus",    DEFAULT_OCTOPUS },
	{ "ort",        DEFAULT_TWOHEAD | NO_TRIVIAL },
	{ "resolve",    0 },
	{ "ours",       NO_FAST_FORWARD | NO_TRIVIAL },
	{ "subtree",    NO_FAST_FORWARD | NO_TRIVIAL },
};

static const char *pull_twohead, *pull_octopus;

enum ff_type {
	FF_NO,
	FF_ALLOW,
	FF_ONLY
};

static enum ff_type fast_forward = FF_ALLOW;

static const char *cleanup_arg;
static enum commit_msg_cleanup_mode cleanup_mode;

static int option_parse_message(const struct option *opt,
				const char *arg, int unset)
{
	struct strbuf *buf = opt->value;

	if (unset)
		strbuf_setlen(buf, 0);
	else if (arg) {
		strbuf_addf(buf, "%s%s", buf->len ? "\n\n" : "", arg);
		have_message = 1;
	} else
		return error(_("switch `m' requires a value"));
	return 0;
}

static enum parse_opt_result option_read_message(struct parse_opt_ctx_t *ctx,
						 const struct option *opt,
						 const char *arg_not_used,
						 int unset)
{
	struct strbuf *buf = opt->value;
	const char *arg;

	BUG_ON_OPT_ARG(arg_not_used);
	if (unset)
		BUG("-F cannot be negated");

	if (ctx->opt) {
		arg = ctx->opt;
		ctx->opt = NULL;
	} else if (ctx->argc > 1) {
		ctx->argc--;
		arg = *++ctx->argv;
	} else
		return error(_("option `%s' requires a value"), opt->long_name);

	if (buf->len)
		strbuf_addch(buf, '\n');
	if (ctx->prefix && !is_absolute_path(arg))
		arg = prefix_filename(ctx->prefix, arg);
	if (strbuf_read_file(buf, arg, 0) < 0)
		return error(_("could not read file '%s'"), arg);
	have_message = 1;

	return 0;
}

static struct strategy *get_strategy(const char *name)
{
	int i;
	struct strategy *ret;
	static struct cmdnames main_cmds, other_cmds;
	static int loaded;
	char *default_strategy = getenv("GIT_TEST_MERGE_ALGORITHM");

	if (!name)
		return NULL;

	if (default_strategy &&
	    !strcmp(default_strategy, "ort") &&
	    !strcmp(name, "recursive")) {
		name = "ort";
	}

	for (i = 0; i < ARRAY_SIZE(all_strategy); i++)
		if (!strcmp(name, all_strategy[i].name))
			return &all_strategy[i];

	if (!loaded) {
		struct cmdnames not_strategies;
		loaded = 1;

		memset(&not_strategies, 0, sizeof(struct cmdnames));
		load_command_list("git-merge-", &main_cmds, &other_cmds);
		for (i = 0; i < main_cmds.cnt; i++) {
			int j, found = 0;
			struct cmdname *ent = main_cmds.names[i];
			for (j = 0; j < ARRAY_SIZE(all_strategy); j++)
				if (!strncmp(ent->name, all_strategy[j].name, ent->len)
						&& !all_strategy[j].name[ent->len])
					found = 1;
			if (!found)
				add_cmdname(&not_strategies, ent->name, ent->len);
		}
		exclude_cmds(&main_cmds, &not_strategies);
	}
	if (!is_in_cmdlist(&main_cmds, name) && !is_in_cmdlist(&other_cmds, name)) {
		fprintf(stderr, _("Could not find merge strategy '%s'.\n"), name);
		fprintf(stderr, _("Available strategies are:"));
		for (i = 0; i < main_cmds.cnt; i++)
			fprintf(stderr, " %s", main_cmds.names[i]->name);
		fprintf(stderr, ".\n");
		if (other_cmds.cnt) {
			fprintf(stderr, _("Available custom strategies are:"));
			for (i = 0; i < other_cmds.cnt; i++)
				fprintf(stderr, " %s", other_cmds.names[i]->name);
			fprintf(stderr, ".\n");
		}
		exit(1);
	}

	CALLOC_ARRAY(ret, 1);
	ret->name = xstrdup(name);
	ret->attr = NO_TRIVIAL;
	return ret;
}

static void append_strategy(struct strategy *s)
{
	ALLOC_GROW(use_strategies, use_strategies_nr + 1, use_strategies_alloc);
	use_strategies[use_strategies_nr++] = s;
}

static int option_parse_strategy(const struct option *opt,
				 const char *name, int unset)
{
	if (unset)
		return 0;

	append_strategy(get_strategy(name));
	return 0;
}

static int option_parse_x(const struct option *opt,
			  const char *arg, int unset)
{
	if (unset)
		return 0;

	ALLOC_GROW(xopts, xopts_nr + 1, xopts_alloc);
	xopts[xopts_nr++] = xstrdup(arg);
	return 0;
}

static int option_parse_n(const struct option *opt,
			  const char *arg, int unset)
{
	BUG_ON_OPT_ARG(arg);
	show_diffstat = unset;
	return 0;
}

static struct option builtin_merge_options[] = {
	OPT_CALLBACK_F('n', NULL, NULL, NULL,
		N_("do not show a diffstat at the end of the merge"),
		PARSE_OPT_NOARG, option_parse_n),
	OPT_BOOL(0, "stat", &show_diffstat,
		N_("show a diffstat at the end of the merge")),
	OPT_BOOL(0, "summary", &show_diffstat, N_("(synonym to --stat)")),
	{ OPTION_INTEGER, 0, "log", &shortlog_len, N_("n"),
	  N_("add (at most <n>) entries from shortlog to merge commit message"),
	  PARSE_OPT_OPTARG, NULL, DEFAULT_MERGE_LOG_LEN },
	OPT_BOOL(0, "squash", &squash,
		N_("create a single commit instead of doing a merge")),
	OPT_BOOL(0, "commit", &option_commit,
		N_("perform a commit if the merge succeeds (default)")),
	OPT_BOOL('e', "edit", &option_edit,
		N_("edit message before committing")),
	OPT_CLEANUP(&cleanup_arg),
	OPT_SET_INT(0, "ff", &fast_forward, N_("allow fast-forward (default)"), FF_ALLOW),
	OPT_SET_INT_F(0, "ff-only", &fast_forward,
		      N_("abort if fast-forward is not possible"),
		      FF_ONLY, PARSE_OPT_NONEG),
	OPT_RERERE_AUTOUPDATE(&allow_rerere_auto),
	OPT_BOOL(0, "verify-signatures", &verify_signatures,
		N_("verify that the named commit has a valid GPG signature")),
	OPT_CALLBACK('s', "strategy", &use_strategies, N_("strategy"),
		N_("merge strategy to use"), option_parse_strategy),
	OPT_CALLBACK('X', "strategy-option", &xopts, N_("option=value"),
		N_("option for selected merge strategy"), option_parse_x),
	OPT_CALLBACK('m', "message", &merge_msg, N_("message"),
		N_("merge commit message (for a non-fast-forward merge)"),
		option_parse_message),
	{ OPTION_LOWLEVEL_CALLBACK, 'F', "file", &merge_msg, N_("path"),
		N_("read message from file"), PARSE_OPT_NONEG,
		NULL, 0, option_read_message },
	OPT__VERBOSITY(&verbosity),
	OPT_BOOL(0, "abort", &abort_current_merge,
		N_("abort the current in-progress merge")),
	OPT_BOOL(0, "quit", &quit_current_merge,
		N_("--abort but leave index and working tree alone")),
	OPT_BOOL(0, "continue", &continue_current_merge,
		N_("continue the current in-progress merge")),
	OPT_BOOL(0, "allow-unrelated-histories", &allow_unrelated_histories,
		 N_("allow merging unrelated histories")),
	OPT_SET_INT(0, "progress", &show_progress, N_("force progress reporting"), 1),
	{ OPTION_STRING, 'S', "gpg-sign", &sign_commit, N_("key-id"),
	  N_("GPG sign commit"), PARSE_OPT_OPTARG, NULL, (intptr_t) "" },
	OPT_AUTOSTASH(&autostash),
	OPT_BOOL(0, "overwrite-ignore", &overwrite_ignore, N_("update ignored files (default)")),
	OPT_BOOL(0, "signoff", &signoff, N_("add a Signed-off-by trailer")),
	OPT_BOOL(0, "no-verify", &no_verify, N_("bypass pre-merge-commit and commit-msg hooks")),
	OPT_END()
};

static int save_state(struct object_id *stash)
{
	int len;
	struct child_process cp = CHILD_PROCESS_INIT;
	struct strbuf buffer = STRBUF_INIT;
	const char *argv[] = {"stash", "create", NULL};
	int rc = -1;

	cp.argv = argv;
	cp.out = -1;
	cp.git_cmd = 1;

	if (start_command(&cp))
		die(_("could not run stash."));
	len = strbuf_read(&buffer, cp.out, 1024);
	close(cp.out);

	if (finish_command(&cp) || len < 0)
		die(_("stash failed"));
	else if (!len)		/* no changes */
		goto out;
	strbuf_setlen(&buffer, buffer.len-1);
	if (get_oid(buffer.buf, stash))
		die(_("not a valid object: %s"), buffer.buf);
	rc = 0;
out:
	strbuf_release(&buffer);
	return rc;
}

static void read_empty(const struct object_id *oid, int verbose)
{
	int i = 0;
	const char *args[7];

	args[i++] = "read-tree";
	if (verbose)
		args[i++] = "-v";
	args[i++] = "-m";
	args[i++] = "-u";
	args[i++] = empty_tree_oid_hex();
	args[i++] = oid_to_hex(oid);
	args[i] = NULL;

	if (run_command_v_opt(args, RUN_GIT_CMD))
		die(_("read-tree failed"));
}

static void reset_hard(const struct object_id *oid, int verbose)
{
	int i = 0;
	const char *args[6];

	args[i++] = "read-tree";
	if (verbose)
		args[i++] = "-v";
	args[i++] = "--reset";
	args[i++] = "-u";
	args[i++] = oid_to_hex(oid);
	args[i] = NULL;

	if (run_command_v_opt(args, RUN_GIT_CMD))
		die(_("read-tree failed"));
}

static void restore_state(const struct object_id *head,
			  const struct object_id *stash)
{
	struct strbuf sb = STRBUF_INIT;
	const char *args[] = { "stash", "apply", NULL, NULL };

	if (is_null_oid(stash))
		return;

	reset_hard(head, 1);

	args[2] = oid_to_hex(stash);

	/*
	 * It is OK to ignore error here, for example when there was
	 * nothing to restore.
	 */
	run_command_v_opt(args, RUN_GIT_CMD);

	strbuf_release(&sb);
	refresh_cache(REFRESH_QUIET);
}

/* This is called when no merge was necessary. */
static void finish_up_to_date(void)
{
	if (verbosity >= 0) {
		if (squash)
			puts(_("Already up to date. (nothing to squash)"));
		else
			puts(_("Already up to date."));
	}
	remove_merge_branch_state(the_repository);
}

static void squash_message(struct commit *commit, struct commit_list *remoteheads)
{
	struct rev_info rev;
	struct strbuf out = STRBUF_INIT;
	struct commit_list *j;
	struct pretty_print_context ctx = {0};

	printf(_("Squash commit -- not updating HEAD\n"));

	repo_init_revisions(the_repository, &rev, NULL);
	diff_merges_suppress(&rev);
	rev.commit_format = CMIT_FMT_MEDIUM;

	commit->object.flags |= UNINTERESTING;
	add_pending_object(&rev, &commit->object, NULL);

	for (j = remoteheads; j; j = j->next)
		add_pending_object(&rev, &j->item->object, NULL);

	setup_revisions(0, NULL, &rev, NULL);
	if (prepare_revision_walk(&rev))
		die(_("revision walk setup failed"));

	ctx.abbrev = rev.abbrev;
	ctx.date_mode = rev.date_mode;
	ctx.fmt = rev.commit_format;

	strbuf_addstr(&out, "Squashed commit of the following:\n");
	while ((commit = get_revision(&rev)) != NULL) {
		strbuf_addch(&out, '\n');
		strbuf_addf(&out, "commit %s\n",
			oid_to_hex(&commit->object.oid));
		pretty_print_commit(&ctx, commit, &out);
	}
	write_file_buf(git_path_squash_msg(the_repository), out.buf, out.len);
	strbuf_release(&out);
}

static void finish(struct commit *head_commit,
		   struct commit_list *remoteheads,
		   const struct object_id *new_head, const char *msg)
{
	struct strbuf reflog_message = STRBUF_INIT;
<<<<<<< HEAD
	struct run_hooks_opt opt = RUN_HOOKS_OPT_INIT;
=======
	struct run_hooks_opt opt = RUN_HOOKS_OPT_INIT_ASYNC;
>>>>>>> 8d78bd95
	const struct object_id *head = &head_commit->object.oid;

	if (!msg)
		strbuf_addstr(&reflog_message, getenv("GIT_REFLOG_ACTION"));
	else {
		if (verbosity >= 0)
			printf("%s\n", msg);
		strbuf_addf(&reflog_message, "%s: %s",
			getenv("GIT_REFLOG_ACTION"), msg);
	}
	if (squash) {
		squash_message(head_commit, remoteheads);
	} else {
		if (verbosity >= 0 && !merge_msg.len)
			printf(_("No merge message -- not updating HEAD\n"));
		else {
			update_ref(reflog_message.buf, "HEAD", new_head, head,
				   0, UPDATE_REFS_DIE_ON_ERR);
			/*
			 * We ignore errors in 'gc --auto', since the
			 * user should see them.
			 */
			close_object_store(the_repository->objects);
			run_auto_maintenance(verbosity < 0);
		}
	}
	if (new_head && show_diffstat) {
		struct diff_options opts;
		repo_diff_setup(the_repository, &opts);
		opts.stat_width = -1; /* use full terminal width */
		opts.stat_graph_width = -1; /* respect statGraphWidth config */
		opts.output_format |=
			DIFF_FORMAT_SUMMARY | DIFF_FORMAT_DIFFSTAT;
		opts.detect_rename = DIFF_DETECT_RENAME;
		diff_setup_done(&opts);
		diff_tree_oid(head, new_head, "", &opts);
		diffcore_std(&opts);
		diff_flush(&opts);
	}

	/* Run a post-merge hook */
	strvec_push(&opt.args, squash ? "1" : "0");
	run_hooks_oneshot("post-merge", &opt);

	apply_autostash(git_path_merge_autostash(the_repository));
	strbuf_release(&reflog_message);
}

/* Get the name for the merge commit's message. */
static void merge_name(const char *remote, struct strbuf *msg)
{
	struct commit *remote_head;
	struct object_id branch_head;
	struct strbuf buf = STRBUF_INIT;
	struct strbuf bname = STRBUF_INIT;
	struct merge_remote_desc *desc;
	const char *ptr;
	char *found_ref = NULL;
	int len, early;

	strbuf_branchname(&bname, remote, 0);
	remote = bname.buf;

	oidclr(&branch_head);
	remote_head = get_merge_parent(remote);
	if (!remote_head)
		die(_("'%s' does not point to a commit"), remote);

	if (dwim_ref(remote, strlen(remote), &branch_head, &found_ref, 0) > 0) {
		if (starts_with(found_ref, "refs/heads/")) {
			strbuf_addf(msg, "%s\t\tbranch '%s' of .\n",
				    oid_to_hex(&branch_head), remote);
			goto cleanup;
		}
		if (starts_with(found_ref, "refs/tags/")) {
			strbuf_addf(msg, "%s\t\ttag '%s' of .\n",
				    oid_to_hex(&branch_head), remote);
			goto cleanup;
		}
		if (starts_with(found_ref, "refs/remotes/")) {
			strbuf_addf(msg, "%s\t\tremote-tracking branch '%s' of .\n",
				    oid_to_hex(&branch_head), remote);
			goto cleanup;
		}
	}

	/* See if remote matches <name>^^^.. or <name>~<number> */
	for (len = 0, ptr = remote + strlen(remote);
	     remote < ptr && ptr[-1] == '^';
	     ptr--)
		len++;
	if (len)
		early = 1;
	else {
		early = 0;
		ptr = strrchr(remote, '~');
		if (ptr) {
			int seen_nonzero = 0;

			len++; /* count ~ */
			while (*++ptr && isdigit(*ptr)) {
				seen_nonzero |= (*ptr != '0');
				len++;
			}
			if (*ptr)
				len = 0; /* not ...~<number> */
			else if (seen_nonzero)
				early = 1;
			else if (len == 1)
				early = 1; /* "name~" is "name~1"! */
		}
	}
	if (len) {
		struct strbuf truname = STRBUF_INIT;
		strbuf_addf(&truname, "refs/heads/%s", remote);
		strbuf_setlen(&truname, truname.len - len);
		if (ref_exists(truname.buf)) {
			strbuf_addf(msg,
				    "%s\t\tbranch '%s'%s of .\n",
				    oid_to_hex(&remote_head->object.oid),
				    truname.buf + 11,
				    (early ? " (early part)" : ""));
			strbuf_release(&truname);
			goto cleanup;
		}
		strbuf_release(&truname);
	}

	desc = merge_remote_util(remote_head);
	if (desc && desc->obj && desc->obj->type == OBJ_TAG) {
		strbuf_addf(msg, "%s\t\t%s '%s'\n",
			    oid_to_hex(&desc->obj->oid),
			    type_name(desc->obj->type),
			    remote);
		goto cleanup;
	}

	strbuf_addf(msg, "%s\t\tcommit '%s'\n",
		oid_to_hex(&remote_head->object.oid), remote);
cleanup:
	free(found_ref);
	strbuf_release(&buf);
	strbuf_release(&bname);
}

static void parse_branch_merge_options(char *bmo)
{
	const char **argv;
	int argc;

	if (!bmo)
		return;
	argc = split_cmdline(bmo, &argv);
	if (argc < 0)
		die(_("Bad branch.%s.mergeoptions string: %s"), branch,
		    _(split_cmdline_strerror(argc)));
	REALLOC_ARRAY(argv, argc + 2);
	MOVE_ARRAY(argv + 1, argv, argc + 1);
	argc++;
	argv[0] = "branch.*.mergeoptions";
	parse_options(argc, argv, NULL, builtin_merge_options,
		      builtin_merge_usage, 0);
	free(argv);
}

static int git_merge_config(const char *k, const char *v, void *cb)
{
	int status;
	const char *str;

	if (branch &&
	    skip_prefix(k, "branch.", &str) &&
	    skip_prefix(str, branch, &str) &&
	    !strcmp(str, ".mergeoptions")) {
		free(branch_mergeoptions);
		branch_mergeoptions = xstrdup(v);
		return 0;
	}

	if (!strcmp(k, "merge.diffstat") || !strcmp(k, "merge.stat"))
		show_diffstat = git_config_bool(k, v);
	else if (!strcmp(k, "merge.verifysignatures"))
		verify_signatures = git_config_bool(k, v);
	else if (!strcmp(k, "pull.twohead"))
		return git_config_string(&pull_twohead, k, v);
	else if (!strcmp(k, "pull.octopus"))
		return git_config_string(&pull_octopus, k, v);
	else if (!strcmp(k, "commit.cleanup"))
		return git_config_string(&cleanup_arg, k, v);
	else if (!strcmp(k, "merge.ff")) {
		int boolval = git_parse_maybe_bool(v);
		if (0 <= boolval) {
			fast_forward = boolval ? FF_ALLOW : FF_NO;
		} else if (v && !strcmp(v, "only")) {
			fast_forward = FF_ONLY;
		} /* do not barf on values from future versions of git */
		return 0;
	} else if (!strcmp(k, "merge.defaulttoupstream")) {
		default_to_upstream = git_config_bool(k, v);
		return 0;
	} else if (!strcmp(k, "commit.gpgsign")) {
		sign_commit = git_config_bool(k, v) ? "" : NULL;
		return 0;
	} else if (!strcmp(k, "gpg.mintrustlevel")) {
		check_trust_level = 0;
	} else if (!strcmp(k, "merge.autostash")) {
		autostash = git_config_bool(k, v);
		return 0;
	}

	status = fmt_merge_msg_config(k, v, cb);
	if (status)
		return status;
	status = git_gpg_config(k, v, NULL);
	if (status)
		return status;
	return git_diff_ui_config(k, v, cb);
}

static int read_tree_trivial(struct object_id *common, struct object_id *head,
			     struct object_id *one)
{
	int i, nr_trees = 0;
	struct tree *trees[MAX_UNPACK_TREES];
	struct tree_desc t[MAX_UNPACK_TREES];
	struct unpack_trees_options opts;

	memset(&opts, 0, sizeof(opts));
	opts.head_idx = 2;
	opts.src_index = &the_index;
	opts.dst_index = &the_index;
	opts.update = 1;
	opts.verbose_update = 1;
	opts.trivial_merges_only = 1;
	opts.merge = 1;
	trees[nr_trees] = parse_tree_indirect(common);
	if (!trees[nr_trees++])
		return -1;
	trees[nr_trees] = parse_tree_indirect(head);
	if (!trees[nr_trees++])
		return -1;
	trees[nr_trees] = parse_tree_indirect(one);
	if (!trees[nr_trees++])
		return -1;
	opts.fn = threeway_merge;
	cache_tree_free(&active_cache_tree);
	for (i = 0; i < nr_trees; i++) {
		parse_tree(trees[i]);
		init_tree_desc(t+i, trees[i]->buffer, trees[i]->size);
	}
	if (unpack_trees(nr_trees, t, &opts))
		return -1;
	return 0;
}

static void write_tree_trivial(struct object_id *oid)
{
	if (write_cache_as_tree(oid, 0, NULL))
		die(_("git write-tree failed to write a tree"));
}

static int try_merge_strategy(const char *strategy, struct commit_list *common,
			      struct commit_list *remoteheads,
			      struct commit *head)
{
	const char *head_arg = "HEAD";

	if (refresh_and_write_cache(REFRESH_QUIET, SKIP_IF_UNCHANGED, 0) < 0)
		return error(_("Unable to write index."));

	if (!strcmp(strategy, "recursive") || !strcmp(strategy, "subtree") ||
	    !strcmp(strategy, "ort")) {
		struct lock_file lock = LOCK_INIT;
		int clean, x;
		struct commit *result;
		struct commit_list *reversed = NULL;
		struct merge_options o;
		struct commit_list *j;

		if (remoteheads->next) {
			error(_("Not handling anything other than two heads merge."));
			return 2;
		}

		init_merge_options(&o, the_repository);
		if (!strcmp(strategy, "subtree"))
			o.subtree_shift = "";

		o.show_rename_progress =
			show_progress == -1 ? isatty(2) : show_progress;

		for (x = 0; x < xopts_nr; x++)
			if (parse_merge_opt(&o, xopts[x]))
				die(_("unknown strategy option: -X%s"), xopts[x]);

		o.branch1 = head_arg;
		o.branch2 = merge_remote_util(remoteheads->item)->name;

		for (j = common; j; j = j->next)
			commit_list_insert(j->item, &reversed);

		hold_locked_index(&lock, LOCK_DIE_ON_ERROR);
		if (!strcmp(strategy, "ort"))
			clean = merge_ort_recursive(&o, head, remoteheads->item,
						    reversed, &result);
		else
			clean = merge_recursive(&o, head, remoteheads->item,
						reversed, &result);
		if (clean < 0)
			exit(128);
		if (write_locked_index(&the_index, &lock,
				       COMMIT_LOCK | SKIP_IF_UNCHANGED))
			die(_("unable to write %s"), get_index_file());
		return clean ? 0 : 1;
	} else {
		return try_merge_command(the_repository,
					 strategy, xopts_nr, xopts,
					 common, head_arg, remoteheads);
	}
}

static void count_diff_files(struct diff_queue_struct *q,
			     struct diff_options *opt, void *data)
{
	int *count = data;

	(*count) += q->nr;
}

static int count_unmerged_entries(void)
{
	int i, ret = 0;

	for (i = 0; i < active_nr; i++)
		if (ce_stage(active_cache[i]))
			ret++;

	return ret;
}

static void add_strategies(const char *string, unsigned attr)
{
	int i;

	if (string) {
		struct string_list list = STRING_LIST_INIT_DUP;
		struct string_list_item *item;
		string_list_split(&list, string, ' ', -1);
		for_each_string_list_item(item, &list)
			append_strategy(get_strategy(item->string));
		string_list_clear(&list, 0);
		return;
	}
	for (i = 0; i < ARRAY_SIZE(all_strategy); i++)
		if (all_strategy[i].attr & attr)
			append_strategy(&all_strategy[i]);

}

static void read_merge_msg(struct strbuf *msg)
{
	const char *filename = git_path_merge_msg(the_repository);
	strbuf_reset(msg);
	if (strbuf_read_file(msg, filename, 0) < 0)
		die_errno(_("Could not read from '%s'"), filename);
}

static void write_merge_state(struct commit_list *);
static void abort_commit(struct commit_list *remoteheads, const char *err_msg)
{
	if (err_msg)
		error("%s", err_msg);
	fprintf(stderr,
		_("Not committing merge; use 'git commit' to complete the merge.\n"));
	write_merge_state(remoteheads);
	exit(1);
}

static const char merge_editor_comment[] =
N_("Please enter a commit message to explain why this merge is necessary,\n"
   "especially if it merges an updated upstream into a topic branch.\n"
   "\n");

static const char scissors_editor_comment[] =
N_("An empty message aborts the commit.\n");

static const char no_scissors_editor_comment[] =
N_("Lines starting with '%c' will be ignored, and an empty message aborts\n"
   "the commit.\n");

static void write_merge_heads(struct commit_list *);
static void prepare_to_commit(struct commit_list *remoteheads)
{
	struct strbuf msg = STRBUF_INIT;
	const char *index_file = get_index_file();
	int invoked_hook = 0;

	if (!no_verify && run_commit_hook(0 < option_edit, index_file,
					  &invoked_hook, "pre-merge-commit",
					  NULL))
		abort_commit(remoteheads, NULL);
	/*
	 * Re-read the index as the pre-merge-commit hook was invoked
	 * and could have updated it. We must do this before we invoke
	 * the editor and after we invoke run_status above.
	 */
	if (invoked_hook)
		discard_cache();
	read_cache_from(index_file);
	strbuf_addbuf(&msg, &merge_msg);
	if (squash)
		BUG("the control must not reach here under --squash");
	if (0 < option_edit) {
		strbuf_addch(&msg, '\n');
		if (cleanup_mode == COMMIT_MSG_CLEANUP_SCISSORS) {
			wt_status_append_cut_line(&msg);
			strbuf_commented_addf(&msg, "\n");
		}
		strbuf_commented_addf(&msg, _(merge_editor_comment));
		if (cleanup_mode == COMMIT_MSG_CLEANUP_SCISSORS)
			strbuf_commented_addf(&msg, _(scissors_editor_comment));
		else
			strbuf_commented_addf(&msg,
				_(no_scissors_editor_comment), comment_line_char);
	}
	if (signoff)
		append_signoff(&msg, ignore_non_trailer(msg.buf, msg.len), 0);
	write_merge_heads(remoteheads);
	write_file_buf(git_path_merge_msg(the_repository), msg.buf, msg.len);
	if (run_commit_hook(0 < option_edit, get_index_file(), NULL,
			    "prepare-commit-msg",
			    git_path_merge_msg(the_repository), "merge", NULL))
		abort_commit(remoteheads, NULL);
	if (0 < option_edit) {
		if (launch_editor(git_path_merge_msg(the_repository), NULL, NULL))
			abort_commit(remoteheads, NULL);
	}

	if (!no_verify && run_commit_hook(0 < option_edit, get_index_file(),
					  NULL, "commit-msg",
					  git_path_merge_msg(the_repository), NULL))
		abort_commit(remoteheads, NULL);

	read_merge_msg(&msg);
	cleanup_message(&msg, cleanup_mode, 0);
	if (!msg.len)
		abort_commit(remoteheads, _("Empty commit message."));
	strbuf_release(&merge_msg);
	strbuf_addbuf(&merge_msg, &msg);
	strbuf_release(&msg);
}

static int merge_trivial(struct commit *head, struct commit_list *remoteheads)
{
	struct object_id result_tree, result_commit;
	struct commit_list *parents, **pptr = &parents;

	if (refresh_and_write_cache(REFRESH_QUIET, SKIP_IF_UNCHANGED, 0) < 0)
		return error(_("Unable to write index."));

	write_tree_trivial(&result_tree);
	printf(_("Wonderful.\n"));
	pptr = commit_list_append(head, pptr);
	pptr = commit_list_append(remoteheads->item, pptr);
	prepare_to_commit(remoteheads);
	if (commit_tree(merge_msg.buf, merge_msg.len, &result_tree, parents,
			&result_commit, NULL, sign_commit))
		die(_("failed to write commit object"));
	finish(head, remoteheads, &result_commit, "In-index merge");
	remove_merge_branch_state(the_repository);
	return 0;
}

static int finish_automerge(struct commit *head,
			    int head_subsumed,
			    struct commit_list *common,
			    struct commit_list *remoteheads,
			    struct object_id *result_tree,
			    const char *wt_strategy)
{
	struct commit_list *parents = NULL;
	struct strbuf buf = STRBUF_INIT;
	struct object_id result_commit;

	write_tree_trivial(result_tree);
	free_commit_list(common);
	parents = remoteheads;
	if (!head_subsumed || fast_forward == FF_NO)
		commit_list_insert(head, &parents);
	prepare_to_commit(remoteheads);
	if (commit_tree(merge_msg.buf, merge_msg.len, result_tree, parents,
			&result_commit, NULL, sign_commit))
		die(_("failed to write commit object"));
	strbuf_addf(&buf, "Merge made by the '%s' strategy.", wt_strategy);
	finish(head, remoteheads, &result_commit, buf.buf);
	strbuf_release(&buf);
	remove_merge_branch_state(the_repository);
	return 0;
}

static int suggest_conflicts(void)
{
	const char *filename;
	FILE *fp;
	struct strbuf msgbuf = STRBUF_INIT;

	filename = git_path_merge_msg(the_repository);
	fp = xfopen(filename, "a");

	/*
	 * We can't use cleanup_mode because if we're not using the editor,
	 * get_cleanup_mode will return COMMIT_MSG_CLEANUP_SPACE instead, even
	 * though the message is meant to be processed later by git-commit.
	 * Thus, we will get the cleanup mode which is returned when we _are_
	 * using an editor.
	 */
	append_conflicts_hint(&the_index, &msgbuf,
			      get_cleanup_mode(cleanup_arg, 1));
	fputs(msgbuf.buf, fp);
	strbuf_release(&msgbuf);
	fclose(fp);
	repo_rerere(the_repository, allow_rerere_auto);
	printf(_("Automatic merge failed; "
			"fix conflicts and then commit the result.\n"));
	return 1;
}

static int evaluate_result(void)
{
	int cnt = 0;
	struct rev_info rev;

	/* Check how many files differ. */
	repo_init_revisions(the_repository, &rev, "");
	setup_revisions(0, NULL, &rev, NULL);
	rev.diffopt.output_format |=
		DIFF_FORMAT_CALLBACK;
	rev.diffopt.format_callback = count_diff_files;
	rev.diffopt.format_callback_data = &cnt;
	run_diff_files(&rev, 0);

	/*
	 * Check how many unmerged entries are
	 * there.
	 */
	cnt += count_unmerged_entries();

	return cnt;
}

/*
 * Pretend as if the user told us to merge with the remote-tracking
 * branch we have for the upstream of the current branch
 */
static int setup_with_upstream(const char ***argv)
{
	struct branch *branch = branch_get(NULL);
	int i;
	const char **args;

	if (!branch)
		die(_("No current branch."));
	if (!branch->remote_name)
		die(_("No remote for the current branch."));
	if (!branch->merge_nr)
		die(_("No default upstream defined for the current branch."));

	args = xcalloc(st_add(branch->merge_nr, 1), sizeof(char *));
	for (i = 0; i < branch->merge_nr; i++) {
		if (!branch->merge[i]->dst)
			die(_("No remote-tracking branch for %s from %s"),
			    branch->merge[i]->src, branch->remote_name);
		args[i] = branch->merge[i]->dst;
	}
	args[i] = NULL;
	*argv = args;
	return i;
}

static void write_merge_heads(struct commit_list *remoteheads)
{
	struct commit_list *j;
	struct strbuf buf = STRBUF_INIT;

	for (j = remoteheads; j; j = j->next) {
		struct object_id *oid;
		struct commit *c = j->item;
		struct merge_remote_desc *desc;

		desc = merge_remote_util(c);
		if (desc && desc->obj) {
			oid = &desc->obj->oid;
		} else {
			oid = &c->object.oid;
		}
		strbuf_addf(&buf, "%s\n", oid_to_hex(oid));
	}
	write_file_buf(git_path_merge_head(the_repository), buf.buf, buf.len);

	strbuf_reset(&buf);
	if (fast_forward == FF_NO)
		strbuf_addstr(&buf, "no-ff");
	write_file_buf(git_path_merge_mode(the_repository), buf.buf, buf.len);
	strbuf_release(&buf);
}

static void write_merge_state(struct commit_list *remoteheads)
{
	write_merge_heads(remoteheads);
	strbuf_addch(&merge_msg, '\n');
	write_file_buf(git_path_merge_msg(the_repository), merge_msg.buf,
		       merge_msg.len);
}

static int default_edit_option(void)
{
	static const char name[] = "GIT_MERGE_AUTOEDIT";
	const char *e = getenv(name);
	struct stat st_stdin, st_stdout;

	if (have_message)
		/* an explicit -m msg without --[no-]edit */
		return 0;

	if (e) {
		int v = git_parse_maybe_bool(e);
		if (v < 0)
			die(_("Bad value '%s' in environment '%s'"), e, name);
		return v;
	}

	/* Use editor if stdin and stdout are the same and is a tty */
	return (!fstat(0, &st_stdin) &&
		!fstat(1, &st_stdout) &&
		isatty(0) && isatty(1) &&
		st_stdin.st_dev == st_stdout.st_dev &&
		st_stdin.st_ino == st_stdout.st_ino &&
		st_stdin.st_mode == st_stdout.st_mode);
}

static struct commit_list *reduce_parents(struct commit *head_commit,
					  int *head_subsumed,
					  struct commit_list *remoteheads)
{
	struct commit_list *parents, **remotes;

	/*
	 * Is the current HEAD reachable from another commit being
	 * merged?  If so we do not want to record it as a parent of
	 * the resulting merge, unless --no-ff is given.  We will flip
	 * this variable to 0 when we find HEAD among the independent
	 * tips being merged.
	 */
	*head_subsumed = 1;

	/* Find what parents to record by checking independent ones. */
	parents = reduce_heads(remoteheads);
	free_commit_list(remoteheads);

	remoteheads = NULL;
	remotes = &remoteheads;
	while (parents) {
		struct commit *commit = pop_commit(&parents);
		if (commit == head_commit)
			*head_subsumed = 0;
		else
			remotes = &commit_list_insert(commit, remotes)->next;
	}
	return remoteheads;
}

static void prepare_merge_message(struct strbuf *merge_names, struct strbuf *merge_msg)
{
	struct fmt_merge_msg_opts opts;

	memset(&opts, 0, sizeof(opts));
	opts.add_title = !have_message;
	opts.shortlog_len = shortlog_len;
	opts.credit_people = (0 < option_edit);

	fmt_merge_msg(merge_names, merge_msg, &opts);
	if (merge_msg->len)
		strbuf_setlen(merge_msg, merge_msg->len - 1);
}

static void handle_fetch_head(struct commit_list **remotes, struct strbuf *merge_names)
{
	const char *filename;
	int fd, pos, npos;
	struct strbuf fetch_head_file = STRBUF_INIT;
	const unsigned hexsz = the_hash_algo->hexsz;

	if (!merge_names)
		merge_names = &fetch_head_file;

	filename = git_path_fetch_head(the_repository);
	fd = open(filename, O_RDONLY);
	if (fd < 0)
		die_errno(_("could not open '%s' for reading"), filename);

	if (strbuf_read(merge_names, fd, 0) < 0)
		die_errno(_("could not read '%s'"), filename);
	if (close(fd) < 0)
		die_errno(_("could not close '%s'"), filename);

	for (pos = 0; pos < merge_names->len; pos = npos) {
		struct object_id oid;
		char *ptr;
		struct commit *commit;

		ptr = strchr(merge_names->buf + pos, '\n');
		if (ptr)
			npos = ptr - merge_names->buf + 1;
		else
			npos = merge_names->len;

		if (npos - pos < hexsz + 2 ||
		    get_oid_hex(merge_names->buf + pos, &oid))
			commit = NULL; /* bad */
		else if (memcmp(merge_names->buf + pos + hexsz, "\t\t", 2))
			continue; /* not-for-merge */
		else {
			char saved = merge_names->buf[pos + hexsz];
			merge_names->buf[pos + hexsz] = '\0';
			commit = get_merge_parent(merge_names->buf + pos);
			merge_names->buf[pos + hexsz] = saved;
		}
		if (!commit) {
			if (ptr)
				*ptr = '\0';
			die(_("not something we can merge in %s: %s"),
			    filename, merge_names->buf + pos);
		}
		remotes = &commit_list_insert(commit, remotes)->next;
	}

	if (merge_names == &fetch_head_file)
		strbuf_release(&fetch_head_file);
}

static struct commit_list *collect_parents(struct commit *head_commit,
					   int *head_subsumed,
					   int argc, const char **argv,
					   struct strbuf *merge_msg)
{
	int i;
	struct commit_list *remoteheads = NULL;
	struct commit_list **remotes = &remoteheads;
	struct strbuf merge_names = STRBUF_INIT, *autogen = NULL;

	if (merge_msg && (!have_message || shortlog_len))
		autogen = &merge_names;

	if (head_commit)
		remotes = &commit_list_insert(head_commit, remotes)->next;

	if (argc == 1 && !strcmp(argv[0], "FETCH_HEAD")) {
		handle_fetch_head(remotes, autogen);
		remoteheads = reduce_parents(head_commit, head_subsumed, remoteheads);
	} else {
		for (i = 0; i < argc; i++) {
			struct commit *commit = get_merge_parent(argv[i]);
			if (!commit)
				help_unknown_ref(argv[i], "merge",
						 _("not something we can merge"));
			remotes = &commit_list_insert(commit, remotes)->next;
		}
		remoteheads = reduce_parents(head_commit, head_subsumed, remoteheads);
		if (autogen) {
			struct commit_list *p;
			for (p = remoteheads; p; p = p->next)
				merge_name(merge_remote_util(p->item)->name, autogen);
		}
	}

	if (autogen) {
		prepare_merge_message(autogen, merge_msg);
		strbuf_release(autogen);
	}

	return remoteheads;
}

static int merging_a_throwaway_tag(struct commit *commit)
{
	char *tag_ref;
	struct object_id oid;
	int is_throwaway_tag = 0;

	/* Are we merging a tag? */
	if (!merge_remote_util(commit) ||
	    !merge_remote_util(commit)->obj ||
	    merge_remote_util(commit)->obj->type != OBJ_TAG)
		return is_throwaway_tag;

	/*
	 * Now we know we are merging a tag object.  Are we downstream
	 * and following the tags from upstream?  If so, we must have
	 * the tag object pointed at by "refs/tags/$T" where $T is the
	 * tagname recorded in the tag object.  We want to allow such
	 * a "just to catch up" merge to fast-forward.
	 *
	 * Otherwise, we are playing an integrator's role, making a
	 * merge with a throw-away tag from a contributor with
	 * something like "git pull $contributor $signed_tag".
	 * We want to forbid such a merge from fast-forwarding
	 * by default; otherwise we would not keep the signature
	 * anywhere.
	 */
	tag_ref = xstrfmt("refs/tags/%s",
			  ((struct tag *)merge_remote_util(commit)->obj)->tag);
	if (!read_ref(tag_ref, &oid) &&
	    oideq(&oid, &merge_remote_util(commit)->obj->oid))
		is_throwaway_tag = 0;
	else
		is_throwaway_tag = 1;
	free(tag_ref);
	return is_throwaway_tag;
}

int cmd_merge(int argc, const char **argv, const char *prefix)
{
	struct object_id result_tree, stash, head_oid;
	struct commit *head_commit;
	struct strbuf buf = STRBUF_INIT;
	int i, ret = 0, head_subsumed;
	int best_cnt = -1, merge_was_ok = 0, automerge_was_ok = 0;
	struct commit_list *common = NULL;
	const char *best_strategy = NULL, *wt_strategy = NULL;
	struct commit_list *remoteheads, *p;
	void *branch_to_free;
	int orig_argc = argc;

	if (argc == 2 && !strcmp(argv[1], "-h"))
		usage_with_options(builtin_merge_usage, builtin_merge_options);

	/*
	 * Check if we are _not_ on a detached HEAD, i.e. if there is a
	 * current branch.
	 */
	branch = branch_to_free = resolve_refdup("HEAD", 0, &head_oid, NULL);
	if (branch)
		skip_prefix(branch, "refs/heads/", &branch);

	if (!pull_twohead) {
		char *default_strategy = getenv("GIT_TEST_MERGE_ALGORITHM");
		if (default_strategy && !strcmp(default_strategy, "ort"))
			pull_twohead = "ort";
	}

	init_diff_ui_defaults();
	git_config(git_merge_config, NULL);

	if (!branch || is_null_oid(&head_oid))
		head_commit = NULL;
	else
		head_commit = lookup_commit_or_die(&head_oid, "HEAD");

	if (branch_mergeoptions)
		parse_branch_merge_options(branch_mergeoptions);
	argc = parse_options(argc, argv, prefix, builtin_merge_options,
			builtin_merge_usage, 0);
	if (shortlog_len < 0)
		shortlog_len = (merge_log_config > 0) ? merge_log_config : 0;

	if (verbosity < 0 && show_progress == -1)
		show_progress = 0;

	if (abort_current_merge) {
		int nargc = 2;
		const char *nargv[] = {"reset", "--merge", NULL};
		struct strbuf stash_oid = STRBUF_INIT;

		if (orig_argc != 2)
			usage_msg_opt(_("--abort expects no arguments"),
			      builtin_merge_usage, builtin_merge_options);

		if (!file_exists(git_path_merge_head(the_repository)))
			die(_("There is no merge to abort (MERGE_HEAD missing)."));

		if (read_oneliner(&stash_oid, git_path_merge_autostash(the_repository),
		    READ_ONELINER_SKIP_IF_EMPTY))
			unlink(git_path_merge_autostash(the_repository));

		/* Invoke 'git reset --merge' */
		ret = cmd_reset(nargc, nargv, prefix);

		if (stash_oid.len)
			apply_autostash_oid(stash_oid.buf);

		strbuf_release(&stash_oid);
		goto done;
	}

	if (quit_current_merge) {
		if (orig_argc != 2)
			usage_msg_opt(_("--quit expects no arguments"),
				      builtin_merge_usage,
				      builtin_merge_options);

		remove_merge_branch_state(the_repository);
		goto done;
	}

	if (continue_current_merge) {
		int nargc = 1;
		const char *nargv[] = {"commit", NULL};

		if (orig_argc != 2)
			usage_msg_opt(_("--continue expects no arguments"),
			      builtin_merge_usage, builtin_merge_options);

		if (!file_exists(git_path_merge_head(the_repository)))
			die(_("There is no merge in progress (MERGE_HEAD missing)."));

		/* Invoke 'git commit' */
		ret = cmd_commit(nargc, nargv, prefix);
		goto done;
	}

	if (read_cache_unmerged())
		die_resolve_conflict("merge");

	if (file_exists(git_path_merge_head(the_repository))) {
		/*
		 * There is no unmerged entry, don't advise 'git
		 * add/rm <file>', just 'git commit'.
		 */
		if (advice_resolve_conflict)
			die(_("You have not concluded your merge (MERGE_HEAD exists).\n"
				  "Please, commit your changes before you merge."));
		else
			die(_("You have not concluded your merge (MERGE_HEAD exists)."));
	}
	if (ref_exists("CHERRY_PICK_HEAD")) {
		if (advice_resolve_conflict)
			die(_("You have not concluded your cherry-pick (CHERRY_PICK_HEAD exists).\n"
			    "Please, commit your changes before you merge."));
		else
			die(_("You have not concluded your cherry-pick (CHERRY_PICK_HEAD exists)."));
	}
	resolve_undo_clear();

	if (option_edit < 0)
		option_edit = default_edit_option();

	cleanup_mode = get_cleanup_mode(cleanup_arg, 0 < option_edit);

	if (verbosity < 0)
		show_diffstat = 0;

	if (squash) {
		if (fast_forward == FF_NO)
			die(_("You cannot combine --squash with --no-ff."));
		if (option_commit > 0)
			die(_("You cannot combine --squash with --commit."));
		/*
		 * squash can now silently disable option_commit - this is not
		 * a problem as it is only overriding the default, not a user
		 * supplied option.
		 */
		option_commit = 0;
	}

	if (option_commit < 0)
		option_commit = 1;

	if (!argc) {
		if (default_to_upstream)
			argc = setup_with_upstream(&argv);
		else
			die(_("No commit specified and merge.defaultToUpstream not set."));
	} else if (argc == 1 && !strcmp(argv[0], "-")) {
		argv[0] = "@{-1}";
	}

	if (!argc)
		usage_with_options(builtin_merge_usage,
			builtin_merge_options);

	if (!head_commit) {
		/*
		 * If the merged head is a valid one there is no reason
		 * to forbid "git merge" into a branch yet to be born.
		 * We do the same for "git pull".
		 */
		struct object_id *remote_head_oid;
		if (squash)
			die(_("Squash commit into empty head not supported yet"));
		if (fast_forward == FF_NO)
			die(_("Non-fast-forward commit does not make sense into "
			    "an empty head"));
		remoteheads = collect_parents(head_commit, &head_subsumed,
					      argc, argv, NULL);
		if (!remoteheads)
			die(_("%s - not something we can merge"), argv[0]);
		if (remoteheads->next)
			die(_("Can merge only exactly one commit into empty head"));

		if (verify_signatures)
			verify_merge_signature(remoteheads->item, verbosity,
					       check_trust_level);

		remote_head_oid = &remoteheads->item->object.oid;
		read_empty(remote_head_oid, 0);
		update_ref("initial pull", "HEAD", remote_head_oid, NULL, 0,
			   UPDATE_REFS_DIE_ON_ERR);
		goto done;
	}

	/*
	 * All the rest are the commits being merged; prepare
	 * the standard merge summary message to be appended
	 * to the given message.
	 */
	remoteheads = collect_parents(head_commit, &head_subsumed,
				      argc, argv, &merge_msg);

	if (!head_commit || !argc)
		usage_with_options(builtin_merge_usage,
			builtin_merge_options);

	if (verify_signatures) {
		for (p = remoteheads; p; p = p->next) {
			verify_merge_signature(p->item, verbosity,
					       check_trust_level);
		}
	}

	strbuf_addstr(&buf, "merge");
	for (p = remoteheads; p; p = p->next)
		strbuf_addf(&buf, " %s", merge_remote_util(p->item)->name);
	setenv("GIT_REFLOG_ACTION", buf.buf, 0);
	strbuf_reset(&buf);

	for (p = remoteheads; p; p = p->next) {
		struct commit *commit = p->item;
		strbuf_addf(&buf, "GITHEAD_%s",
			    oid_to_hex(&commit->object.oid));
		setenv(buf.buf, merge_remote_util(commit)->name, 1);
		strbuf_reset(&buf);
		if (fast_forward != FF_ONLY && merging_a_throwaway_tag(commit))
			fast_forward = FF_NO;
	}

	if (!use_strategies && !pull_twohead &&
	    remoteheads && !remoteheads->next) {
		char *default_strategy = getenv("GIT_TEST_MERGE_ALGORITHM");
		if (default_strategy)
			append_strategy(get_strategy(default_strategy));
	}
	if (!use_strategies) {
		if (!remoteheads)
			; /* already up-to-date */
		else if (!remoteheads->next)
			add_strategies(pull_twohead, DEFAULT_TWOHEAD);
		else
			add_strategies(pull_octopus, DEFAULT_OCTOPUS);
	}

	for (i = 0; i < use_strategies_nr; i++) {
		if (use_strategies[i]->attr & NO_FAST_FORWARD)
			fast_forward = FF_NO;
		if (use_strategies[i]->attr & NO_TRIVIAL)
			allow_trivial = 0;
	}

	if (!remoteheads)
		; /* already up-to-date */
	else if (!remoteheads->next)
		common = get_merge_bases(head_commit, remoteheads->item);
	else {
		struct commit_list *list = remoteheads;
		commit_list_insert(head_commit, &list);
		common = get_octopus_merge_bases(list);
		free(list);
	}

	update_ref("updating ORIG_HEAD", "ORIG_HEAD",
		   &head_commit->object.oid, NULL, 0, UPDATE_REFS_DIE_ON_ERR);

	if (remoteheads && !common) {
		/* No common ancestors found. */
		if (!allow_unrelated_histories)
			die(_("refusing to merge unrelated histories"));
		/* otherwise, we need a real merge. */
	} else if (!remoteheads ||
		 (!remoteheads->next && !common->next &&
		  common->item == remoteheads->item)) {
		/*
		 * If head can reach all the merge then we are up to date.
		 * but first the most common case of merging one remote.
		 */
		finish_up_to_date();
		goto done;
	} else if (fast_forward != FF_NO && !remoteheads->next &&
			!common->next &&
			oideq(&common->item->object.oid, &head_commit->object.oid)) {
		/* Again the most common case of merging one remote. */
		struct strbuf msg = STRBUF_INIT;
		struct commit *commit;

		if (verbosity >= 0) {
			printf(_("Updating %s..%s\n"),
			       find_unique_abbrev(&head_commit->object.oid,
						  DEFAULT_ABBREV),
			       find_unique_abbrev(&remoteheads->item->object.oid,
						  DEFAULT_ABBREV));
		}
		strbuf_addstr(&msg, "Fast-forward");
		if (have_message)
			strbuf_addstr(&msg,
				" (no commit created; -m option ignored)");
		commit = remoteheads->item;
		if (!commit) {
			ret = 1;
			goto done;
		}

		if (autostash)
			create_autostash(the_repository,
					 git_path_merge_autostash(the_repository),
					 "merge");
		if (checkout_fast_forward(the_repository,
					  &head_commit->object.oid,
					  &commit->object.oid,
					  overwrite_ignore)) {
			apply_autostash(git_path_merge_autostash(the_repository));
			ret = 1;
			goto done;
		}

		finish(head_commit, remoteheads, &commit->object.oid, msg.buf);
		remove_merge_branch_state(the_repository);
		goto done;
	} else if (!remoteheads->next && common->next)
		;
		/*
		 * We are not doing octopus and not fast-forward.  Need
		 * a real merge.
		 */
	else if (!remoteheads->next && !common->next && option_commit) {
		/*
		 * We are not doing octopus, not fast-forward, and have
		 * only one common.
		 */
		refresh_cache(REFRESH_QUIET);
		if (allow_trivial && fast_forward != FF_ONLY) {
			/* See if it is really trivial. */
			git_committer_info(IDENT_STRICT);
			printf(_("Trying really trivial in-index merge...\n"));
			if (!read_tree_trivial(&common->item->object.oid,
					       &head_commit->object.oid,
					       &remoteheads->item->object.oid)) {
				ret = merge_trivial(head_commit, remoteheads);
				goto done;
			}
			printf(_("Nope.\n"));
		}
	} else {
		/*
		 * An octopus.  If we can reach all the remote we are up
		 * to date.
		 */
		int up_to_date = 1;
		struct commit_list *j;

		for (j = remoteheads; j; j = j->next) {
			struct commit_list *common_one;

			/*
			 * Here we *have* to calculate the individual
			 * merge_bases again, otherwise "git merge HEAD^
			 * HEAD^^" would be missed.
			 */
			common_one = get_merge_bases(head_commit, j->item);
			if (!oideq(&common_one->item->object.oid, &j->item->object.oid)) {
				up_to_date = 0;
				break;
			}
		}
		if (up_to_date) {
			finish_up_to_date();
			goto done;
		}
	}

	if (fast_forward == FF_ONLY)
		die_ff_impossible();

	if (autostash)
		create_autostash(the_repository,
				 git_path_merge_autostash(the_repository),
				 "merge");

	/* We are going to make a new commit. */
	git_committer_info(IDENT_STRICT);

	/*
	 * At this point, we need a real merge.  No matter what strategy
	 * we use, it would operate on the index, possibly affecting the
	 * working tree, and when resolved cleanly, have the desired
	 * tree in the index -- this means that the index must be in
	 * sync with the head commit.  The strategies are responsible
	 * to ensure this.
	 */
	if (use_strategies_nr == 1 ||
	    /*
	     * Stash away the local changes so that we can try more than one.
	     */
	    save_state(&stash))
		oidclr(&stash);

	for (i = 0; !merge_was_ok && i < use_strategies_nr; i++) {
		int ret, cnt;
		if (i) {
			printf(_("Rewinding the tree to pristine...\n"));
			restore_state(&head_commit->object.oid, &stash);
		}
		if (use_strategies_nr != 1)
			printf(_("Trying merge strategy %s...\n"),
				use_strategies[i]->name);
		/*
		 * Remember which strategy left the state in the working
		 * tree.
		 */
		wt_strategy = use_strategies[i]->name;

		ret = try_merge_strategy(use_strategies[i]->name,
					 common, remoteheads,
					 head_commit);
		/*
		 * The backend exits with 1 when conflicts are
		 * left to be resolved, with 2 when it does not
		 * handle the given merge at all.
		 */
		if (ret < 2) {
			if (!ret) {
				if (option_commit) {
					/* Automerge succeeded. */
					automerge_was_ok = 1;
					break;
				}
				merge_was_ok = 1;
			}
			cnt = (use_strategies_nr > 1) ? evaluate_result() : 0;
			if (best_cnt <= 0 || cnt <= best_cnt) {
				best_strategy = use_strategies[i]->name;
				best_cnt = cnt;
			}
		}
	}

	/*
	 * If we have a resulting tree, that means the strategy module
	 * auto resolved the merge cleanly.
	 */
	if (automerge_was_ok) {
		ret = finish_automerge(head_commit, head_subsumed,
				       common, remoteheads,
				       &result_tree, wt_strategy);
		goto done;
	}

	/*
	 * Pick the result from the best strategy and have the user fix
	 * it up.
	 */
	if (!best_strategy) {
		restore_state(&head_commit->object.oid, &stash);
		if (use_strategies_nr > 1)
			fprintf(stderr,
				_("No merge strategy handled the merge.\n"));
		else
			fprintf(stderr, _("Merge with strategy %s failed.\n"),
				use_strategies[0]->name);
		apply_autostash(git_path_merge_autostash(the_repository));
		ret = 2;
		goto done;
	} else if (best_strategy == wt_strategy)
		; /* We already have its result in the working tree. */
	else {
		printf(_("Rewinding the tree to pristine...\n"));
		restore_state(&head_commit->object.oid, &stash);
		printf(_("Using the %s strategy to prepare resolving by hand.\n"),
			best_strategy);
		try_merge_strategy(best_strategy, common, remoteheads,
				   head_commit);
	}

	if (squash) {
		finish(head_commit, remoteheads, NULL, NULL);

		git_test_write_commit_graph_or_die();
	} else
		write_merge_state(remoteheads);

	if (merge_was_ok)
		fprintf(stderr, _("Automatic merge went well; "
			"stopped before committing as requested\n"));
	else
		ret = suggest_conflicts();

done:
	free(branch_to_free);
	return ret;
}<|MERGE_RESOLUTION|>--- conflicted
+++ resolved
@@ -448,11 +448,7 @@
 		   const struct object_id *new_head, const char *msg)
 {
 	struct strbuf reflog_message = STRBUF_INIT;
-<<<<<<< HEAD
-	struct run_hooks_opt opt = RUN_HOOKS_OPT_INIT;
-=======
 	struct run_hooks_opt opt = RUN_HOOKS_OPT_INIT_ASYNC;
->>>>>>> 8d78bd95
 	const struct object_id *head = &head_commit->object.oid;
 
 	if (!msg)
