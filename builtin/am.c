--- conflicted
+++ resolved
@@ -446,11 +446,7 @@
 static int run_applypatch_msg_hook(struct am_state *state)
 {
 	int ret;
-<<<<<<< HEAD
-	struct run_hooks_opt opt = RUN_HOOKS_OPT_INIT;
-=======
 	struct run_hooks_opt opt = RUN_HOOKS_OPT_INIT_SYNC;
->>>>>>> 8d78bd95
 
 	assert(state->msg);
 	strvec_push(&opt.args, am_path(state, "final-commit"));
@@ -471,11 +467,7 @@
  */
 static int run_post_rewrite_hook(const struct am_state *state)
 {
-<<<<<<< HEAD
-	struct run_hooks_opt opt = RUN_HOOKS_OPT_INIT;
-=======
 	struct run_hooks_opt opt = RUN_HOOKS_OPT_INIT_ASYNC;
->>>>>>> 8d78bd95
 
 	strvec_push(&opt.args, "rebase");
 	opt.path_to_stdin = am_path(state, "rewritten");
