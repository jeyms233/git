--- conflicted
+++ resolved
@@ -643,10 +643,6 @@
 	    recurse_submodules_explicit = 0;
 	enum branch_track track;
 	struct ref_filter filter;
-<<<<<<< HEAD
-	int icase = 0;
-=======
->>>>>>> 679e3693
 	static struct ref_sorting *sorting;
 	struct string_list sorting_options = STRING_LIST_INIT_DUP;
 	struct ref_format format = REF_FORMAT_INIT;
