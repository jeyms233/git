#include "builtin.h"
#include "config.h"
#include "checkout.h"
#include "lockfile.h"
#include "parse-options.h"
#include "refs.h"
#include "object-store.h"
#include "commit.h"
#include "tree.h"
#include "tree-walk.h"
#include "cache-tree.h"
#include "unpack-trees.h"
#include "dir.h"
#include "run-command.h"
#include "merge-recursive.h"
#include "branch.h"
#include "diff.h"
#include "revision.h"
#include "remote.h"
#include "blob.h"
#include "xdiff-interface.h"
#include "ll-merge.h"
#include "resolve-undo.h"
#include "submodule-config.h"
#include "submodule.h"
#include "advice.h"

static int checkout_optimize_new_branch;

static const char * const checkout_usage[] = {
	N_("git checkout [<options>] <branch>"),
	N_("git checkout [<options>] [<branch>] -- <file>..."),
	NULL,
};

struct checkout_opts {
	int patch_mode;
	int quiet;
	int merge;
	int force;
	int force_detach;
	int writeout_stage;
	int overwrite_ignore;
	int ignore_skipworktree;
	int ignore_other_worktrees;
	int show_progress;
<<<<<<< HEAD
	int count_checkout_paths;
=======
	int overlay_mode;
>>>>>>> 1495ff7d
	/*
	 * If new checkout options are added, skip_merge_working_tree
	 * should be updated accordingly.
	 */

	const char *new_branch;
	const char *new_branch_force;
	const char *new_orphan_branch;
	int new_branch_log;
	enum branch_track track;
	struct diff_options diff_options;

	int branch_exists;
	const char *prefix;
	struct pathspec pathspec;
	struct tree *source_tree;
};

static int post_checkout_hook(struct commit *old_commit, struct commit *new_commit,
			      int changed)
{
	return run_hook_le(NULL, "post-checkout",
			   oid_to_hex(old_commit ? &old_commit->object.oid : &null_oid),
			   oid_to_hex(new_commit ? &new_commit->object.oid : &null_oid),
			   changed ? "1" : "0", NULL);
	/* "new_commit" can be NULL when checking out from the index before
	   a commit exists. */

}

static int update_some(const struct object_id *oid, struct strbuf *base,
		const char *pathname, unsigned mode, int stage, void *context)
{
	int len;
	struct cache_entry *ce;
	int pos;

	if (S_ISDIR(mode))
		return READ_TREE_RECURSIVE;

	len = base->len + strlen(pathname);
	ce = make_empty_cache_entry(&the_index, len);
	oidcpy(&ce->oid, oid);
	memcpy(ce->name, base->buf, base->len);
	memcpy(ce->name + base->len, pathname, len - base->len);
	ce->ce_flags = create_ce_flags(0) | CE_UPDATE;
	ce->ce_namelen = len;
	ce->ce_mode = create_ce_mode(mode);

	/*
	 * If the entry is the same as the current index, we can leave the old
	 * entry in place. Whether it is UPTODATE or not, checkout_entry will
	 * do the right thing.
	 */
	pos = cache_name_pos(ce->name, ce->ce_namelen);
	if (pos >= 0) {
		struct cache_entry *old = active_cache[pos];
		if (ce->ce_mode == old->ce_mode &&
		    oideq(&ce->oid, &old->oid)) {
			old->ce_flags |= CE_UPDATE;
			discard_cache_entry(ce);
			return 0;
		}
	}

	add_cache_entry(ce, ADD_CACHE_OK_TO_ADD | ADD_CACHE_OK_TO_REPLACE);
	return 0;
}

static int read_tree_some(struct tree *tree, const struct pathspec *pathspec)
{
	read_tree_recursive(the_repository, tree, "", 0, 0,
			    pathspec, update_some, NULL);

	/* update the index with the given tree's info
	 * for all args, expanding wildcards, and exit
	 * with any non-zero return code.
	 */
	return 0;
}

static int skip_same_name(const struct cache_entry *ce, int pos)
{
	while (++pos < active_nr &&
	       !strcmp(active_cache[pos]->name, ce->name))
		; /* skip */
	return pos;
}

static int check_stage(int stage, const struct cache_entry *ce, int pos,
		       int overlay_mode)
{
	while (pos < active_nr &&
	       !strcmp(active_cache[pos]->name, ce->name)) {
		if (ce_stage(active_cache[pos]) == stage)
			return 0;
		pos++;
	}
	if (!overlay_mode)
		return 0;
	if (stage == 2)
		return error(_("path '%s' does not have our version"), ce->name);
	else
		return error(_("path '%s' does not have their version"), ce->name);
}

static int check_stages(unsigned stages, const struct cache_entry *ce, int pos)
{
	unsigned seen = 0;
	const char *name = ce->name;

	while (pos < active_nr) {
		ce = active_cache[pos];
		if (strcmp(name, ce->name))
			break;
		seen |= (1 << ce_stage(ce));
		pos++;
	}
	if ((stages & seen) != stages)
		return error(_("path '%s' does not have all necessary versions"),
			     name);
	return 0;
}

static int checkout_stage(int stage, const struct cache_entry *ce, int pos,
<<<<<<< HEAD
			  const struct checkout *state, int *nr_checkouts)
=======
			  const struct checkout *state, int overlay_mode)
>>>>>>> 1495ff7d
{
	while (pos < active_nr &&
	       !strcmp(active_cache[pos]->name, ce->name)) {
		if (ce_stage(active_cache[pos]) == stage)
			return checkout_entry(active_cache[pos], state,
					      NULL, nr_checkouts);
		pos++;
	}
	if (!overlay_mode) {
		unlink_entry(ce);
		return 0;
	}
	if (stage == 2)
		return error(_("path '%s' does not have our version"), ce->name);
	else
		return error(_("path '%s' does not have their version"), ce->name);
}

static int checkout_merged(int pos, const struct checkout *state, int *nr_checkouts)
{
	struct cache_entry *ce = active_cache[pos];
	const char *path = ce->name;
	mmfile_t ancestor, ours, theirs;
	int status;
	struct object_id oid;
	mmbuffer_t result_buf;
	struct object_id threeway[3];
	unsigned mode = 0;

	memset(threeway, 0, sizeof(threeway));
	while (pos < active_nr) {
		int stage;
		stage = ce_stage(ce);
		if (!stage || strcmp(path, ce->name))
			break;
		oidcpy(&threeway[stage - 1], &ce->oid);
		if (stage == 2)
			mode = create_ce_mode(ce->ce_mode);
		pos++;
		ce = active_cache[pos];
	}
	if (is_null_oid(&threeway[1]) || is_null_oid(&threeway[2]))
		return error(_("path '%s' does not have necessary versions"), path);

	read_mmblob(&ancestor, &threeway[0]);
	read_mmblob(&ours, &threeway[1]);
	read_mmblob(&theirs, &threeway[2]);

	/*
	 * NEEDSWORK: re-create conflicts from merges with
	 * merge.renormalize set, too
	 */
	status = ll_merge(&result_buf, path, &ancestor, "base",
			  &ours, "ours", &theirs, "theirs",
			  state->istate, NULL);
	free(ancestor.ptr);
	free(ours.ptr);
	free(theirs.ptr);
	if (status < 0 || !result_buf.ptr) {
		free(result_buf.ptr);
		return error(_("path '%s': cannot merge"), path);
	}

	/*
	 * NEEDSWORK:
	 * There is absolutely no reason to write this as a blob object
	 * and create a phony cache entry.  This hack is primarily to get
	 * to the write_entry() machinery that massages the contents to
	 * work-tree format and writes out which only allows it for a
	 * cache entry.  The code in write_entry() needs to be refactored
	 * to allow us to feed a <buffer, size, mode> instead of a cache
	 * entry.  Such a refactoring would help merge_recursive as well
	 * (it also writes the merge result to the object database even
	 * when it may contain conflicts).
	 */
	if (write_object_file(result_buf.ptr, result_buf.size, blob_type, &oid))
		die(_("Unable to add merge result for '%s'"), path);
	free(result_buf.ptr);
	ce = make_transient_cache_entry(mode, &oid, path, 2);
	if (!ce)
		die(_("make_cache_entry failed for path '%s'"), path);
	status = checkout_entry(ce, state, NULL, nr_checkouts);
	discard_cache_entry(ce);
	return status;
}

static void mark_ce_for_checkout_overlay(struct cache_entry *ce,
					 char *ps_matched,
					 const struct checkout_opts *opts)
{
	ce->ce_flags &= ~CE_MATCHED;
	if (!opts->ignore_skipworktree && ce_skip_worktree(ce))
		return;
	if (opts->source_tree && !(ce->ce_flags & CE_UPDATE))
		/*
		 * "git checkout tree-ish -- path", but this entry
		 * is in the original index but is not in tree-ish
		 * or does not match the pathspec; it will not be
		 * checked out to the working tree.  We will not do
		 * anything to this entry at all.
		 */
		return;
	/*
	 * Either this entry came from the tree-ish we are
	 * checking the paths out of, or we are checking out
	 * of the index.
	 *
	 * If it comes from the tree-ish, we already know it
	 * matches the pathspec and could just stamp
	 * CE_MATCHED to it from update_some(). But we still
	 * need ps_matched and read_tree_recursive (and
	 * eventually tree_entry_interesting) cannot fill
	 * ps_matched yet. Once it can, we can avoid calling
	 * match_pathspec() for _all_ entries when
	 * opts->source_tree != NULL.
	 */
	if (ce_path_match(&the_index, ce, &opts->pathspec, ps_matched))
		ce->ce_flags |= CE_MATCHED;
}

static void mark_ce_for_checkout_no_overlay(struct cache_entry *ce,
					    char *ps_matched,
					    const struct checkout_opts *opts)
{
	ce->ce_flags &= ~CE_MATCHED;
	if (!opts->ignore_skipworktree && ce_skip_worktree(ce))
		return;
	if (ce_path_match(&the_index, ce, &opts->pathspec, ps_matched)) {
		ce->ce_flags |= CE_MATCHED;
		if (opts->source_tree && !(ce->ce_flags & CE_UPDATE))
			/*
			 * In overlay mode, but the path is not in
			 * tree-ish, which means we should remove it
			 * from the index and the working tree.
			 */
			ce->ce_flags |= CE_REMOVE | CE_WT_REMOVE;
	}
}

static int checkout_paths(const struct checkout_opts *opts,
			  const char *revision)
{
	int pos;
	struct checkout state = CHECKOUT_INIT;
	static char *ps_matched;
	struct object_id rev;
	struct commit *head;
	int errs = 0;
	struct lock_file lock_file = LOCK_INIT;
	int nr_checkouts = 0;

	if (opts->track != BRANCH_TRACK_UNSPECIFIED)
		die(_("'%s' cannot be used with updating paths"), "--track");

	if (opts->new_branch_log)
		die(_("'%s' cannot be used with updating paths"), "-l");

	if (opts->force && opts->patch_mode)
		die(_("'%s' cannot be used with updating paths"), "-f");

	if (opts->force_detach)
		die(_("'%s' cannot be used with updating paths"), "--detach");

	if (opts->merge && opts->patch_mode)
		die(_("'%s' cannot be used with %s"), "--merge", "--patch");

	if (opts->force && opts->merge)
		die(_("'%s' cannot be used with %s"), "-f", "-m");

	if (opts->new_branch)
		die(_("Cannot update paths and switch to branch '%s' at the same time."),
		    opts->new_branch);

	if (opts->patch_mode)
		return run_add_interactive(revision, "--patch=checkout",
					   &opts->pathspec);

	hold_locked_index(&lock_file, LOCK_DIE_ON_ERROR);
	if (read_cache_preload(&opts->pathspec) < 0)
		return error(_("index file corrupt"));

	if (opts->source_tree)
		read_tree_some(opts->source_tree, &opts->pathspec);

	ps_matched = xcalloc(opts->pathspec.nr, 1);

	/*
	 * Make sure all pathspecs participated in locating the paths
	 * to be checked out.
	 */
	for (pos = 0; pos < active_nr; pos++)
		if (opts->overlay_mode)
			mark_ce_for_checkout_overlay(active_cache[pos],
						     ps_matched,
						     opts);
		else
			mark_ce_for_checkout_no_overlay(active_cache[pos],
							ps_matched,
							opts);

	if (report_path_error(ps_matched, &opts->pathspec, opts->prefix)) {
		free(ps_matched);
		return 1;
	}
	free(ps_matched);

	/* "checkout -m path" to recreate conflicted state */
	if (opts->merge)
		unmerge_marked_index(&the_index);

	/* Any unmerged paths? */
	for (pos = 0; pos < active_nr; pos++) {
		const struct cache_entry *ce = active_cache[pos];
		if (ce->ce_flags & CE_MATCHED) {
			if (!ce_stage(ce))
				continue;
			if (opts->force) {
				warning(_("path '%s' is unmerged"), ce->name);
			} else if (opts->writeout_stage) {
				errs |= check_stage(opts->writeout_stage, ce, pos, opts->overlay_mode);
			} else if (opts->merge) {
				errs |= check_stages((1<<2) | (1<<3), ce, pos);
			} else {
				errs = 1;
				error(_("path '%s' is unmerged"), ce->name);
			}
			pos = skip_same_name(ce, pos) - 1;
		}
	}
	if (errs)
		return 1;

	/* Now we are committed to check them out */
	state.force = 1;
	state.refresh_cache = 1;
	state.istate = &the_index;

	enable_delayed_checkout(&state);
	for (pos = 0; pos < active_nr; pos++) {
		struct cache_entry *ce = active_cache[pos];
		if (ce->ce_flags & CE_MATCHED) {
			if (!ce_stage(ce)) {
				errs |= checkout_entry(ce, &state,
						       NULL, &nr_checkouts);
				continue;
			}
			if (opts->writeout_stage)
<<<<<<< HEAD
				errs |= checkout_stage(opts->writeout_stage,
						       ce, pos,
						       &state, &nr_checkouts);
=======
				errs |= checkout_stage(opts->writeout_stage, ce, pos, &state, opts->overlay_mode);
>>>>>>> 1495ff7d
			else if (opts->merge)
				errs |= checkout_merged(pos, &state,
							&nr_checkouts);
			pos = skip_same_name(ce, pos) - 1;
		}
	}
<<<<<<< HEAD
	errs |= finish_delayed_checkout(&state, &nr_checkouts);

	if (opts->count_checkout_paths) {
		if (opts->source_tree)
			fprintf_ln(stderr, Q_("Checked out %d path out of %s",
					      "Checked out %d paths out of %s",
					      nr_checkouts),
				   nr_checkouts,
				   find_unique_abbrev(&opts->source_tree->object.oid,
						      DEFAULT_ABBREV));
		else
			fprintf_ln(stderr, Q_("Checked out %d path out of the index",
					      "Checked out %d paths out of the index",
					      nr_checkouts),
				   nr_checkouts);
	}
=======
	remove_marked_cache_entries(&the_index, 1);
	remove_scheduled_dirs();
	errs |= finish_delayed_checkout(&state);
>>>>>>> 1495ff7d

	if (write_locked_index(&the_index, &lock_file, COMMIT_LOCK))
		die(_("unable to write new index file"));

	read_ref_full("HEAD", 0, &rev, NULL);
	head = lookup_commit_reference_gently(the_repository, &rev, 1);

	errs |= post_checkout_hook(head, head, 0);
	return errs;
}

static void show_local_changes(struct object *head,
			       const struct diff_options *opts)
{
	struct rev_info rev;
	/* I think we want full paths, even if we're in a subdirectory. */
	repo_init_revisions(the_repository, &rev, NULL);
	rev.diffopt.flags = opts->flags;
	rev.diffopt.output_format |= DIFF_FORMAT_NAME_STATUS;
	diff_setup_done(&rev.diffopt);
	add_pending_object(&rev, head, NULL);
	run_diff_index(&rev, 0);
}

static void describe_detached_head(const char *msg, struct commit *commit)
{
	struct strbuf sb = STRBUF_INIT;

	if (!parse_commit(commit))
		pp_commit_easy(CMIT_FMT_ONELINE, commit, &sb);
	if (print_sha1_ellipsis()) {
		fprintf(stderr, "%s %s... %s\n", msg,
			find_unique_abbrev(&commit->object.oid, DEFAULT_ABBREV), sb.buf);
	} else {
		fprintf(stderr, "%s %s %s\n", msg,
			find_unique_abbrev(&commit->object.oid, DEFAULT_ABBREV), sb.buf);
	}
	strbuf_release(&sb);
}

static int reset_tree(struct tree *tree, const struct checkout_opts *o,
		      int worktree, int *writeout_error)
{
	struct unpack_trees_options opts;
	struct tree_desc tree_desc;

	memset(&opts, 0, sizeof(opts));
	opts.head_idx = -1;
	opts.update = worktree;
	opts.skip_unmerged = !worktree;
	opts.reset = 1;
	opts.merge = 1;
	opts.fn = oneway_merge;
	opts.verbose_update = o->show_progress;
	opts.src_index = &the_index;
	opts.dst_index = &the_index;
	parse_tree(tree);
	init_tree_desc(&tree_desc, tree->buffer, tree->size);
	switch (unpack_trees(1, &tree_desc, &opts)) {
	case -2:
		*writeout_error = 1;
		/*
		 * We return 0 nevertheless, as the index is all right
		 * and more importantly we have made best efforts to
		 * update paths in the work tree, and we cannot revert
		 * them.
		 */
		/* fallthrough */
	case 0:
		return 0;
	default:
		return 128;
	}
}

struct branch_info {
	const char *name; /* The short name used */
	const char *path; /* The full name of a real branch */
	struct commit *commit; /* The named commit */
	/*
	 * if not null the branch is detached because it's already
	 * checked out in this checkout
	 */
	char *checkout;
};

static void setup_branch_path(struct branch_info *branch)
{
	struct strbuf buf = STRBUF_INIT;

	strbuf_branchname(&buf, branch->name, INTERPRET_BRANCH_LOCAL);
	if (strcmp(buf.buf, branch->name))
		branch->name = xstrdup(buf.buf);
	strbuf_splice(&buf, 0, 0, "refs/heads/", 11);
	branch->path = strbuf_detach(&buf, NULL);
}

/*
 * Skip merging the trees, updating the index and working directory if and
 * only if we are creating a new branch via "git checkout -b <new_branch>."
 */
static int skip_merge_working_tree(const struct checkout_opts *opts,
	const struct branch_info *old_branch_info,
	const struct branch_info *new_branch_info)
{
	/*
	 * Do the merge if sparse checkout is on and the user has not opted in
	 * to the optimized behavior
	 */
	if (core_apply_sparse_checkout && !checkout_optimize_new_branch)
		return 0;

	/*
	 * We must do the merge if we are actually moving to a new commit.
	 */
	if (!old_branch_info->commit || !new_branch_info->commit ||
		!oideq(&old_branch_info->commit->object.oid,
		       &new_branch_info->commit->object.oid))
		return 0;

	/*
	 * opts->patch_mode cannot be used with switching branches so is
	 * not tested here
	 */

	/*
	 * opts->quiet only impacts output so doesn't require a merge
	 */

	/*
	 * Honor the explicit request for a three-way merge or to throw away
	 * local changes
	 */
	if (opts->merge || opts->force)
		return 0;

	/*
	 * --detach is documented as "updating the index and the files in the
	 * working tree" but this optimization skips those steps so fall through
	 * to the regular code path.
	 */
	if (opts->force_detach)
		return 0;

	/*
	 * opts->writeout_stage cannot be used with switching branches so is
	 * not tested here
	 */

	/*
	 * Honor the explicit ignore requests
	 */
	if (!opts->overwrite_ignore || opts->ignore_skipworktree ||
		opts->ignore_other_worktrees)
		return 0;

	/*
	 * opts->show_progress only impacts output so doesn't require a merge
	 */

	/*
	 * opts->overlay_mode cannot be used with switching branches so is
	 * not tested here
	 */

	/*
	 * If we aren't creating a new branch any changes or updates will
	 * happen in the existing branch.  Since that could only be updating
	 * the index and working directory, we don't want to skip those steps
	 * or we've defeated any purpose in running the command.
	 */
	if (!opts->new_branch)
		return 0;

	/*
	 * new_branch_force is defined to "create/reset and checkout a branch"
	 * so needs to go through the merge to do the reset
	 */
	if (opts->new_branch_force)
		return 0;

	/*
	 * A new orphaned branch requrires the index and the working tree to be
	 * adjusted to <start_point>
	 */
	if (opts->new_orphan_branch)
		return 0;

	/*
	 * Remaining variables are not checkout options but used to track state
	 */

	return 1;
}

static int merge_working_tree(const struct checkout_opts *opts,
			      struct branch_info *old_branch_info,
			      struct branch_info *new_branch_info,
			      int *writeout_error)
{
	int ret;
	struct lock_file lock_file = LOCK_INIT;

	hold_locked_index(&lock_file, LOCK_DIE_ON_ERROR);
	if (read_cache_preload(NULL) < 0)
		return error(_("index file corrupt"));

	resolve_undo_clear();
	if (opts->force) {
		ret = reset_tree(get_commit_tree(new_branch_info->commit),
				 opts, 1, writeout_error);
		if (ret)
			return ret;
	} else {
		struct tree_desc trees[2];
		struct tree *tree;
		struct unpack_trees_options topts;

		memset(&topts, 0, sizeof(topts));
		topts.head_idx = -1;
		topts.src_index = &the_index;
		topts.dst_index = &the_index;

		setup_unpack_trees_porcelain(&topts, "checkout");

		refresh_cache(REFRESH_QUIET);

		if (unmerged_cache()) {
			error(_("you need to resolve your current index first"));
			return 1;
		}

		/* 2-way merge to the new branch */
		topts.initial_checkout = is_cache_unborn();
		topts.update = 1;
		topts.merge = 1;
		topts.gently = opts->merge && old_branch_info->commit;
		topts.verbose_update = opts->show_progress;
		topts.fn = twoway_merge;
		if (opts->overwrite_ignore) {
			topts.dir = xcalloc(1, sizeof(*topts.dir));
			topts.dir->flags |= DIR_SHOW_IGNORED;
			setup_standard_excludes(topts.dir);
		}
		tree = parse_tree_indirect(old_branch_info->commit ?
					   &old_branch_info->commit->object.oid :
					   the_hash_algo->empty_tree);
		init_tree_desc(&trees[0], tree->buffer, tree->size);
		tree = parse_tree_indirect(&new_branch_info->commit->object.oid);
		init_tree_desc(&trees[1], tree->buffer, tree->size);

		ret = unpack_trees(2, trees, &topts);
		clear_unpack_trees_porcelain(&topts);
		if (ret == -1) {
			/*
			 * Unpack couldn't do a trivial merge; either
			 * give up or do a real merge, depending on
			 * whether the merge flag was used.
			 */
			struct tree *result;
			struct tree *work;
			struct merge_options o;
			if (!opts->merge)
				return 1;

			/*
			 * Without old_branch_info->commit, the below is the same as
			 * the two-tree unpack we already tried and failed.
			 */
			if (!old_branch_info->commit)
				return 1;

			/* Do more real merge */

			/*
			 * We update the index fully, then write the
			 * tree from the index, then merge the new
			 * branch with the current tree, with the old
			 * branch as the base. Then we reset the index
			 * (but not the working tree) to the new
			 * branch, leaving the working tree as the
			 * merged version, but skipping unmerged
			 * entries in the index.
			 */

			add_files_to_cache(NULL, NULL, 0);
			/*
			 * NEEDSWORK: carrying over local changes
			 * when branches have different end-of-line
			 * normalization (or clean+smudge rules) is
			 * a pain; plumb in an option to set
			 * o.renormalize?
			 */
			init_merge_options(&o);
			o.verbosity = 0;
			work = write_tree_from_memory(&o);

			ret = reset_tree(get_commit_tree(new_branch_info->commit),
					 opts, 1,
					 writeout_error);
			if (ret)
				return ret;
			o.ancestor = old_branch_info->name;
			o.branch1 = new_branch_info->name;
			o.branch2 = "local";
			ret = merge_trees(&o,
					  get_commit_tree(new_branch_info->commit),
					  work,
					  get_commit_tree(old_branch_info->commit),
					  &result);
			if (ret < 0)
				exit(128);
			ret = reset_tree(get_commit_tree(new_branch_info->commit),
					 opts, 0,
					 writeout_error);
			strbuf_release(&o.obuf);
			if (ret)
				return ret;
		}
	}

	if (!active_cache_tree)
		active_cache_tree = cache_tree();

	if (!cache_tree_fully_valid(active_cache_tree))
		cache_tree_update(&the_index, WRITE_TREE_SILENT | WRITE_TREE_REPAIR);

	if (write_locked_index(&the_index, &lock_file, COMMIT_LOCK))
		die(_("unable to write new index file"));

	if (!opts->force && !opts->quiet)
		show_local_changes(&new_branch_info->commit->object, &opts->diff_options);

	return 0;
}

static void report_tracking(struct branch_info *new_branch_info)
{
	struct strbuf sb = STRBUF_INIT;
	struct branch *branch = branch_get(new_branch_info->name);

	if (!format_tracking_info(branch, &sb, AHEAD_BEHIND_FULL))
		return;
	fputs(sb.buf, stdout);
	strbuf_release(&sb);
}

static void update_refs_for_switch(const struct checkout_opts *opts,
				   struct branch_info *old_branch_info,
				   struct branch_info *new_branch_info)
{
	struct strbuf msg = STRBUF_INIT;
	const char *old_desc, *reflog_msg;
	if (opts->new_branch) {
		if (opts->new_orphan_branch) {
			char *refname;

			refname = mkpathdup("refs/heads/%s", opts->new_orphan_branch);
			if (opts->new_branch_log &&
			    !should_autocreate_reflog(refname)) {
				int ret;
				struct strbuf err = STRBUF_INIT;

				ret = safe_create_reflog(refname, 1, &err);
				if (ret) {
					fprintf(stderr, _("Can not do reflog for '%s': %s\n"),
						opts->new_orphan_branch, err.buf);
					strbuf_release(&err);
					free(refname);
					return;
				}
				strbuf_release(&err);
			}
			free(refname);
		}
		else
			create_branch(the_repository,
				      opts->new_branch, new_branch_info->name,
				      opts->new_branch_force ? 1 : 0,
				      opts->new_branch_force ? 1 : 0,
				      opts->new_branch_log,
				      opts->quiet,
				      opts->track);
		new_branch_info->name = opts->new_branch;
		setup_branch_path(new_branch_info);
	}

	old_desc = old_branch_info->name;
	if (!old_desc && old_branch_info->commit)
		old_desc = oid_to_hex(&old_branch_info->commit->object.oid);

	reflog_msg = getenv("GIT_REFLOG_ACTION");
	if (!reflog_msg)
		strbuf_addf(&msg, "checkout: moving from %s to %s",
			old_desc ? old_desc : "(invalid)", new_branch_info->name);
	else
		strbuf_insert(&msg, 0, reflog_msg, strlen(reflog_msg));

	if (!strcmp(new_branch_info->name, "HEAD") && !new_branch_info->path && !opts->force_detach) {
		/* Nothing to do. */
	} else if (opts->force_detach || !new_branch_info->path) {	/* No longer on any branch. */
		update_ref(msg.buf, "HEAD", &new_branch_info->commit->object.oid, NULL,
			   REF_NO_DEREF, UPDATE_REFS_DIE_ON_ERR);
		if (!opts->quiet) {
			if (old_branch_info->path &&
			    advice_detached_head && !opts->force_detach)
				detach_advice(new_branch_info->name);
			describe_detached_head(_("HEAD is now at"), new_branch_info->commit);
		}
	} else if (new_branch_info->path) {	/* Switch branches. */
		if (create_symref("HEAD", new_branch_info->path, msg.buf) < 0)
			die(_("unable to update HEAD"));
		if (!opts->quiet) {
			if (old_branch_info->path && !strcmp(new_branch_info->path, old_branch_info->path)) {
				if (opts->new_branch_force)
					fprintf(stderr, _("Reset branch '%s'\n"),
						new_branch_info->name);
				else
					fprintf(stderr, _("Already on '%s'\n"),
						new_branch_info->name);
			} else if (opts->new_branch) {
				if (opts->branch_exists)
					fprintf(stderr, _("Switched to and reset branch '%s'\n"), new_branch_info->name);
				else
					fprintf(stderr, _("Switched to a new branch '%s'\n"), new_branch_info->name);
			} else {
				fprintf(stderr, _("Switched to branch '%s'\n"),
					new_branch_info->name);
			}
		}
		if (old_branch_info->path && old_branch_info->name) {
			if (!ref_exists(old_branch_info->path) && reflog_exists(old_branch_info->path))
				delete_reflog(old_branch_info->path);
		}
	}
	remove_branch_state(the_repository);
	strbuf_release(&msg);
	if (!opts->quiet &&
	    (new_branch_info->path || (!opts->force_detach && !strcmp(new_branch_info->name, "HEAD"))))
		report_tracking(new_branch_info);
}

static int add_pending_uninteresting_ref(const char *refname,
					 const struct object_id *oid,
					 int flags, void *cb_data)
{
	add_pending_oid(cb_data, refname, oid, UNINTERESTING);
	return 0;
}

static void describe_one_orphan(struct strbuf *sb, struct commit *commit)
{
	strbuf_addstr(sb, "  ");
	strbuf_add_unique_abbrev(sb, &commit->object.oid, DEFAULT_ABBREV);
	strbuf_addch(sb, ' ');
	if (!parse_commit(commit))
		pp_commit_easy(CMIT_FMT_ONELINE, commit, sb);
	strbuf_addch(sb, '\n');
}

#define ORPHAN_CUTOFF 4
static void suggest_reattach(struct commit *commit, struct rev_info *revs)
{
	struct commit *c, *last = NULL;
	struct strbuf sb = STRBUF_INIT;
	int lost = 0;
	while ((c = get_revision(revs)) != NULL) {
		if (lost < ORPHAN_CUTOFF)
			describe_one_orphan(&sb, c);
		last = c;
		lost++;
	}
	if (ORPHAN_CUTOFF < lost) {
		int more = lost - ORPHAN_CUTOFF;
		if (more == 1)
			describe_one_orphan(&sb, last);
		else
			strbuf_addf(&sb, _(" ... and %d more.\n"), more);
	}

	fprintf(stderr,
		Q_(
		/* The singular version */
		"Warning: you are leaving %d commit behind, "
		"not connected to\n"
		"any of your branches:\n\n"
		"%s\n",
		/* The plural version */
		"Warning: you are leaving %d commits behind, "
		"not connected to\n"
		"any of your branches:\n\n"
		"%s\n",
		/* Give ngettext() the count */
		lost),
		lost,
		sb.buf);
	strbuf_release(&sb);

	if (advice_detached_head)
		fprintf(stderr,
			Q_(
			/* The singular version */
			"If you want to keep it by creating a new branch, "
			"this may be a good time\nto do so with:\n\n"
			" git branch <new-branch-name> %s\n\n",
			/* The plural version */
			"If you want to keep them by creating a new branch, "
			"this may be a good time\nto do so with:\n\n"
			" git branch <new-branch-name> %s\n\n",
			/* Give ngettext() the count */
			lost),
			find_unique_abbrev(&commit->object.oid, DEFAULT_ABBREV));
}

/*
 * We are about to leave commit that was at the tip of a detached
 * HEAD.  If it is not reachable from any ref, this is the last chance
 * for the user to do so without resorting to reflog.
 */
static void orphaned_commit_warning(struct commit *old_commit, struct commit *new_commit)
{
	struct rev_info revs;
	struct object *object = &old_commit->object;

	repo_init_revisions(the_repository, &revs, NULL);
	setup_revisions(0, NULL, &revs, NULL);

	object->flags &= ~UNINTERESTING;
	add_pending_object(&revs, object, oid_to_hex(&object->oid));

	for_each_ref(add_pending_uninteresting_ref, &revs);
	add_pending_oid(&revs, "HEAD", &new_commit->object.oid, UNINTERESTING);

	if (prepare_revision_walk(&revs))
		die(_("internal error in revision walk"));
	if (!(old_commit->object.flags & UNINTERESTING))
		suggest_reattach(old_commit, &revs);
	else
		describe_detached_head(_("Previous HEAD position was"), old_commit);

	/* Clean up objects used, as they will be reused. */
	clear_commit_marks_all(ALL_REV_FLAGS);
}

static int switch_branches(const struct checkout_opts *opts,
			   struct branch_info *new_branch_info)
{
	int ret = 0;
	struct branch_info old_branch_info;
	void *path_to_free;
	struct object_id rev;
	int flag, writeout_error = 0;
	memset(&old_branch_info, 0, sizeof(old_branch_info));
	old_branch_info.path = path_to_free = resolve_refdup("HEAD", 0, &rev, &flag);
	if (old_branch_info.path)
		old_branch_info.commit = lookup_commit_reference_gently(the_repository, &rev, 1);
	if (!(flag & REF_ISSYMREF))
		old_branch_info.path = NULL;

	if (old_branch_info.path)
		skip_prefix(old_branch_info.path, "refs/heads/", &old_branch_info.name);

	if (!new_branch_info->name) {
		new_branch_info->name = "HEAD";
		new_branch_info->commit = old_branch_info.commit;
		if (!new_branch_info->commit)
			die(_("You are on a branch yet to be born"));
		parse_commit_or_die(new_branch_info->commit);
	}

	/* optimize the "checkout -b <new_branch> path */
	if (skip_merge_working_tree(opts, &old_branch_info, new_branch_info)) {
		if (!checkout_optimize_new_branch && !opts->quiet) {
			if (read_cache_preload(NULL) < 0)
				return error(_("index file corrupt"));
			show_local_changes(&new_branch_info->commit->object, &opts->diff_options);
		}
	} else {
		ret = merge_working_tree(opts, &old_branch_info, new_branch_info, &writeout_error);
		if (ret) {
			free(path_to_free);
			return ret;
		}
	}

	if (!opts->quiet && !old_branch_info.path && old_branch_info.commit && new_branch_info->commit != old_branch_info.commit)
		orphaned_commit_warning(old_branch_info.commit, new_branch_info->commit);

	update_refs_for_switch(opts, &old_branch_info, new_branch_info);

	ret = post_checkout_hook(old_branch_info.commit, new_branch_info->commit, 1);
	free(path_to_free);
	return ret || writeout_error;
}

static int git_checkout_config(const char *var, const char *value, void *cb)
{
	struct checkout_opts *opts = cb;

	if (!strcmp(var, "checkout.optimizenewbranch")) {
		checkout_optimize_new_branch = git_config_bool(var, value);
		return 0;
	}

	if (!strcmp(var, "checkout.overlaymode")) {
		opts->overlay_mode = git_config_bool(var, value);
		return 0;
	}

	if (!strcmp(var, "diff.ignoresubmodules")) {
		handle_ignore_submodules_arg(&opts->diff_options, value);
		return 0;
	}

	if (starts_with(var, "submodule."))
		return git_default_submodule_config(var, value, NULL);

	return git_xmerge_config(var, value, NULL);
}

static int parse_branchname_arg(int argc, const char **argv,
				int dwim_new_local_branch_ok,
				struct branch_info *new_branch_info,
				struct checkout_opts *opts,
				struct object_id *rev,
				int *dwim_remotes_matched)
{
	struct tree **source_tree = &opts->source_tree;
	const char **new_branch = &opts->new_branch;
	int argcount = 0;
	struct object_id branch_rev;
	const char *arg;
	int dash_dash_pos;
	int has_dash_dash = 0;
	int i;

	/*
	 * case 1: git checkout <ref> -- [<paths>]
	 *
	 *   <ref> must be a valid tree, everything after the '--' must be
	 *   a path.
	 *
	 * case 2: git checkout -- [<paths>]
	 *
	 *   everything after the '--' must be paths.
	 *
	 * case 3: git checkout <something> [--]
	 *
	 *   (a) If <something> is a commit, that is to
	 *       switch to the branch or detach HEAD at it.  As a special case,
	 *       if <something> is A...B (missing A or B means HEAD but you can
	 *       omit at most one side), and if there is a unique merge base
	 *       between A and B, A...B names that merge base.
	 *
	 *   (b) If <something> is _not_ a commit, either "--" is present
	 *       or <something> is not a path, no -t or -b was given, and
	 *       and there is a tracking branch whose name is <something>
	 *       in one and only one remote (or if the branch exists on the
	 *       remote named in checkout.defaultRemote), then this is a
	 *       short-hand to fork local <something> from that
	 *       remote-tracking branch.
	 *
	 *   (c) Otherwise, if "--" is present, treat it like case (1).
	 *
	 *   (d) Otherwise :
	 *       - if it's a reference, treat it like case (1)
	 *       - else if it's a path, treat it like case (2)
	 *       - else: fail.
	 *
	 * case 4: git checkout <something> <paths>
	 *
	 *   The first argument must not be ambiguous.
	 *   - If it's *only* a reference, treat it like case (1).
	 *   - If it's only a path, treat it like case (2).
	 *   - else: fail.
	 *
	 */
	if (!argc)
		return 0;

	arg = argv[0];
	dash_dash_pos = -1;
	for (i = 0; i < argc; i++) {
		if (!strcmp(argv[i], "--")) {
			dash_dash_pos = i;
			break;
		}
	}
	if (dash_dash_pos == 0)
		return 1; /* case (2) */
	else if (dash_dash_pos == 1)
		has_dash_dash = 1; /* case (3) or (1) */
	else if (dash_dash_pos >= 2)
		die(_("only one reference expected, %d given."), dash_dash_pos);
	opts->count_checkout_paths = !opts->quiet && !has_dash_dash;

	if (!strcmp(arg, "-"))
		arg = "@{-1}";

	if (get_oid_mb(arg, rev)) {
		/*
		 * Either case (3) or (4), with <something> not being
		 * a commit, or an attempt to use case (1) with an
		 * invalid ref.
		 *
		 * It's likely an error, but we need to find out if
		 * we should auto-create the branch, case (3).(b).
		 */
		int recover_with_dwim = dwim_new_local_branch_ok;

		int could_be_checkout_paths = !has_dash_dash &&
			check_filename(opts->prefix, arg);

		if (!has_dash_dash && !no_wildcard(arg))
			recover_with_dwim = 0;

		/*
		 * Accept "git checkout foo" and "git checkout foo --"
		 * as candidates for dwim.
		 */
		if (!(argc == 1 && !has_dash_dash) &&
		    !(argc == 2 && has_dash_dash))
			recover_with_dwim = 0;

		if (recover_with_dwim) {
			const char *remote = unique_tracking_name(arg, rev,
								  dwim_remotes_matched);
			if (remote) {
				if (could_be_checkout_paths)
					die(_("'%s' could be both a local file and a tracking branch.\n"
					      "Please use -- (and optionally --no-guess) to disambiguate"),
					    arg);
				*new_branch = arg;
				arg = remote;
				/* DWIMmed to create local branch, case (3).(b) */
			} else {
				recover_with_dwim = 0;
			}
		}

		if (!recover_with_dwim) {
			if (has_dash_dash)
				die(_("invalid reference: %s"), arg);
			return argcount;
		}
	}

	/* we can't end up being in (2) anymore, eat the argument */
	argcount++;
	argv++;
	argc--;

	new_branch_info->name = arg;
	setup_branch_path(new_branch_info);

	if (!check_refname_format(new_branch_info->path, 0) &&
	    !read_ref(new_branch_info->path, &branch_rev))
		oidcpy(rev, &branch_rev);
	else
		new_branch_info->path = NULL; /* not an existing branch */

	new_branch_info->commit = lookup_commit_reference_gently(the_repository, rev, 1);
	if (!new_branch_info->commit) {
		/* not a commit */
		*source_tree = parse_tree_indirect(rev);
	} else {
		parse_commit_or_die(new_branch_info->commit);
		*source_tree = get_commit_tree(new_branch_info->commit);
	}

	if (!*source_tree)                   /* case (1): want a tree */
		die(_("reference is not a tree: %s"), arg);
	if (!has_dash_dash) {	/* case (3).(d) -> (1) */
		/*
		 * Do not complain the most common case
		 *	git checkout branch
		 * even if there happen to be a file called 'branch';
		 * it would be extremely annoying.
		 */
		if (argc)
			verify_non_filename(opts->prefix, arg);
	} else {
		argcount++;
		argv++;
		argc--;
	}

	return argcount;
}

static int switch_unborn_to_new_branch(const struct checkout_opts *opts)
{
	int status;
	struct strbuf branch_ref = STRBUF_INIT;

	if (!opts->new_branch)
		die(_("You are on a branch yet to be born"));
	strbuf_addf(&branch_ref, "refs/heads/%s", opts->new_branch);
	status = create_symref("HEAD", branch_ref.buf, "checkout -b");
	strbuf_release(&branch_ref);
	if (!opts->quiet)
		fprintf(stderr, _("Switched to a new branch '%s'\n"),
			opts->new_branch);
	return status;
}

static int checkout_branch(struct checkout_opts *opts,
			   struct branch_info *new_branch_info)
{
	if (opts->pathspec.nr)
		die(_("paths cannot be used with switching branches"));

	if (opts->patch_mode)
		die(_("'%s' cannot be used with switching branches"),
		    "--patch");

	if (!opts->overlay_mode)
		die(_("'%s' cannot be used with switching branches"),
		    "--no-overlay");

	if (opts->writeout_stage)
		die(_("'%s' cannot be used with switching branches"),
		    "--ours/--theirs");

	if (opts->force && opts->merge)
		die(_("'%s' cannot be used with '%s'"), "-f", "-m");

	if (opts->force_detach && opts->new_branch)
		die(_("'%s' cannot be used with '%s'"),
		    "--detach", "-b/-B/--orphan");

	if (opts->new_orphan_branch) {
		if (opts->track != BRANCH_TRACK_UNSPECIFIED)
			die(_("'%s' cannot be used with '%s'"), "--orphan", "-t");
	} else if (opts->force_detach) {
		if (opts->track != BRANCH_TRACK_UNSPECIFIED)
			die(_("'%s' cannot be used with '%s'"), "--detach", "-t");
	} else if (opts->track == BRANCH_TRACK_UNSPECIFIED)
		opts->track = git_branch_track;

	if (new_branch_info->name && !new_branch_info->commit)
		die(_("Cannot switch branch to a non-commit '%s'"),
		    new_branch_info->name);

	if (new_branch_info->path && !opts->force_detach && !opts->new_branch &&
	    !opts->ignore_other_worktrees) {
		int flag;
		char *head_ref = resolve_refdup("HEAD", 0, NULL, &flag);
		if (head_ref &&
		    (!(flag & REF_ISSYMREF) || strcmp(head_ref, new_branch_info->path)))
			die_if_checked_out(new_branch_info->path, 1);
		free(head_ref);
	}

	if (!new_branch_info->commit && opts->new_branch) {
		struct object_id rev;
		int flag;

		if (!read_ref_full("HEAD", 0, &rev, &flag) &&
		    (flag & REF_ISSYMREF) && is_null_oid(&rev))
			return switch_unborn_to_new_branch(opts);
	}
	return switch_branches(opts, new_branch_info);
}

int cmd_checkout(int argc, const char **argv, const char *prefix)
{
	struct checkout_opts opts;
	struct branch_info new_branch_info;
	char *conflict_style = NULL;
	int dwim_new_local_branch, no_dwim_new_local_branch = 0;
	int dwim_remotes_matched = 0;
	struct option options[] = {
		OPT__QUIET(&opts.quiet, N_("suppress progress reporting")),
		OPT_STRING('b', NULL, &opts.new_branch, N_("branch"),
			   N_("create and checkout a new branch")),
		OPT_STRING('B', NULL, &opts.new_branch_force, N_("branch"),
			   N_("create/reset and checkout a branch")),
		OPT_BOOL('l', NULL, &opts.new_branch_log, N_("create reflog for new branch")),
		OPT_BOOL(0, "detach", &opts.force_detach, N_("detach HEAD at named commit")),
		OPT_SET_INT('t', "track",  &opts.track, N_("set upstream info for new branch"),
			BRANCH_TRACK_EXPLICIT),
		OPT_STRING(0, "orphan", &opts.new_orphan_branch, N_("new-branch"), N_("new unparented branch")),
		OPT_SET_INT_F('2', "ours", &opts.writeout_stage,
			      N_("checkout our version for unmerged files"),
			      2, PARSE_OPT_NONEG),
		OPT_SET_INT_F('3', "theirs", &opts.writeout_stage,
			      N_("checkout their version for unmerged files"),
			      3, PARSE_OPT_NONEG),
		OPT__FORCE(&opts.force, N_("force checkout (throw away local modifications)"),
			   PARSE_OPT_NOCOMPLETE),
		OPT_BOOL('m', "merge", &opts.merge, N_("perform a 3-way merge with the new branch")),
		OPT_BOOL_F(0, "overwrite-ignore", &opts.overwrite_ignore,
			   N_("update ignored files (default)"),
			   PARSE_OPT_NOCOMPLETE),
		OPT_STRING(0, "conflict", &conflict_style, N_("style"),
			   N_("conflict style (merge or diff3)")),
		OPT_BOOL('p', "patch", &opts.patch_mode, N_("select hunks interactively")),
		OPT_BOOL(0, "ignore-skip-worktree-bits", &opts.ignore_skipworktree,
			 N_("do not limit pathspecs to sparse entries only")),
		OPT_BOOL(0, "no-guess", &no_dwim_new_local_branch,
			 N_("do not second guess 'git checkout <no-such-branch>'")),
		OPT_BOOL(0, "ignore-other-worktrees", &opts.ignore_other_worktrees,
			 N_("do not check if another worktree is holding the given ref")),
		{ OPTION_CALLBACK, 0, "recurse-submodules", NULL,
			    "checkout", "control recursive updating of submodules",
			    PARSE_OPT_OPTARG, option_parse_recurse_submodules_worktree_updater },
		OPT_BOOL(0, "progress", &opts.show_progress, N_("force progress reporting")),
		OPT_BOOL(0, "overlay", &opts.overlay_mode, N_("use overlay mode (default)")),
		OPT_END(),
	};

	memset(&opts, 0, sizeof(opts));
	memset(&new_branch_info, 0, sizeof(new_branch_info));
	opts.overwrite_ignore = 1;
	opts.prefix = prefix;
	opts.show_progress = -1;
	opts.overlay_mode = -1;

	git_config(git_checkout_config, &opts);

	opts.track = BRANCH_TRACK_UNSPECIFIED;

	argc = parse_options(argc, argv, prefix, options, checkout_usage,
			     PARSE_OPT_KEEP_DASHDASH);

	dwim_new_local_branch = !no_dwim_new_local_branch;
	if (opts.show_progress < 0) {
		if (opts.quiet)
			opts.show_progress = 0;
		else
			opts.show_progress = isatty(2);
	}

	if (conflict_style) {
		opts.merge = 1; /* implied */
		git_xmerge_config("merge.conflictstyle", conflict_style, NULL);
	}

	if ((!!opts.new_branch + !!opts.new_branch_force + !!opts.new_orphan_branch) > 1)
		die(_("-b, -B and --orphan are mutually exclusive"));

	if (opts.overlay_mode == 1 && opts.patch_mode)
		die(_("-p and --overlay are mutually exclusive"));

	/*
	 * From here on, new_branch will contain the branch to be checked out,
	 * and new_branch_force and new_orphan_branch will tell us which one of
	 * -b/-B/--orphan is being used.
	 */
	if (opts.new_branch_force)
		opts.new_branch = opts.new_branch_force;

	if (opts.new_orphan_branch)
		opts.new_branch = opts.new_orphan_branch;

	/* --track without -b/-B/--orphan should DWIM */
	if (opts.track != BRANCH_TRACK_UNSPECIFIED && !opts.new_branch) {
		const char *argv0 = argv[0];
		if (!argc || !strcmp(argv0, "--"))
			die(_("--track needs a branch name"));
		skip_prefix(argv0, "refs/", &argv0);
		skip_prefix(argv0, "remotes/", &argv0);
		argv0 = strchr(argv0, '/');
		if (!argv0 || !argv0[1])
			die(_("missing branch name; try -b"));
		opts.new_branch = argv0 + 1;
	}

	/*
	 * Extract branch name from command line arguments, so
	 * all that is left is pathspecs.
	 *
	 * Handle
	 *
	 *  1) git checkout <tree> -- [<paths>]
	 *  2) git checkout -- [<paths>]
	 *  3) git checkout <something> [<paths>]
	 *
	 * including "last branch" syntax and DWIM-ery for names of
	 * remote branches, erroring out for invalid or ambiguous cases.
	 */
	if (argc) {
		struct object_id rev;
		int dwim_ok =
			!opts.patch_mode &&
			dwim_new_local_branch &&
			opts.track == BRANCH_TRACK_UNSPECIFIED &&
			!opts.new_branch;
		int n = parse_branchname_arg(argc, argv, dwim_ok,
					     &new_branch_info, &opts, &rev,
					     &dwim_remotes_matched);
		argv += n;
		argc -= n;
	}

	if (argc) {
		parse_pathspec(&opts.pathspec, 0,
			       opts.patch_mode ? PATHSPEC_PREFIX_ORIGIN : 0,
			       prefix, argv);

		if (!opts.pathspec.nr)
			die(_("invalid path specification"));

		/*
		 * Try to give more helpful suggestion.
		 * new_branch && argc > 1 will be caught later.
		 */
		if (opts.new_branch && argc == 1)
			die(_("'%s' is not a commit and a branch '%s' cannot be created from it"),
				argv[0], opts.new_branch);

		if (opts.force_detach)
			die(_("git checkout: --detach does not take a path argument '%s'"),
			    argv[0]);

		if (1 < !!opts.writeout_stage + !!opts.force + !!opts.merge)
			die(_("git checkout: --ours/--theirs, --force and --merge are incompatible when\n"
			      "checking out of the index."));
	}

	if (opts.new_branch) {
		struct strbuf buf = STRBUF_INIT;

		if (opts.new_branch_force)
			opts.branch_exists = validate_branchname(opts.new_branch, &buf);
		else
			opts.branch_exists =
				validate_new_branchname(opts.new_branch, &buf, 0);
		strbuf_release(&buf);
	}

	UNLEAK(opts);
	if (opts.patch_mode || opts.pathspec.nr) {
		int ret = checkout_paths(&opts, new_branch_info.name);
		if (ret && dwim_remotes_matched > 1 &&
		    advice_checkout_ambiguous_remote_branch_name)
			advise(_("'%s' matched more than one remote tracking branch.\n"
				 "We found %d remotes with a reference that matched. So we fell back\n"
				 "on trying to resolve the argument as a path, but failed there too!\n"
				 "\n"
				 "If you meant to check out a remote tracking branch on, e.g. 'origin',\n"
				 "you can do so by fully qualifying the name with the --track option:\n"
				 "\n"
				 "    git checkout --track origin/<name>\n"
				 "\n"
				 "If you'd like to always have checkouts of an ambiguous <name> prefer\n"
				 "one remote, e.g. the 'origin' remote, consider setting\n"
				 "checkout.defaultRemote=origin in your config."),
			       argv[0],
			       dwim_remotes_matched);
		return ret;
	} else {
		return checkout_branch(&opts, &new_branch_info);
	}
}<|MERGE_RESOLUTION|>--- conflicted
+++ resolved
@@ -44,11 +44,8 @@
 	int ignore_skipworktree;
 	int ignore_other_worktrees;
 	int show_progress;
-<<<<<<< HEAD
 	int count_checkout_paths;
-=======
 	int overlay_mode;
->>>>>>> 1495ff7d
 	/*
 	 * If new checkout options are added, skip_merge_working_tree
 	 * should be updated accordingly.
@@ -174,11 +171,8 @@
 }
 
 static int checkout_stage(int stage, const struct cache_entry *ce, int pos,
-<<<<<<< HEAD
-			  const struct checkout *state, int *nr_checkouts)
-=======
-			  const struct checkout *state, int overlay_mode)
->>>>>>> 1495ff7d
+			  const struct checkout *state, int *nr_checkouts,
+			  int overlay_mode)
 {
 	while (pos < active_nr &&
 	       !strcmp(active_cache[pos]->name, ce->name)) {
@@ -426,20 +420,18 @@
 				continue;
 			}
 			if (opts->writeout_stage)
-<<<<<<< HEAD
 				errs |= checkout_stage(opts->writeout_stage,
 						       ce, pos,
-						       &state, &nr_checkouts);
-=======
-				errs |= checkout_stage(opts->writeout_stage, ce, pos, &state, opts->overlay_mode);
->>>>>>> 1495ff7d
+						       &state,
+						       &nr_checkouts, opts->overlay_mode);
 			else if (opts->merge)
 				errs |= checkout_merged(pos, &state,
 							&nr_checkouts);
 			pos = skip_same_name(ce, pos) - 1;
 		}
 	}
-<<<<<<< HEAD
+	remove_marked_cache_entries(&the_index, 1);
+	remove_scheduled_dirs();
 	errs |= finish_delayed_checkout(&state, &nr_checkouts);
 
 	if (opts->count_checkout_paths) {
@@ -456,11 +448,6 @@
 					      nr_checkouts),
 				   nr_checkouts);
 	}
-=======
-	remove_marked_cache_entries(&the_index, 1);
-	remove_scheduled_dirs();
-	errs |= finish_delayed_checkout(&state);
->>>>>>> 1495ff7d
 
 	if (write_locked_index(&the_index, &lock_file, COMMIT_LOCK))
 		die(_("unable to write new index file"));
