#ifndef HASH_H
#define HASH_H

#include "git-compat-util.h"
#include "repository.h"

#if defined(SHA1_PPC)
#include "ppc/sha1.h"
#elif defined(SHA1_APPLE)
#include <CommonCrypto/CommonDigest.h>
#elif defined(SHA1_OPENSSL)
#include <openssl/sha.h>
#elif defined(SHA1_DC)
#include "sha1dc_git.h"
#else /* SHA1_BLK */
#include "block-sha1/sha1.h"
#endif

#if defined(SHA256_GCRYPT)
#define SHA256_NEEDS_CLONE_HELPER
#include "sha256/gcrypt.h"
#elif defined(SHA256_OPENSSL)
#include <openssl/sha.h>
#else
#include "sha256/block/sha256.h"
#endif

#ifndef platform_SHA_CTX
/*
 * platform's underlying implementation of SHA-1; could be OpenSSL,
 * blk_SHA, Apple CommonCrypto, etc...  Note that the relevant
 * SHA-1 header may have already defined platform_SHA_CTX for our
 * own implementations like block-sha1 and ppc-sha1, so we list
 * the default for OpenSSL compatible SHA-1 implementations here.
 */
#define platform_SHA_CTX	SHA_CTX
#define platform_SHA1_Init	SHA1_Init
#define platform_SHA1_Update	SHA1_Update
#define platform_SHA1_Final    	SHA1_Final
#endif

#define git_SHA_CTX		platform_SHA_CTX
#define git_SHA1_Init		platform_SHA1_Init
#define git_SHA1_Update		platform_SHA1_Update
#define git_SHA1_Final		platform_SHA1_Final

#ifndef platform_SHA256_CTX
#define platform_SHA256_CTX	SHA256_CTX
#define platform_SHA256_Init	SHA256_Init
#define platform_SHA256_Update	SHA256_Update
#define platform_SHA256_Final	SHA256_Final
#endif

#define git_SHA256_CTX		platform_SHA256_CTX
#define git_SHA256_Init		platform_SHA256_Init
#define git_SHA256_Update	platform_SHA256_Update
#define git_SHA256_Final	platform_SHA256_Final

#ifdef platform_SHA256_Clone
#define git_SHA256_Clone	platform_SHA256_Clone
#endif

#ifdef SHA1_MAX_BLOCK_SIZE
#include "compat/sha1-chunked.h"
#undef git_SHA1_Update
#define git_SHA1_Update		git_SHA1_Update_Chunked
#endif

static inline void git_SHA1_Clone(git_SHA_CTX *dst, const git_SHA_CTX *src)
{
	memcpy(dst, src, sizeof(*dst));
}

#ifndef SHA256_NEEDS_CLONE_HELPER
static inline void git_SHA256_Clone(git_SHA256_CTX *dst, const git_SHA256_CTX *src)
{
	memcpy(dst, src, sizeof(*dst));
}
#endif

/*
 * Note that these constants are suitable for indexing the hash_algos array and
 * comparing against each other, but are otherwise arbitrary, so they should not
 * be exposed to the user or serialized to disk.  To know whether a
 * git_hash_algo struct points to some usable hash function, test the format_id
 * field for being non-zero.  Use the name field for user-visible situations and
 * the format_id field for fixed-length fields on disk.
 */
/* An unknown hash function. */
#define GIT_HASH_UNKNOWN 0
/* SHA-1 */
#define GIT_HASH_SHA1 1
/* SHA-256  */
#define GIT_HASH_SHA256 2
/* Number of algorithms supported (including unknown). */
#define GIT_HASH_NALGOS (GIT_HASH_SHA256 + 1)

/* The length in bytes and in hex digits of an object name (SHA-1 value). */
#define GIT_SHA1_RAWSZ 20
#define GIT_SHA1_HEXSZ (2 * GIT_SHA1_RAWSZ)
/* The block size of SHA-1. */
#define GIT_SHA1_BLKSZ 64

/* The length in bytes and in hex digits of an object name (SHA-256 value). */
#define GIT_SHA256_RAWSZ 32
#define GIT_SHA256_HEXSZ (2 * GIT_SHA256_RAWSZ)
/* The block size of SHA-256. */
#define GIT_SHA256_BLKSZ 64

/* The length in byte and in hex digits of the largest possible hash value. */
#define GIT_MAX_RAWSZ GIT_SHA256_RAWSZ
#define GIT_MAX_HEXSZ GIT_SHA256_HEXSZ
/* The largest possible block size for any supported hash. */
#define GIT_MAX_BLKSZ GIT_SHA256_BLKSZ

struct object_id {
	unsigned char hash[GIT_MAX_RAWSZ];
	int algo;
};

/* A suitably aligned type for stack allocations of hash contexts. */
union git_hash_ctx {
	git_SHA_CTX sha1;
	git_SHA256_CTX sha256;
};
typedef union git_hash_ctx git_hash_ctx;

typedef void (*git_hash_init_fn)(git_hash_ctx *ctx);
typedef void (*git_hash_clone_fn)(git_hash_ctx *dst, const git_hash_ctx *src);
typedef void (*git_hash_update_fn)(git_hash_ctx *ctx, const void *in, size_t len);
typedef void (*git_hash_final_fn)(unsigned char *hash, git_hash_ctx *ctx);
typedef void (*git_hash_final_oid_fn)(struct object_id *oid, git_hash_ctx *ctx);

struct git_hash_algo {
	/*
	 * The name of the algorithm, as appears in the config file and in
	 * messages.
	 */
	const char *name;

	/* A four-byte version identifier, used in pack indices. */
	uint32_t format_id;

	/* The length of the hash in binary. */
	size_t rawsz;

	/* The length of the hash in hex characters. */
	size_t hexsz;

	/* The block size of the hash. */
	size_t blksz;

	/* The hash initialization function. */
	git_hash_init_fn init_fn;

	/* The hash context cloning function. */
	git_hash_clone_fn clone_fn;

	/* The hash update function. */
	git_hash_update_fn update_fn;

	/* The hash finalization function. */
	git_hash_final_fn final_fn;

	/* The hash finalization function for object IDs. */
	git_hash_final_oid_fn final_oid_fn;

	/* The OID of the empty tree. */
	const struct object_id *empty_tree;

	/* The OID of the empty blob. */
	const struct object_id *empty_blob;

	/* The all-zeros OID. */
	const struct object_id *null_oid;
};
extern const struct git_hash_algo hash_algos[GIT_HASH_NALGOS];

/*
 * Return a GIT_HASH_* constant based on the name.  Returns GIT_HASH_UNKNOWN if
 * the name doesn't match a known algorithm.
 */
int hash_algo_by_name(const char *name);
/* Identical, except based on the format ID. */
int hash_algo_by_id(uint32_t format_id);
/* Identical, except based on the length. */
int hash_algo_by_length(int len);
/* Identical, except for a pointer to struct git_hash_algo. */
static inline int hash_algo_by_ptr(const struct git_hash_algo *p)
{
	return p - hash_algos;
}

<<<<<<< HEAD
=======
/* "sha1", big-endian */
#define GIT_SHA1_HASH_ID 0x73686131

/* The length in bytes and in hex digits of an object name (SHA-1 value). */
#define GIT_SHA1_RAWSZ 20
#define GIT_SHA1_HEXSZ (2 * GIT_SHA1_RAWSZ)
/* The block size of SHA-1. */
#define GIT_SHA1_BLKSZ 64

/* "s256", big-endian */
#define GIT_SHA256_HASH_ID 0x73323536

/* The length in bytes and in hex digits of an object name (SHA-256 value). */
#define GIT_SHA256_RAWSZ 32
#define GIT_SHA256_HEXSZ (2 * GIT_SHA256_RAWSZ)
/* The block size of SHA-256. */
#define GIT_SHA256_BLKSZ 64

/* The length in byte and in hex digits of the largest possible hash value. */
#define GIT_MAX_RAWSZ GIT_SHA256_RAWSZ
#define GIT_MAX_HEXSZ GIT_SHA256_HEXSZ
/* The largest possible block size for any supported hash. */
#define GIT_MAX_BLKSZ GIT_SHA256_BLKSZ

struct object_id {
	unsigned char hash[GIT_MAX_RAWSZ];
};

>>>>>>> 53f6ba3c
#define the_hash_algo the_repository->hash_algo

const struct object_id *null_oid(void);

static inline int hashcmp_algop(const unsigned char *sha1, const unsigned char *sha2, const struct git_hash_algo *algop)
{
	/*
	 * Teach the compiler that there are only two possibilities of hash size
	 * here, so that it can optimize for this case as much as possible.
	 */
	if (algop->rawsz == GIT_MAX_RAWSZ)
		return memcmp(sha1, sha2, GIT_MAX_RAWSZ);
	return memcmp(sha1, sha2, GIT_SHA1_RAWSZ);
}

static inline int hashcmp(const unsigned char *sha1, const unsigned char *sha2)
{
	return hashcmp_algop(sha1, sha2, the_hash_algo);
}

static inline int oidcmp(const struct object_id *oid1, const struct object_id *oid2)
{
	const struct git_hash_algo *algop;
	if (!oid1->algo)
		algop = the_hash_algo;
	else
		algop = &hash_algos[oid1->algo];
	return hashcmp_algop(oid1->hash, oid2->hash, algop);
}

static inline int hasheq_algop(const unsigned char *sha1, const unsigned char *sha2, const struct git_hash_algo *algop)
{
	/*
	 * We write this here instead of deferring to hashcmp so that the
	 * compiler can properly inline it and avoid calling memcmp.
	 */
	if (algop->rawsz == GIT_MAX_RAWSZ)
		return !memcmp(sha1, sha2, GIT_MAX_RAWSZ);
	return !memcmp(sha1, sha2, GIT_SHA1_RAWSZ);
}

static inline int hasheq(const unsigned char *sha1, const unsigned char *sha2)
{
	return hasheq_algop(sha1, sha2, the_hash_algo);
}

static inline int oideq(const struct object_id *oid1, const struct object_id *oid2)
{
	const struct git_hash_algo *algop;
	if (!oid1->algo)
		algop = the_hash_algo;
	else
		algop = &hash_algos[oid1->algo];
	return hasheq_algop(oid1->hash, oid2->hash, algop);
}

static inline int is_null_oid(const struct object_id *oid)
{
	return oideq(oid, null_oid());
}

static inline void hashcpy(unsigned char *sha_dst, const unsigned char *sha_src)
{
	memcpy(sha_dst, sha_src, the_hash_algo->rawsz);
}

static inline void oidcpy(struct object_id *dst, const struct object_id *src)
{
	memcpy(dst->hash, src->hash, GIT_MAX_RAWSZ);
	dst->algo = src->algo;
}

static inline struct object_id *oiddup(const struct object_id *src)
{
	struct object_id *dst = xmalloc(sizeof(struct object_id));
	oidcpy(dst, src);
	return dst;
}

static inline void hashclr(unsigned char *hash)
{
	memset(hash, 0, the_hash_algo->rawsz);
}

static inline void oidclr(struct object_id *oid)
{
	memset(oid->hash, 0, GIT_MAX_RAWSZ);
	oid->algo = hash_algo_by_ptr(the_hash_algo);
}

static inline void oidread(struct object_id *oid, const unsigned char *hash)
{
	memcpy(oid->hash, hash, the_hash_algo->rawsz);
	oid->algo = hash_algo_by_ptr(the_hash_algo);
}

static inline int is_empty_blob_sha1(const unsigned char *sha1)
{
	return hasheq(sha1, the_hash_algo->empty_blob->hash);
}

static inline int is_empty_blob_oid(const struct object_id *oid)
{
	return oideq(oid, the_hash_algo->empty_blob);
}

static inline int is_empty_tree_sha1(const unsigned char *sha1)
{
	return hasheq(sha1, the_hash_algo->empty_tree->hash);
}

static inline int is_empty_tree_oid(const struct object_id *oid)
{
	return oideq(oid, the_hash_algo->empty_tree);
}

static inline void oid_set_algo(struct object_id *oid, const struct git_hash_algo *algop)
{
	oid->algo = hash_algo_by_ptr(algop);
}

const char *empty_tree_oid_hex(void);
const char *empty_blob_oid_hex(void);

#endif<|MERGE_RESOLUTION|>--- conflicted
+++ resolved
@@ -95,11 +95,17 @@
 /* Number of algorithms supported (including unknown). */
 #define GIT_HASH_NALGOS (GIT_HASH_SHA256 + 1)
 
+/* "sha1", big-endian */
+#define GIT_SHA1_HASH_ID 0x73686131
+
 /* The length in bytes and in hex digits of an object name (SHA-1 value). */
 #define GIT_SHA1_RAWSZ 20
 #define GIT_SHA1_HEXSZ (2 * GIT_SHA1_RAWSZ)
 /* The block size of SHA-1. */
 #define GIT_SHA1_BLKSZ 64
+
+/* "s256", big-endian */
+#define GIT_SHA256_HASH_ID 0x73323536
 
 /* The length in bytes and in hex digits of an object name (SHA-256 value). */
 #define GIT_SHA256_RAWSZ 32
@@ -191,37 +197,6 @@
 	return p - hash_algos;
 }
 
-<<<<<<< HEAD
-=======
-/* "sha1", big-endian */
-#define GIT_SHA1_HASH_ID 0x73686131
-
-/* The length in bytes and in hex digits of an object name (SHA-1 value). */
-#define GIT_SHA1_RAWSZ 20
-#define GIT_SHA1_HEXSZ (2 * GIT_SHA1_RAWSZ)
-/* The block size of SHA-1. */
-#define GIT_SHA1_BLKSZ 64
-
-/* "s256", big-endian */
-#define GIT_SHA256_HASH_ID 0x73323536
-
-/* The length in bytes and in hex digits of an object name (SHA-256 value). */
-#define GIT_SHA256_RAWSZ 32
-#define GIT_SHA256_HEXSZ (2 * GIT_SHA256_RAWSZ)
-/* The block size of SHA-256. */
-#define GIT_SHA256_BLKSZ 64
-
-/* The length in byte and in hex digits of the largest possible hash value. */
-#define GIT_MAX_RAWSZ GIT_SHA256_RAWSZ
-#define GIT_MAX_HEXSZ GIT_SHA256_HEXSZ
-/* The largest possible block size for any supported hash. */
-#define GIT_MAX_BLKSZ GIT_SHA256_BLKSZ
-
-struct object_id {
-	unsigned char hash[GIT_MAX_RAWSZ];
-};
-
->>>>>>> 53f6ba3c
 #define the_hash_algo the_repository->hash_algo
 
 const struct object_id *null_oid(void);
