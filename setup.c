--- conflicted
+++ resolved
@@ -2122,11 +2122,7 @@
 			die(_("invalid initial branch name: '%s'"),
 			    initial_branch);
 
-<<<<<<< HEAD
 		if (refs_update_symref(get_main_ref_store(the_repository), "HEAD", ref, NULL) < 0)
-=======
-		if (refs_create_symref(get_main_ref_store(the_repository), "HEAD", ref, NULL) < 0)
->>>>>>> 00892786
 			exit(1);
 		free(ref);
 	}
