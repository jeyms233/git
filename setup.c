--- conflicted
+++ resolved
@@ -1972,68 +1972,6 @@
 	strbuf_release(&err);
 }
 
-static int is_reinit(void)
-{
-	struct strbuf buf = STRBUF_INIT;
-	char junk[2];
-	int ret;
-
-	git_path_buf(&buf, "HEAD");
-	ret = !access(buf.buf, R_OK) || readlink(buf.buf, junk, sizeof(junk) - 1) != -1;
-	strbuf_release(&buf);
-	return ret;
-}
-
-void create_reference_database(const char *initial_branch, int quiet)
-{
-	struct strbuf err = STRBUF_INIT;
-	int reinit = is_reinit();
-
-	/*
-	 * We need to create a "refs" dir in any case so that older versions of
-	 * Git can tell that this is a repository. This serves two main purposes:
-	 *
-	 * - Clients will know to stop walking the parent-directory chain when
-	 *   detecting the Git repository. Otherwise they may end up detecting
-	 *   a Git repository in a parent directory instead.
-	 *
-	 * - Instead of failing to detect a repository with unknown reference
-	 *   format altogether, old clients will print an error saying that
-	 *   they do not understand the reference format extension.
-	 */
-	safe_create_dir(git_path("refs"), 1);
-	adjust_shared_perm(git_path("refs"));
-
-	if (refs_init_db(&err))
-		die("failed to set up refs db: %s", err.buf);
-
-	/*
-	 * Point the HEAD symref to the initial branch with if HEAD does
-	 * not yet exist.
-	 */
-	if (!reinit) {
-		char *ref;
-
-		if (!initial_branch)
-			initial_branch = git_default_branch_name(quiet);
-
-		ref = xstrfmt("refs/heads/%s", initial_branch);
-		if (check_refname_format(ref, 0) < 0)
-			die(_("invalid initial branch name: '%s'"),
-			    initial_branch);
-
-		if (create_symref("HEAD", ref, NULL) < 0)
-			exit(1);
-		free(ref);
-	}
-
-	if (reinit && initial_branch)
-		warning(_("re-init: ignored --initial-branch=%s"),
-			initial_branch);
-
-	strbuf_release(&err);
-}
-
 static int create_default_files(const char *template_path,
 				const char *original_git_dir,
 				const struct repository_format *fmt,
@@ -2109,11 +2047,7 @@
 		adjust_shared_perm(get_git_dir());
 	}
 
-<<<<<<< HEAD
-	initialize_repository_version(fmt->hash_algo, 0);
-=======
 	initialize_repository_version(fmt->hash_algo, fmt->ref_storage_format, 0);
->>>>>>> 1b223407
 
 	/* Check filemode trustability */
 	path = git_path_buf(&buf, "config");
@@ -2296,11 +2230,6 @@
 	reinit = create_default_files(template_dir, original_git_dir,
 				      &repo_fmt, prev_bare_repository,
 				      init_shared_repository);
-<<<<<<< HEAD
-
-	if (!(flags & INIT_DB_SKIP_REFDB))
-		create_reference_database(initial_branch, flags & INIT_DB_QUIET);
-=======
 
 	/*
 	 * Now that we have set up both the hash algorithm and the ref storage
@@ -2312,7 +2241,6 @@
 	if (!(flags & INIT_DB_SKIP_REFDB))
 		create_reference_database(repo_fmt.ref_storage_format,
 					  initial_branch, flags & INIT_DB_QUIET);
->>>>>>> 1b223407
 	create_object_directory();
 
 	if (get_shared_repository()) {
