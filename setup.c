#include "cache.h"
#include "repository.h"
#include "config.h"
#include "dir.h"
#include "string-list.h"
#include "chdir-notify.h"
#include "promisor-remote.h"
#include "quote.h"

static int inside_git_dir = -1;
static int inside_work_tree = -1;
static int work_tree_config_is_bogus;

static struct startup_info the_startup_info;
struct startup_info *startup_info = &the_startup_info;
const char *tmp_original_cwd;

/*
 * The input parameter must contain an absolute path, and it must already be
 * normalized.
 *
 * Find the part of an absolute path that lies inside the work tree by
 * dereferencing symlinks outside the work tree, for example:
 * /dir1/repo/dir2/file   (work tree is /dir1/repo)      -> dir2/file
 * /dir/file              (work tree is /)               -> dir/file
 * /dir/symlink1/symlink2 (symlink1 points to work tree) -> symlink2
 * /dir/repolink/file     (repolink points to /dir/repo) -> file
 * /dir/repo              (exactly equal to work tree)   -> (empty string)
 */
static int abspath_part_inside_repo(char *path)
{
	size_t len;
	size_t wtlen;
	char *path0;
	int off;
	const char *work_tree = get_git_work_tree();
	struct strbuf realpath = STRBUF_INIT;

	if (!work_tree)
		return -1;
	wtlen = strlen(work_tree);
	len = strlen(path);
	off = offset_1st_component(path);

	/* check if work tree is already the prefix */
	if (wtlen <= len && !fspathncmp(path, work_tree, wtlen)) {
		if (path[wtlen] == '/') {
			memmove(path, path + wtlen + 1, len - wtlen);
			return 0;
		} else if (path[wtlen - 1] == '/' || path[wtlen] == '\0') {
			/* work tree is the root, or the whole path */
			memmove(path, path + wtlen, len - wtlen + 1);
			return 0;
		}
		/* work tree might match beginning of a symlink to work tree */
		off = wtlen;
	}
	path0 = path;
	path += off;

	/* check each '/'-terminated level */
	while (*path) {
		path++;
		if (*path == '/') {
			*path = '\0';
			strbuf_realpath(&realpath, path0, 1);
			if (fspathcmp(realpath.buf, work_tree) == 0) {
				memmove(path0, path + 1, len - (path - path0));
				strbuf_release(&realpath);
				return 0;
			}
			*path = '/';
		}
	}

	/* check whole path */
	strbuf_realpath(&realpath, path0, 1);
	if (fspathcmp(realpath.buf, work_tree) == 0) {
		*path0 = '\0';
		strbuf_release(&realpath);
		return 0;
	}

	strbuf_release(&realpath);
	return -1;
}

/*
 * Normalize "path", prepending the "prefix" for relative paths. If
 * remaining_prefix is not NULL, return the actual prefix still
 * remains in the path. For example, prefix = sub1/sub2/ and path is
 *
 *  foo          -> sub1/sub2/foo  (full prefix)
 *  ../foo       -> sub1/foo       (remaining prefix is sub1/)
 *  ../../bar    -> bar            (no remaining prefix)
 *  ../../sub1/sub2/foo -> sub1/sub2/foo (but no remaining prefix)
 *  `pwd`/../bar -> sub1/bar       (no remaining prefix)
 */
char *prefix_path_gently(const char *prefix, int len,
			 int *remaining_prefix, const char *path)
{
	const char *orig = path;
	char *sanitized;
	if (is_absolute_path(orig)) {
		sanitized = xmallocz(strlen(path));
		if (remaining_prefix)
			*remaining_prefix = 0;
		if (normalize_path_copy_len(sanitized, path, remaining_prefix)) {
			free(sanitized);
			return NULL;
		}
		if (abspath_part_inside_repo(sanitized)) {
			free(sanitized);
			return NULL;
		}
	} else {
		sanitized = xstrfmt("%.*s%s", len, len ? prefix : "", path);
		if (remaining_prefix)
			*remaining_prefix = len;
		if (normalize_path_copy_len(sanitized, sanitized, remaining_prefix)) {
			free(sanitized);
			return NULL;
		}
	}
	return sanitized;
}

char *prefix_path(const char *prefix, int len, const char *path)
{
	char *r = prefix_path_gently(prefix, len, NULL, path);
	if (!r) {
		const char *hint_path = get_git_work_tree();
		if (!hint_path)
			hint_path = get_git_dir();
		die(_("'%s' is outside repository at '%s'"), path,
		    absolute_path(hint_path));
	}
	return r;
}

int path_inside_repo(const char *prefix, const char *path)
{
	int len = prefix ? strlen(prefix) : 0;
	char *r = prefix_path_gently(prefix, len, NULL, path);
	if (r) {
		free(r);
		return 1;
	}
	return 0;
}

int check_filename(const char *prefix, const char *arg)
{
	char *to_free = NULL;
	struct stat st;

	if (skip_prefix(arg, ":/", &arg)) {
		if (!*arg) /* ":/" is root dir, always exists */
			return 1;
		prefix = NULL;
	} else if (skip_prefix(arg, ":!", &arg) ||
		   skip_prefix(arg, ":^", &arg)) {
		if (!*arg) /* excluding everything is silly, but allowed */
			return 1;
	}

	if (prefix)
		arg = to_free = prefix_filename(prefix, arg);

	if (!lstat(arg, &st)) {
		free(to_free);
		return 1; /* file exists */
	}
	if (is_missing_file_error(errno)) {
		free(to_free);
		return 0; /* file does not exist */
	}
	die_errno(_("failed to stat '%s'"), arg);
}

static void NORETURN die_verify_filename(struct repository *r,
					 const char *prefix,
					 const char *arg,
					 int diagnose_misspelt_rev)
{
	if (!diagnose_misspelt_rev)
		die(_("%s: no such path in the working tree.\n"
		      "Use 'git <command> -- <path>...' to specify paths that do not exist locally."),
		    arg);
	/*
	 * Saying "'(icase)foo' does not exist in the index" when the
	 * user gave us ":(icase)foo" is just stupid.  A magic pathspec
	 * begins with a colon and is followed by a non-alnum; do not
	 * let maybe_die_on_misspelt_object_name() even trigger.
	 */
	if (!(arg[0] == ':' && !isalnum(arg[1])))
		maybe_die_on_misspelt_object_name(r, arg, prefix);

	/* ... or fall back the most general message. */
	die(_("ambiguous argument '%s': unknown revision or path not in the working tree.\n"
	      "Use '--' to separate paths from revisions, like this:\n"
	      "'git <command> [<revision>...] -- [<file>...]'"), arg);

}

/*
 * Check for arguments that don't resolve as actual files,
 * but which look sufficiently like pathspecs that we'll consider
 * them such for the purposes of rev/pathspec DWIM parsing.
 */
static int looks_like_pathspec(const char *arg)
{
	const char *p;
	int escaped = 0;

	/*
	 * Wildcard characters imply the user is looking to match pathspecs
	 * that aren't in the filesystem. Note that this doesn't include
	 * backslash even though it's a glob special; by itself it doesn't
	 * cause any increase in the match. Likewise ignore backslash-escaped
	 * wildcard characters.
	 */
	for (p = arg; *p; p++) {
		if (escaped) {
			escaped = 0;
		} else if (is_glob_special(*p)) {
			if (*p == '\\')
				escaped = 1;
			else
				return 1;
		}
	}

	/* long-form pathspec magic */
	if (starts_with(arg, ":("))
		return 1;

	return 0;
}

/*
 * Verify a filename that we got as an argument for a pathspec
 * entry. Note that a filename that begins with "-" never verifies
 * as true, because even if such a filename were to exist, we want
 * it to be preceded by the "--" marker (or we want the user to
 * use a format like "./-filename")
 *
 * The "diagnose_misspelt_rev" is used to provide a user-friendly
 * diagnosis when dying upon finding that "name" is not a pathname.
 * If set to 1, the diagnosis will try to diagnose "name" as an
 * invalid object name (e.g. HEAD:foo). If set to 0, the diagnosis
 * will only complain about an inexisting file.
 *
 * This function is typically called to check that a "file or rev"
 * argument is unambiguous. In this case, the caller will want
 * diagnose_misspelt_rev == 1 when verifying the first non-rev
 * argument (which could have been a revision), and
 * diagnose_misspelt_rev == 0 for the next ones (because we already
 * saw a filename, there's not ambiguity anymore).
 */
void verify_filename(const char *prefix,
		     const char *arg,
		     int diagnose_misspelt_rev)
{
	if (*arg == '-')
		die(_("option '%s' must come before non-option arguments"), arg);
	if (looks_like_pathspec(arg) || check_filename(prefix, arg))
		return;
	die_verify_filename(the_repository, prefix, arg, diagnose_misspelt_rev);
}

/*
 * Opposite of the above: the command line did not have -- marker
 * and we parsed the arg as a refname.  It should not be interpretable
 * as a filename.
 */
void verify_non_filename(const char *prefix, const char *arg)
{
	if (!is_inside_work_tree() || is_inside_git_dir())
		return;
	if (*arg == '-')
		return; /* flag */
	if (!check_filename(prefix, arg))
		return;
	die(_("ambiguous argument '%s': both revision and filename\n"
	      "Use '--' to separate paths from revisions, like this:\n"
	      "'git <command> [<revision>...] -- [<file>...]'"), arg);
}

int get_common_dir(struct strbuf *sb, const char *gitdir)
{
	const char *git_env_common_dir = getenv(GIT_COMMON_DIR_ENVIRONMENT);
	if (git_env_common_dir) {
		strbuf_addstr(sb, git_env_common_dir);
		return 1;
	} else {
		return get_common_dir_noenv(sb, gitdir);
	}
}

int get_common_dir_noenv(struct strbuf *sb, const char *gitdir)
{
	struct strbuf data = STRBUF_INIT;
	struct strbuf path = STRBUF_INIT;
	int ret = 0;

	strbuf_addf(&path, "%s/commondir", gitdir);
	if (file_exists(path.buf)) {
		if (strbuf_read_file(&data, path.buf, 0) <= 0)
			die_errno(_("failed to read %s"), path.buf);
		while (data.len && (data.buf[data.len - 1] == '\n' ||
				    data.buf[data.len - 1] == '\r'))
			data.len--;
		data.buf[data.len] = '\0';
		strbuf_reset(&path);
		if (!is_absolute_path(data.buf))
			strbuf_addf(&path, "%s/", gitdir);
		strbuf_addbuf(&path, &data);
		strbuf_add_real_path(sb, path.buf);
		ret = 1;
	} else {
		strbuf_addstr(sb, gitdir);
	}

	strbuf_release(&data);
	strbuf_release(&path);
	return ret;
}

/*
 * Test if it looks like we're at a git directory.
 * We want to see:
 *
 *  - either an objects/ directory _or_ the proper
 *    GIT_OBJECT_DIRECTORY environment variable
 *  - a refs/ directory
 *  - either a HEAD symlink or a HEAD file that is formatted as
 *    a proper "ref:", or a regular file HEAD that has a properly
 *    formatted sha1 object name.
 */
int is_git_directory(const char *suspect)
{
	struct strbuf path = STRBUF_INIT;
	int ret = 0;
	size_t len;

	/* Check worktree-related signatures */
	strbuf_addstr(&path, suspect);
	strbuf_complete(&path, '/');
	strbuf_addstr(&path, "HEAD");
	if (validate_headref(path.buf))
		goto done;

	strbuf_reset(&path);
	get_common_dir(&path, suspect);
	len = path.len;

	/* Check non-worktree-related signatures */
	if (getenv(DB_ENVIRONMENT)) {
		if (access(getenv(DB_ENVIRONMENT), X_OK))
			goto done;
	}
	else {
		strbuf_setlen(&path, len);
		strbuf_addstr(&path, "/objects");
		if (access(path.buf, X_OK))
			goto done;
	}

	strbuf_setlen(&path, len);
	strbuf_addstr(&path, "/refs");
	if (access(path.buf, X_OK))
		goto done;

	ret = 1;
done:
	strbuf_release(&path);
	return ret;
}

int is_nonbare_repository_dir(struct strbuf *path)
{
	int ret = 0;
	int gitfile_error;
	size_t orig_path_len = path->len;
	assert(orig_path_len != 0);
	strbuf_complete(path, '/');
	strbuf_addstr(path, ".git");
	if (read_gitfile_gently(path->buf, &gitfile_error) || is_git_directory(path->buf))
		ret = 1;
	if (gitfile_error == READ_GITFILE_ERR_OPEN_FAILED ||
	    gitfile_error == READ_GITFILE_ERR_READ_FAILED)
		ret = 1;
	strbuf_setlen(path, orig_path_len);
	return ret;
}

int is_inside_git_dir(void)
{
	if (inside_git_dir < 0)
		inside_git_dir = is_inside_dir(get_git_dir());
	return inside_git_dir;
}

int is_inside_work_tree(void)
{
	if (inside_work_tree < 0)
		inside_work_tree = is_inside_dir(get_git_work_tree());
	return inside_work_tree;
}

void setup_work_tree(void)
{
	const char *work_tree;
	static int initialized = 0;

	if (initialized)
		return;

	if (work_tree_config_is_bogus)
		die(_("unable to set up work tree using invalid config"));

	work_tree = get_git_work_tree();
	if (!work_tree || chdir_notify(work_tree))
		die(_("this operation must be run in a work tree"));

	/*
	 * Make sure subsequent git processes find correct worktree
	 * if $GIT_WORK_TREE is set relative
	 */
	if (getenv(GIT_WORK_TREE_ENVIRONMENT))
		setenv(GIT_WORK_TREE_ENVIRONMENT, ".", 1);

	initialized = 1;
}

static void setup_original_cwd(void)
{
	struct strbuf tmp = STRBUF_INIT;
	const char *worktree = NULL;
	int offset = -1;

	if (!tmp_original_cwd)
		return;

	/*
	 * startup_info->original_cwd points to the current working
	 * directory we inherited from our parent process, which is a
	 * directory we want to avoid removing.
	 *
	 * For convience, we would like to have the path relative to the
	 * worktree instead of an absolute path.
	 *
	 * Yes, startup_info->original_cwd is usually the same as 'prefix',
	 * but differs in two ways:
	 *   - prefix has a trailing '/'
	 *   - if the user passes '-C' to git, that modifies the prefix but
	 *     not startup_info->original_cwd.
	 */

	/* Normalize the directory */
<<<<<<< HEAD
	if (!strbuf_realpath(&tmp, tmp_original_cwd, 0)) {
		trace2_data_string("setup", the_repository,
				   "realpath-path", tmp_original_cwd);
		trace2_data_string("setup", the_repository,
				   "realpath-failure", strerror(errno));
		free((char*)tmp_original_cwd);
		tmp_original_cwd = NULL;
		return;
	}

=======
	strbuf_realpath(&tmp, tmp_original_cwd, 1);
>>>>>>> fd59c5bd
	free((char*)tmp_original_cwd);
	tmp_original_cwd = NULL;
	startup_info->original_cwd = strbuf_detach(&tmp, NULL);

	/*
	 * Get our worktree; we only protect the current working directory
	 * if it's in the worktree.
	 */
	worktree = get_git_work_tree();
	if (!worktree)
		goto no_prevention_needed;

	offset = dir_inside_of(startup_info->original_cwd, worktree);
	if (offset >= 0) {
		/*
		 * If startup_info->original_cwd == worktree, that is already
		 * protected and we don't need original_cwd as a secondary
		 * protection measure.
		 */
		if (!*(startup_info->original_cwd + offset))
			goto no_prevention_needed;

		/*
		 * original_cwd was inside worktree; precompose it just as
		 * we do prefix so that built up paths will match
		 */
		startup_info->original_cwd = \
			precompose_string_if_needed(startup_info->original_cwd
						    + offset);
		return;
	}

no_prevention_needed:
	free((char*)startup_info->original_cwd);
	startup_info->original_cwd = NULL;
}

static int read_worktree_config(const char *var, const char *value, void *vdata)
{
	struct repository_format *data = vdata;

	if (strcmp(var, "core.bare") == 0) {
		data->is_bare = git_config_bool(var, value);
	} else if (strcmp(var, "core.worktree") == 0) {
		if (!value)
			return config_error_nonbool(var);
		free(data->work_tree);
		data->work_tree = xstrdup(value);
	}
	return 0;
}

enum extension_result {
	EXTENSION_ERROR = -1, /* compatible with error(), etc */
	EXTENSION_UNKNOWN = 0,
	EXTENSION_OK = 1
};

/*
 * Do not add new extensions to this function. It handles extensions which are
 * respected even in v0-format repositories for historical compatibility.
 */
static enum extension_result handle_extension_v0(const char *var,
						 const char *value,
						 const char *ext,
						 struct repository_format *data)
{
		if (!strcmp(ext, "noop")) {
			return EXTENSION_OK;
		} else if (!strcmp(ext, "preciousobjects")) {
			data->precious_objects = git_config_bool(var, value);
			return EXTENSION_OK;
		} else if (!strcmp(ext, "partialclone")) {
			data->partial_clone = xstrdup(value);
			return EXTENSION_OK;
		} else if (!strcmp(ext, "worktreeconfig")) {
			data->worktree_config = git_config_bool(var, value);
			return EXTENSION_OK;
		}

		return EXTENSION_UNKNOWN;
}

/*
 * Record any new extensions in this function.
 */
static enum extension_result handle_extension(const char *var,
					      const char *value,
					      const char *ext,
					      struct repository_format *data)
{
	if (!strcmp(ext, "noop-v1")) {
		return EXTENSION_OK;
	} else if (!strcmp(ext, "objectformat")) {
		int format;

		if (!value)
			return config_error_nonbool(var);
		format = hash_algo_by_name(value);
		if (format == GIT_HASH_UNKNOWN)
			return error(_("invalid value for '%s': '%s'"),
				     "extensions.objectformat", value);
		data->hash_algo = format;
		return EXTENSION_OK;
	}
	return EXTENSION_UNKNOWN;
}

static int check_repo_format(const char *var, const char *value, void *vdata)
{
	struct repository_format *data = vdata;
	const char *ext;

	if (strcmp(var, "core.repositoryformatversion") == 0)
		data->version = git_config_int(var, value);
	else if (skip_prefix(var, "extensions.", &ext)) {
		switch (handle_extension_v0(var, value, ext, data)) {
		case EXTENSION_ERROR:
			return -1;
		case EXTENSION_OK:
			return 0;
		case EXTENSION_UNKNOWN:
			break;
		}

		switch (handle_extension(var, value, ext, data)) {
		case EXTENSION_ERROR:
			return -1;
		case EXTENSION_OK:
			string_list_append(&data->v1_only_extensions, ext);
			return 0;
		case EXTENSION_UNKNOWN:
			string_list_append(&data->unknown_extensions, ext);
			return 0;
		}
	}

	return read_worktree_config(var, value, vdata);
}

static int check_repository_format_gently(const char *gitdir, struct repository_format *candidate, int *nongit_ok)
{
	struct strbuf sb = STRBUF_INIT;
	struct strbuf err = STRBUF_INIT;
	int has_common;

	has_common = get_common_dir(&sb, gitdir);
	strbuf_addstr(&sb, "/config");
	read_repository_format(candidate, sb.buf);
	strbuf_release(&sb);

	/*
	 * For historical use of check_repository_format() in git-init,
	 * we treat a missing config as a silent "ok", even when nongit_ok
	 * is unset.
	 */
	if (candidate->version < 0)
		return 0;

	if (verify_repository_format(candidate, &err) < 0) {
		if (nongit_ok) {
			warning("%s", err.buf);
			strbuf_release(&err);
			*nongit_ok = -1;
			return -1;
		}
		die("%s", err.buf);
	}

	repository_format_precious_objects = candidate->precious_objects;
	repository_format_worktree_config = candidate->worktree_config;
	string_list_clear(&candidate->unknown_extensions, 0);
	string_list_clear(&candidate->v1_only_extensions, 0);

	if (repository_format_worktree_config) {
		/*
		 * pick up core.bare and core.worktree from per-worktree
		 * config if present
		 */
		strbuf_addf(&sb, "%s/config.worktree", gitdir);
		git_config_from_file(read_worktree_config, sb.buf, candidate);
		strbuf_release(&sb);
		has_common = 0;
	}

	if (!has_common) {
		if (candidate->is_bare != -1) {
			is_bare_repository_cfg = candidate->is_bare;
			if (is_bare_repository_cfg == 1)
				inside_work_tree = -1;
		}
		if (candidate->work_tree) {
			free(git_work_tree_cfg);
			git_work_tree_cfg = xstrdup(candidate->work_tree);
			inside_work_tree = -1;
		}
	}

	return 0;
}

int upgrade_repository_format(int target_version)
{
	struct strbuf sb = STRBUF_INIT;
	struct strbuf err = STRBUF_INIT;
	struct strbuf repo_version = STRBUF_INIT;
	struct repository_format repo_fmt = REPOSITORY_FORMAT_INIT;

	strbuf_git_common_path(&sb, the_repository, "config");
	read_repository_format(&repo_fmt, sb.buf);
	strbuf_release(&sb);

	if (repo_fmt.version >= target_version)
		return 0;

	if (verify_repository_format(&repo_fmt, &err) < 0) {
		error("cannot upgrade repository format from %d to %d: %s",
		      repo_fmt.version, target_version, err.buf);
		strbuf_release(&err);
		return -1;
	}
	if (!repo_fmt.version && repo_fmt.unknown_extensions.nr)
		return error("cannot upgrade repository format: "
			     "unknown extension %s",
			     repo_fmt.unknown_extensions.items[0].string);

	strbuf_addf(&repo_version, "%d", target_version);
	git_config_set("core.repositoryformatversion", repo_version.buf);
	strbuf_release(&repo_version);
	return 1;
}

static void init_repository_format(struct repository_format *format)
{
	const struct repository_format fresh = REPOSITORY_FORMAT_INIT;

	memcpy(format, &fresh, sizeof(fresh));
}

int read_repository_format(struct repository_format *format, const char *path)
{
	clear_repository_format(format);
	git_config_from_file(check_repo_format, path, format);
	if (format->version == -1)
		clear_repository_format(format);
	return format->version;
}

void clear_repository_format(struct repository_format *format)
{
	string_list_clear(&format->unknown_extensions, 0);
	string_list_clear(&format->v1_only_extensions, 0);
	free(format->work_tree);
	free(format->partial_clone);
	init_repository_format(format);
}

int verify_repository_format(const struct repository_format *format,
			     struct strbuf *err)
{
	if (GIT_REPO_VERSION_READ < format->version) {
		strbuf_addf(err, _("Expected git repo version <= %d, found %d"),
			    GIT_REPO_VERSION_READ, format->version);
		return -1;
	}

	if (format->version >= 1 && format->unknown_extensions.nr) {
		int i;

		strbuf_addstr(err, Q_("unknown repository extension found:",
				      "unknown repository extensions found:",
				      format->unknown_extensions.nr));

		for (i = 0; i < format->unknown_extensions.nr; i++)
			strbuf_addf(err, "\n\t%s",
				    format->unknown_extensions.items[i].string);
		return -1;
	}

	if (format->version == 0 && format->v1_only_extensions.nr) {
		int i;

		strbuf_addstr(err,
			      Q_("repo version is 0, but v1-only extension found:",
				 "repo version is 0, but v1-only extensions found:",
				 format->v1_only_extensions.nr));

		for (i = 0; i < format->v1_only_extensions.nr; i++)
			strbuf_addf(err, "\n\t%s",
				    format->v1_only_extensions.items[i].string);
		return -1;
	}

	return 0;
}

void read_gitfile_error_die(int error_code, const char *path, const char *dir)
{
	switch (error_code) {
	case READ_GITFILE_ERR_STAT_FAILED:
	case READ_GITFILE_ERR_NOT_A_FILE:
		/* non-fatal; follow return path */
		break;
	case READ_GITFILE_ERR_OPEN_FAILED:
		die_errno(_("error opening '%s'"), path);
	case READ_GITFILE_ERR_TOO_LARGE:
		die(_("too large to be a .git file: '%s'"), path);
	case READ_GITFILE_ERR_READ_FAILED:
		die(_("error reading %s"), path);
	case READ_GITFILE_ERR_INVALID_FORMAT:
		die(_("invalid gitfile format: %s"), path);
	case READ_GITFILE_ERR_NO_PATH:
		die(_("no path in gitfile: %s"), path);
	case READ_GITFILE_ERR_NOT_A_REPO:
		die(_("not a git repository: %s"), dir);
	default:
		BUG("unknown error code");
	}
}

/*
 * Try to read the location of the git directory from the .git file,
 * return path to git directory if found. The return value comes from
 * a shared buffer.
 *
 * On failure, if return_error_code is not NULL, return_error_code
 * will be set to an error code and NULL will be returned. If
 * return_error_code is NULL the function will die instead (for most
 * cases).
 */
const char *read_gitfile_gently(const char *path, int *return_error_code)
{
	const int max_file_size = 1 << 20;  /* 1MB */
	int error_code = 0;
	char *buf = NULL;
	char *dir = NULL;
	const char *slash;
	struct stat st;
	int fd;
	ssize_t len;
	static struct strbuf realpath = STRBUF_INIT;

	if (stat(path, &st)) {
		/* NEEDSWORK: discern between ENOENT vs other errors */
		error_code = READ_GITFILE_ERR_STAT_FAILED;
		goto cleanup_return;
	}
	if (!S_ISREG(st.st_mode)) {
		error_code = READ_GITFILE_ERR_NOT_A_FILE;
		goto cleanup_return;
	}
	if (st.st_size > max_file_size) {
		error_code = READ_GITFILE_ERR_TOO_LARGE;
		goto cleanup_return;
	}
	fd = open(path, O_RDONLY);
	if (fd < 0) {
		error_code = READ_GITFILE_ERR_OPEN_FAILED;
		goto cleanup_return;
	}
	buf = xmallocz(st.st_size);
	len = read_in_full(fd, buf, st.st_size);
	close(fd);
	if (len != st.st_size) {
		error_code = READ_GITFILE_ERR_READ_FAILED;
		goto cleanup_return;
	}
	if (!starts_with(buf, "gitdir: ")) {
		error_code = READ_GITFILE_ERR_INVALID_FORMAT;
		goto cleanup_return;
	}
	while (buf[len - 1] == '\n' || buf[len - 1] == '\r')
		len--;
	if (len < 9) {
		error_code = READ_GITFILE_ERR_NO_PATH;
		goto cleanup_return;
	}
	buf[len] = '\0';
	dir = buf + 8;

	if (!is_absolute_path(dir) && (slash = strrchr(path, '/'))) {
		size_t pathlen = slash+1 - path;
		dir = xstrfmt("%.*s%.*s", (int)pathlen, path,
			      (int)(len - 8), buf + 8);
		free(buf);
		buf = dir;
	}
	if (!is_git_directory(dir)) {
		error_code = READ_GITFILE_ERR_NOT_A_REPO;
		goto cleanup_return;
	}

	strbuf_realpath(&realpath, dir, 1);
	path = realpath.buf;

cleanup_return:
	if (return_error_code)
		*return_error_code = error_code;
	else if (error_code)
		read_gitfile_error_die(error_code, path, dir);

	free(buf);
	return error_code ? NULL : path;
}

static const char *setup_explicit_git_dir(const char *gitdirenv,
					  struct strbuf *cwd,
					  struct repository_format *repo_fmt,
					  int *nongit_ok)
{
	const char *work_tree_env = getenv(GIT_WORK_TREE_ENVIRONMENT);
	const char *worktree;
	char *gitfile;
	int offset;

	if (PATH_MAX - 40 < strlen(gitdirenv))
		die(_("'$%s' too big"), GIT_DIR_ENVIRONMENT);

	gitfile = (char*)read_gitfile(gitdirenv);
	if (gitfile) {
		gitfile = xstrdup(gitfile);
		gitdirenv = gitfile;
	}

	if (!is_git_directory(gitdirenv)) {
		if (nongit_ok) {
			*nongit_ok = 1;
			free(gitfile);
			return NULL;
		}
		die(_("not a git repository: '%s'"), gitdirenv);
	}

	if (check_repository_format_gently(gitdirenv, repo_fmt, nongit_ok)) {
		free(gitfile);
		return NULL;
	}

	/* #3, #7, #11, #15, #19, #23, #27, #31 (see t1510) */
	if (work_tree_env)
		set_git_work_tree(work_tree_env);
	else if (is_bare_repository_cfg > 0) {
		if (git_work_tree_cfg) {
			/* #22.2, #30 */
			warning("core.bare and core.worktree do not make sense");
			work_tree_config_is_bogus = 1;
		}

		/* #18, #26 */
		set_git_dir(gitdirenv, 0);
		free(gitfile);
		return NULL;
	}
	else if (git_work_tree_cfg) { /* #6, #14 */
		if (is_absolute_path(git_work_tree_cfg))
			set_git_work_tree(git_work_tree_cfg);
		else {
			char *core_worktree;
			if (chdir(gitdirenv))
				die_errno(_("cannot chdir to '%s'"), gitdirenv);
			if (chdir(git_work_tree_cfg))
				die_errno(_("cannot chdir to '%s'"), git_work_tree_cfg);
			core_worktree = xgetcwd();
			if (chdir(cwd->buf))
				die_errno(_("cannot come back to cwd"));
			set_git_work_tree(core_worktree);
			free(core_worktree);
		}
	}
	else if (!git_env_bool(GIT_IMPLICIT_WORK_TREE_ENVIRONMENT, 1)) {
		/* #16d */
		set_git_dir(gitdirenv, 0);
		free(gitfile);
		return NULL;
	}
	else /* #2, #10 */
		set_git_work_tree(".");

	/* set_git_work_tree() must have been called by now */
	worktree = get_git_work_tree();

	/* both get_git_work_tree() and cwd are already normalized */
	if (!strcmp(cwd->buf, worktree)) { /* cwd == worktree */
		set_git_dir(gitdirenv, 0);
		free(gitfile);
		return NULL;
	}

	offset = dir_inside_of(cwd->buf, worktree);
	if (offset >= 0) {	/* cwd inside worktree? */
		set_git_dir(gitdirenv, 1);
		if (chdir(worktree))
			die_errno(_("cannot chdir to '%s'"), worktree);
		strbuf_addch(cwd, '/');
		free(gitfile);
		return cwd->buf + offset;
	}

	/* cwd outside worktree */
	set_git_dir(gitdirenv, 0);
	free(gitfile);
	return NULL;
}

static const char *setup_discovered_git_dir(const char *gitdir,
					    struct strbuf *cwd, int offset,
					    struct repository_format *repo_fmt,
					    int *nongit_ok)
{
	if (check_repository_format_gently(gitdir, repo_fmt, nongit_ok))
		return NULL;

	/* --work-tree is set without --git-dir; use discovered one */
	if (getenv(GIT_WORK_TREE_ENVIRONMENT) || git_work_tree_cfg) {
		char *to_free = NULL;
		const char *ret;

		if (offset != cwd->len && !is_absolute_path(gitdir))
			gitdir = to_free = real_pathdup(gitdir, 1);
		if (chdir(cwd->buf))
			die_errno(_("cannot come back to cwd"));
		ret = setup_explicit_git_dir(gitdir, cwd, repo_fmt, nongit_ok);
		free(to_free);
		return ret;
	}

	/* #16.2, #17.2, #20.2, #21.2, #24, #25, #28, #29 (see t1510) */
	if (is_bare_repository_cfg > 0) {
		set_git_dir(gitdir, (offset != cwd->len));
		if (chdir(cwd->buf))
			die_errno(_("cannot come back to cwd"));
		return NULL;
	}

	/* #0, #1, #5, #8, #9, #12, #13 */
	set_git_work_tree(".");
	if (strcmp(gitdir, DEFAULT_GIT_DIR_ENVIRONMENT))
		set_git_dir(gitdir, 0);
	inside_git_dir = 0;
	inside_work_tree = 1;
	if (offset >= cwd->len)
		return NULL;

	/* Make "offset" point past the '/' (already the case for root dirs) */
	if (offset != offset_1st_component(cwd->buf))
		offset++;
	/* Add a '/' at the end */
	strbuf_addch(cwd, '/');
	return cwd->buf + offset;
}

/* #16.1, #17.1, #20.1, #21.1, #22.1 (see t1510) */
static const char *setup_bare_git_dir(struct strbuf *cwd, int offset,
				      struct repository_format *repo_fmt,
				      int *nongit_ok)
{
	int root_len;

	if (check_repository_format_gently(".", repo_fmt, nongit_ok))
		return NULL;

	setenv(GIT_IMPLICIT_WORK_TREE_ENVIRONMENT, "0", 1);

	/* --work-tree is set without --git-dir; use discovered one */
	if (getenv(GIT_WORK_TREE_ENVIRONMENT) || git_work_tree_cfg) {
		static const char *gitdir;

		gitdir = offset == cwd->len ? "." : xmemdupz(cwd->buf, offset);
		if (chdir(cwd->buf))
			die_errno(_("cannot come back to cwd"));
		return setup_explicit_git_dir(gitdir, cwd, repo_fmt, nongit_ok);
	}

	inside_git_dir = 1;
	inside_work_tree = 0;
	if (offset != cwd->len) {
		if (chdir(cwd->buf))
			die_errno(_("cannot come back to cwd"));
		root_len = offset_1st_component(cwd->buf);
		strbuf_setlen(cwd, offset > root_len ? offset : root_len);
		set_git_dir(cwd->buf, 0);
	}
	else
		set_git_dir(".", 0);
	return NULL;
}

static dev_t get_device_or_die(const char *path, const char *prefix, int prefix_len)
{
	struct stat buf;
	if (stat(path, &buf)) {
		die_errno(_("failed to stat '%*s%s%s'"),
				prefix_len,
				prefix ? prefix : "",
				prefix ? "/" : "", path);
	}
	return buf.st_dev;
}

/*
 * A "string_list_each_func_t" function that canonicalizes an entry
 * from GIT_CEILING_DIRECTORIES using real_pathdup(), or
 * discards it if unusable.  The presence of an empty entry in
 * GIT_CEILING_DIRECTORIES turns off canonicalization for all
 * subsequent entries.
 */
static int canonicalize_ceiling_entry(struct string_list_item *item,
				      void *cb_data)
{
	int *empty_entry_found = cb_data;
	char *ceil = item->string;

	if (!*ceil) {
		*empty_entry_found = 1;
		return 0;
	} else if (!is_absolute_path(ceil)) {
		return 0;
	} else if (*empty_entry_found) {
		/* Keep entry but do not canonicalize it */
		return 1;
	} else {
		char *real_path = real_pathdup(ceil, 0);
		if (!real_path) {
			return 0;
		}
		free(item->string);
		item->string = real_path;
		return 1;
	}
}

struct safe_directory_data {
	const char *path;
	int is_safe;
};

static int safe_directory_cb(const char *key, const char *value, void *d)
{
	struct safe_directory_data *data = d;

	if (strcmp(key, "safe.directory"))
		return 0;

	if (!value || !*value) {
		data->is_safe = 0;
	} else if (!strcmp(value, "*")) {
		data->is_safe = 1;
	} else {
		const char *interpolated = NULL;

		if (!git_config_pathname(&interpolated, key, value) &&
		    !fspathcmp(data->path, interpolated ? interpolated : value))
			data->is_safe = 1;

		free((char *)interpolated);
	}

	return 0;
}

/*
 * Check if a repository is safe, by verifying the ownership of the
 * worktree (if any), the git directory, and the gitfile (if any).
 *
 * Exemptions for known-safe repositories can be added via `safe.directory`
 * config settings; for non-bare repositories, their worktree needs to be
 * added, for bare ones their git directory.
 */
static int ensure_valid_ownership(const char *gitfile,
				const char *worktree, const char *gitdir)
{
	struct safe_directory_data data = {
		.path = worktree ? worktree : gitdir
	};

	if (!git_env_bool("GIT_TEST_ASSUME_DIFFERENT_OWNER", 0) &&
	   (!gitfile || is_path_owned_by_current_user(gitfile)) &&
	   (!worktree || is_path_owned_by_current_user(worktree)) &&
	   (!gitdir || is_path_owned_by_current_user(gitdir)))
		return 1;

	/*
	 * data.path is the "path" that identifies the repository and it is
	 * constant regardless of what failed above. data.is_safe should be
	 * initialized to false, and might be changed by the callback.
	 */
	read_very_early_config(safe_directory_cb, &data);

	return data.is_safe;
}

enum discovery_result {
	GIT_DIR_NONE = 0,
	GIT_DIR_EXPLICIT,
	GIT_DIR_DISCOVERED,
	GIT_DIR_BARE,
	/* these are errors */
	GIT_DIR_HIT_CEILING = -1,
	GIT_DIR_HIT_MOUNT_POINT = -2,
	GIT_DIR_INVALID_GITFILE = -3,
	GIT_DIR_INVALID_OWNERSHIP = -4
};

/*
 * We cannot decide in this function whether we are in the work tree or
 * not, since the config can only be read _after_ this function was called.
 *
 * Also, we avoid changing any global state (such as the current working
 * directory) to allow early callers.
 *
 * The directory where the search should start needs to be passed in via the
 * `dir` parameter; upon return, the `dir` buffer will contain the path of
 * the directory where the search ended, and `gitdir` will contain the path of
 * the discovered .git/ directory, if any. If `gitdir` is not absolute, it
 * is relative to `dir` (i.e. *not* necessarily the cwd).
 */
static enum discovery_result setup_git_directory_gently_1(struct strbuf *dir,
							  struct strbuf *gitdir,
							  int die_on_error)
{
	const char *env_ceiling_dirs = getenv(CEILING_DIRECTORIES_ENVIRONMENT);
	struct string_list ceiling_dirs = STRING_LIST_INIT_DUP;
	const char *gitdirenv;
	int ceil_offset = -1, min_offset = offset_1st_component(dir->buf);
	dev_t current_device = 0;
	int one_filesystem = 1;

	/*
	 * If GIT_DIR is set explicitly, we're not going
	 * to do any discovery, but we still do repository
	 * validation.
	 */
	gitdirenv = getenv(GIT_DIR_ENVIRONMENT);
	if (gitdirenv) {
		strbuf_addstr(gitdir, gitdirenv);
		return GIT_DIR_EXPLICIT;
	}

	if (env_ceiling_dirs) {
		int empty_entry_found = 0;

		string_list_split(&ceiling_dirs, env_ceiling_dirs, PATH_SEP, -1);
		filter_string_list(&ceiling_dirs, 0,
				   canonicalize_ceiling_entry, &empty_entry_found);
		ceil_offset = longest_ancestor_length(dir->buf, &ceiling_dirs);
		string_list_clear(&ceiling_dirs, 0);
	}

	if (ceil_offset < 0)
		ceil_offset = min_offset - 2;

	if (min_offset && min_offset == dir->len &&
	    !is_dir_sep(dir->buf[min_offset - 1])) {
		strbuf_addch(dir, '/');
		min_offset++;
	}

	/*
	 * Test in the following order (relative to the dir):
	 * - .git (file containing "gitdir: <path>")
	 * - .git/
	 * - ./ (bare)
	 * - ../.git
	 * - ../.git/
	 * - ../ (bare)
	 * - ../../.git
	 *   etc.
	 */
	one_filesystem = !git_env_bool("GIT_DISCOVERY_ACROSS_FILESYSTEM", 0);
	if (one_filesystem)
		current_device = get_device_or_die(dir->buf, NULL, 0);
	for (;;) {
		int offset = dir->len, error_code = 0;
		char *gitdir_path = NULL;
		char *gitfile = NULL;

		if (offset > min_offset)
			strbuf_addch(dir, '/');
		strbuf_addstr(dir, DEFAULT_GIT_DIR_ENVIRONMENT);
		gitdirenv = read_gitfile_gently(dir->buf, die_on_error ?
						NULL : &error_code);
		if (!gitdirenv) {
			if (die_on_error ||
			    error_code == READ_GITFILE_ERR_NOT_A_FILE) {
				/* NEEDSWORK: fail if .git is not file nor dir */
				if (is_git_directory(dir->buf)) {
					gitdirenv = DEFAULT_GIT_DIR_ENVIRONMENT;
					gitdir_path = xstrdup(dir->buf);
				}
			} else if (error_code != READ_GITFILE_ERR_STAT_FAILED)
				return GIT_DIR_INVALID_GITFILE;
		} else
			gitfile = xstrdup(dir->buf);
		/*
		 * Earlier, we tentatively added DEFAULT_GIT_DIR_ENVIRONMENT
		 * to check that directory for a repository.
		 * Now trim that tentative addition away, because we want to
		 * focus on the real directory we are in.
		 */
		strbuf_setlen(dir, offset);
		if (gitdirenv) {
			enum discovery_result ret;

			if (ensure_valid_ownership(gitfile,
						 dir->buf,
				 (gitdir_path ? gitdir_path : gitdirenv))) {
				strbuf_addstr(gitdir, gitdirenv);
				ret = GIT_DIR_DISCOVERED;
			} else
				ret = GIT_DIR_INVALID_OWNERSHIP;

			/*
			 * Earlier, during discovery, we might have allocated
			 * string copies for gitdir_path or gitfile so make
			 * sure we don't leak by freeing them now, before
			 * leaving the loop and function.
			 *
			 * Note: gitdirenv will be non-NULL whenever these are
			 * allocated, therefore we need not take care of releasing
			 * them outside of this conditional block.
			 */
			free(gitdir_path);
			free(gitfile);

			return ret;
		}

		if (is_git_directory(dir->buf)) {
			if (!ensure_valid_ownership(NULL, NULL, dir->buf))
				return GIT_DIR_INVALID_OWNERSHIP;
			strbuf_addstr(gitdir, ".");
			return GIT_DIR_BARE;
		}

		if (offset <= min_offset)
			return GIT_DIR_HIT_CEILING;

		while (--offset > ceil_offset && !is_dir_sep(dir->buf[offset]))
			; /* continue */
		if (offset <= ceil_offset)
			return GIT_DIR_HIT_CEILING;

		strbuf_setlen(dir, offset > min_offset ?  offset : min_offset);
		if (one_filesystem &&
		    current_device != get_device_or_die(dir->buf, NULL, offset))
			return GIT_DIR_HIT_MOUNT_POINT;
	}
}

int discover_git_directory(struct strbuf *commondir,
			   struct strbuf *gitdir)
{
	struct strbuf dir = STRBUF_INIT, err = STRBUF_INIT;
	size_t gitdir_offset = gitdir->len, cwd_len;
	size_t commondir_offset = commondir->len;
	struct repository_format candidate = REPOSITORY_FORMAT_INIT;

	if (strbuf_getcwd(&dir))
		return -1;

	cwd_len = dir.len;
	if (setup_git_directory_gently_1(&dir, gitdir, 0) <= 0) {
		strbuf_release(&dir);
		return -1;
	}

	/*
	 * The returned gitdir is relative to dir, and if dir does not reflect
	 * the current working directory, we simply make the gitdir absolute.
	 */
	if (dir.len < cwd_len && !is_absolute_path(gitdir->buf + gitdir_offset)) {
		/* Avoid a trailing "/." */
		if (!strcmp(".", gitdir->buf + gitdir_offset))
			strbuf_setlen(gitdir, gitdir_offset);
		else
			strbuf_addch(&dir, '/');
		strbuf_insert(gitdir, gitdir_offset, dir.buf, dir.len);
	}

	get_common_dir(commondir, gitdir->buf + gitdir_offset);

	strbuf_reset(&dir);
	strbuf_addf(&dir, "%s/config", commondir->buf + commondir_offset);
	read_repository_format(&candidate, dir.buf);
	strbuf_release(&dir);

	if (verify_repository_format(&candidate, &err) < 0) {
		warning("ignoring git dir '%s': %s",
			gitdir->buf + gitdir_offset, err.buf);
		strbuf_release(&err);
		strbuf_setlen(commondir, commondir_offset);
		strbuf_setlen(gitdir, gitdir_offset);
		clear_repository_format(&candidate);
		return -1;
	}

	/* take ownership of candidate.partial_clone */
	the_repository->repository_format_partial_clone =
		candidate.partial_clone;
	candidate.partial_clone = NULL;

	clear_repository_format(&candidate);
	return 0;
}

const char *setup_git_directory_gently(int *nongit_ok)
{
	static struct strbuf cwd = STRBUF_INIT;
	struct strbuf dir = STRBUF_INIT, gitdir = STRBUF_INIT;
	const char *prefix = NULL;
	struct repository_format repo_fmt = REPOSITORY_FORMAT_INIT;

	/*
	 * We may have read an incomplete configuration before
	 * setting-up the git directory. If so, clear the cache so
	 * that the next queries to the configuration reload complete
	 * configuration (including the per-repo config file that we
	 * ignored previously).
	 */
	git_config_clear();

	/*
	 * Let's assume that we are in a git repository.
	 * If it turns out later that we are somewhere else, the value will be
	 * updated accordingly.
	 */
	if (nongit_ok)
		*nongit_ok = 0;

	if (strbuf_getcwd(&cwd))
		die_errno(_("Unable to read current working directory"));
	strbuf_addbuf(&dir, &cwd);

	switch (setup_git_directory_gently_1(&dir, &gitdir, 1)) {
	case GIT_DIR_EXPLICIT:
		prefix = setup_explicit_git_dir(gitdir.buf, &cwd, &repo_fmt, nongit_ok);
		break;
	case GIT_DIR_DISCOVERED:
		if (dir.len < cwd.len && chdir(dir.buf))
			die(_("cannot change to '%s'"), dir.buf);
		prefix = setup_discovered_git_dir(gitdir.buf, &cwd, dir.len,
						  &repo_fmt, nongit_ok);
		break;
	case GIT_DIR_BARE:
		if (dir.len < cwd.len && chdir(dir.buf))
			die(_("cannot change to '%s'"), dir.buf);
		prefix = setup_bare_git_dir(&cwd, dir.len, &repo_fmt, nongit_ok);
		break;
	case GIT_DIR_HIT_CEILING:
		if (!nongit_ok)
			die(_("not a git repository (or any of the parent directories): %s"),
			    DEFAULT_GIT_DIR_ENVIRONMENT);
		*nongit_ok = 1;
		break;
	case GIT_DIR_HIT_MOUNT_POINT:
		if (!nongit_ok)
			die(_("not a git repository (or any parent up to mount point %s)\n"
			      "Stopping at filesystem boundary (GIT_DISCOVERY_ACROSS_FILESYSTEM not set)."),
			    dir.buf);
		*nongit_ok = 1;
		break;
	case GIT_DIR_INVALID_OWNERSHIP:
		if (!nongit_ok) {
			struct strbuf quoted = STRBUF_INIT;

			sq_quote_buf_pretty(&quoted, dir.buf);
			die(_("detected dubious ownership in repository at '%s'\n"
			      "To add an exception for this directory, call:\n"
			      "\n"
			      "\tgit config --global --add safe.directory %s"),
			    dir.buf, quoted.buf);
		}
		*nongit_ok = 1;
		break;
	case GIT_DIR_NONE:
		/*
		 * As a safeguard against setup_git_directory_gently_1 returning
		 * this value, fallthrough to BUG. Otherwise it is possible to
		 * set startup_info->have_repository to 1 when we did nothing to
		 * find a repository.
		 */
	default:
		BUG("unhandled setup_git_directory_1() result");
	}

	/*
	 * At this point, nongit_ok is stable. If it is non-NULL and points
	 * to a non-zero value, then this means that we haven't found a
	 * repository and that the caller expects startup_info to reflect
	 * this.
	 *
	 * Regardless of the state of nongit_ok, startup_info->prefix and
	 * the GIT_PREFIX environment variable must always match. For details
	 * see Documentation/config/alias.txt.
	 */
	if (nongit_ok && *nongit_ok)
		startup_info->have_repository = 0;
	else
		startup_info->have_repository = 1;

	/*
	 * Not all paths through the setup code will call 'set_git_dir()' (which
	 * directly sets up the environment) so in order to guarantee that the
	 * environment is in a consistent state after setup, explicitly setup
	 * the environment if we have a repository.
	 *
	 * NEEDSWORK: currently we allow bogus GIT_DIR values to be set in some
	 * code paths so we also need to explicitly setup the environment if
	 * the user has set GIT_DIR.  It may be beneficial to disallow bogus
	 * GIT_DIR values at some point in the future.
	 */
	if (/* GIT_DIR_EXPLICIT, GIT_DIR_DISCOVERED, GIT_DIR_BARE */
	    startup_info->have_repository ||
	    /* GIT_DIR_EXPLICIT */
	    getenv(GIT_DIR_ENVIRONMENT)) {
		if (!the_repository->gitdir) {
			const char *gitdir = getenv(GIT_DIR_ENVIRONMENT);
			if (!gitdir)
				gitdir = DEFAULT_GIT_DIR_ENVIRONMENT;
			setup_git_env(gitdir);
		}
		if (startup_info->have_repository) {
			repo_set_hash_algo(the_repository, repo_fmt.hash_algo);
			/* take ownership of repo_fmt.partial_clone */
			the_repository->repository_format_partial_clone =
				repo_fmt.partial_clone;
			repo_fmt.partial_clone = NULL;
		}
	}
	/*
	 * Since precompose_string_if_needed() needs to look at
	 * the core.precomposeunicode configuration, this
	 * has to happen after the above block that finds
	 * out where the repository is, i.e. a preparation
	 * for calling git_config_get_bool().
	 */
	if (prefix) {
		prefix = precompose_string_if_needed(prefix);
		startup_info->prefix = prefix;
		setenv(GIT_PREFIX_ENVIRONMENT, prefix, 1);
	} else {
		startup_info->prefix = NULL;
		setenv(GIT_PREFIX_ENVIRONMENT, "", 1);
	}

	setup_original_cwd();

	strbuf_release(&dir);
	strbuf_release(&gitdir);
	clear_repository_format(&repo_fmt);

	return prefix;
}

int git_config_perm(const char *var, const char *value)
{
	int i;
	char *endptr;

	if (!value)
		return PERM_GROUP;

	if (!strcmp(value, "umask"))
		return PERM_UMASK;
	if (!strcmp(value, "group"))
		return PERM_GROUP;
	if (!strcmp(value, "all") ||
	    !strcmp(value, "world") ||
	    !strcmp(value, "everybody"))
		return PERM_EVERYBODY;

	/* Parse octal numbers */
	i = strtol(value, &endptr, 8);

	/* If not an octal number, maybe true/false? */
	if (*endptr != 0)
		return git_config_bool(var, value) ? PERM_GROUP : PERM_UMASK;

	/*
	 * Treat values 0, 1 and 2 as compatibility cases, otherwise it is
	 * a chmod value to restrict to.
	 */
	switch (i) {
	case PERM_UMASK:               /* 0 */
		return PERM_UMASK;
	case OLD_PERM_GROUP:           /* 1 */
		return PERM_GROUP;
	case OLD_PERM_EVERYBODY:       /* 2 */
		return PERM_EVERYBODY;
	}

	/* A filemode value was given: 0xxx */

	if ((i & 0600) != 0600)
		die(_("problem with core.sharedRepository filemode value "
		    "(0%.3o).\nThe owner of files must always have "
		    "read and write permissions."), i);

	/*
	 * Mask filemode value. Others can not get write permission.
	 * x flags for directories are handled separately.
	 */
	return -(i & 0666);
}

void check_repository_format(struct repository_format *fmt)
{
	struct repository_format repo_fmt = REPOSITORY_FORMAT_INIT;
	if (!fmt)
		fmt = &repo_fmt;
	check_repository_format_gently(get_git_dir(), fmt, NULL);
	startup_info->have_repository = 1;
	repo_set_hash_algo(the_repository, fmt->hash_algo);
	the_repository->repository_format_partial_clone =
		xstrdup_or_null(fmt->partial_clone);
	clear_repository_format(&repo_fmt);
}

/*
 * Returns the "prefix", a path to the current working directory
 * relative to the work tree root, or NULL, if the current working
 * directory is not a strict subdirectory of the work tree root. The
 * prefix always ends with a '/' character.
 */
const char *setup_git_directory(void)
{
	return setup_git_directory_gently(NULL);
}

const char *resolve_gitdir_gently(const char *suspect, int *return_error_code)
{
	if (is_git_directory(suspect))
		return suspect;
	return read_gitfile_gently(suspect, return_error_code);
}

/* if any standard file descriptor is missing open it to /dev/null */
void sanitize_stdfds(void)
{
	int fd = xopen("/dev/null", O_RDWR);
	while (fd < 2)
		fd = xdup(fd);
	if (fd > 2)
		close(fd);
}

int daemonize(void)
{
#ifdef NO_POSIX_GOODIES
	errno = ENOSYS;
	return -1;
#else
	switch (fork()) {
		case 0:
			break;
		case -1:
			die_errno(_("fork failed"));
		default:
			exit(0);
	}
	if (setsid() == -1)
		die_errno(_("setsid failed"));
	close(0);
	close(1);
	close(2);
	sanitize_stdfds();
	return 0;
#endif
}<|MERGE_RESOLUTION|>--- conflicted
+++ resolved
@@ -459,7 +459,6 @@
 	 */
 
 	/* Normalize the directory */
-<<<<<<< HEAD
 	if (!strbuf_realpath(&tmp, tmp_original_cwd, 0)) {
 		trace2_data_string("setup", the_repository,
 				   "realpath-path", tmp_original_cwd);
@@ -470,9 +469,6 @@
 		return;
 	}
 
-=======
-	strbuf_realpath(&tmp, tmp_original_cwd, 1);
->>>>>>> fd59c5bd
 	free((char*)tmp_original_cwd);
 	tmp_original_cwd = NULL;
 	startup_info->original_cwd = strbuf_detach(&tmp, NULL);
